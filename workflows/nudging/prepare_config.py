--- conflicted
+++ resolved
@@ -7,10 +7,6 @@
 import fv3kube
 import vcm
 
-<<<<<<< HEAD
-FILE_DIR = os.path.dirname(os.path.realpath(__file__))
-sys.path.append(FILE_DIR)
-=======
 
 def parse_args():
     parser = argparse.ArgumentParser(
@@ -20,21 +16,16 @@
 
     return parser.parse_args()
 
->>>>>>> 140518fb
 
 FILE_DIR = os.path.dirname(os.path.realpath(__file__))
 sys.path.append(FILE_DIR)
 
 
 if __name__ == "__main__":
-
-<<<<<<< HEAD
-    with open(sys.argv[1], "r") as f:
-=======
+  
     args = parse_args()
 
     with open(args.config, "r") as f:
->>>>>>> 140518fb
         config = yaml.safe_load(f)
 
     reference_dir = config["nudging"]["restarts_path"]
