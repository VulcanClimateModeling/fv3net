import dataclasses
from typing import (
    Hashable,
    Iterable,
    MutableMapping,
    Mapping,
    Optional,
    Sequence,
    Set,
    cast,
)
import xarray as xr
import vcm
import logging

State = MutableMapping[Hashable, xr.DataArray]
SPHUM = "qv"


logger = logging.getLogger(__name__)


@dataclasses.dataclass
class MachineLearningConfig:
    """Machine learning configurations

    Attributes:
        models: list of URLs to fv3fit models.
        diagnostic_ml: do not apply ML tendencies if true.
        scaling: if given, scale the outputs by the given factor. This is a manually
            defined alteration of the model, and should not be used for
            normalization.
        mse_conserving_limiter (optional): whether to use MSE-conserving humidity
                limiter. Defaults to True.
    Example::

        MachineLearningConfig(
            models=["gs://vcm-ml-scratch/test-annak/ml-pipeline-output"],
            diagnostic_ml=False,
        )

    """

    models: Sequence[str] = dataclasses.field(default_factory=list)
    diagnostic_ml: bool = False
    scaling: Mapping[str, float] = dataclasses.field(default_factory=dict)
    mse_conserving_limiter: bool = True


class MultiModelAdapter:
    def __init__(
        self,
        models: Iterable,
        scaling: Optional[Mapping[str, float]] = None,
        mse_conserving_limiter: bool = True,
    ):
        """
        Args:
            models: models for which to combine predictions
            scaling: if given, scale the predictions by the given factor
            mse_conserving_limiter (optional): whether to use MSE-conserving humidity
                limiter. Defaults to True.
        """
        self.models = models
        if scaling is None:
            self._scaling: Mapping[str, float] = {}
        else:
            self._scaling = scaling
        self.mse_conserving_limiter = mse_conserving_limiter

    @property
    def input_variables(self) -> Set[str]:
        all_inputs = []  # type: ignore
        for model in self.models:
            all_inputs.extend(model.input_variables)
        return set(all_inputs)

    def predict(self, arg: xr.Dataset) -> xr.Dataset:
        predictions = []
        for model in self.models:
            predictions.append(model.predict(arg))
        ds = xr.merge(predictions)
        for var, scale in self._scaling.items():
            ds[var] *= scale
        return ds


def open_model(config: MachineLearningConfig) -> MultiModelAdapter:
    import fv3fit
    model_paths = config.models
    models = []
    for path in model_paths:
        model = cast(fv3fit.Predictor, fv3fit.load(path))
        models.append(model)
    return MultiModelAdapter(
        models,
        scaling=config.scaling,
        mse_conserving_limiter=config.mse_conserving_limiter,
    )


def _to_state(ds: xr.Dataset) -> State:
    return {key: cast(xr.DataArray, ds[key]) for key in ds.data_vars}


def predict(model: MultiModelAdapter, state: State) -> State:
    """Given ML model and state, return prediction"""
    state_loaded = {key: state[key] for key in model.input_variables}
    ds = xr.Dataset(state_loaded)  # type: ignore
    return _to_state(model.predict(ds))


<<<<<<< HEAD
def predict_with_qv_constraint(model: MultiModelAdapter, state: State, dt: float) -> State:
=======
def predict_with_qv_constraint(
    model: MultiModelAdapter, state: State, dt: float
) -> State:
>>>>>>> fd7e6c89
    """Given ML model and state, return prediction"""
    output = predict(model, state)
    return enforce_non_negative_humidity(
        output, state, dt, model.mse_conserving_limiter
    )


def enforce_non_negative_humidity(
    prediction: State, state: State, dt: float, mse_conserving_limiter: bool = True,
):
    dQ1_initial = prediction.get("dQ1", xr.zeros_like(state[SPHUM]))
    dQ2_initial = prediction.get("dQ2", xr.zeros_like(state[SPHUM]))
    logger.info(f"Non-neg humidity dtype: {dQ1_initial.dtype}")
    if mse_conserving_limiter:
        dQ2_updated, dQ1_updated = vcm.non_negative_sphum_mse_conserving(
            state[SPHUM], dQ2_initial, dt, q1=dQ1_initial,
        )
    else:
        dQ1_updated, dQ2_updated = vcm.non_negative_sphum(
            state[SPHUM], dQ1_initial, dQ2_initial, dt,
        )
    if "dQ1" in prediction:
        prediction.update({"dQ1": dQ1_updated})
    if "dQ2" in prediction:
        prediction.update({"dQ2": dQ2_updated})
    logger.info(f"Non-neg humidity dtype: {dQ1_updated.dtype}")
    return prediction<|MERGE_RESOLUTION|>--- conflicted
+++ resolved
@@ -110,13 +110,9 @@
     return _to_state(model.predict(ds))
 
 
-<<<<<<< HEAD
-def predict_with_qv_constraint(model: MultiModelAdapter, state: State, dt: float) -> State:
-=======
 def predict_with_qv_constraint(
     model: MultiModelAdapter, state: State, dt: float
 ) -> State:
->>>>>>> fd7e6c89
     """Given ML model and state, return prediction"""
     output = predict(model, state)
     return enforce_non_negative_humidity(
