--- conflicted
+++ resolved
@@ -123,9 +123,5 @@
         logger.info(f"Saving {T} still images for {name} movie to {args.output}")
         filename = os.path.join(args.output, name + FIG_SUFFIX)
         func_args = [(prognostic.isel(time=t), filename.format(t=t)) for t in range(T)]
-<<<<<<< HEAD
-        with get_context("spawn").Pool(8) as p:
-=======
         with get_context("spawn").Pool(args.n_jobs) as p:
->>>>>>> 74c5dfd1
             p.map(func, func_args)