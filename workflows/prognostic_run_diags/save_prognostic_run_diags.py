--- conflicted
+++ resolved
@@ -257,7 +257,6 @@
     return time_mean(zonal_mean_bias)
 
 
-<<<<<<< HEAD
 @add_to_diags("dycore")
 @diag_finalizer("zonal_mean_bias")
 @transform.apply("resample_time", "3H", inner_join=True)
@@ -276,7 +275,8 @@
 def zonal_mean_biases_physics(prognostic, verification, grid):
     logger.info("Preparing zonal mean biases (physics)")
     return zonal_mean(prognostic - verification, grid.lat)
-=======
+
+
 for var_set in ["dycore", "physics"]:
     for mask_type in ["global", "land", "sea", "tropics"]:
         subset_variables = (
@@ -315,7 +315,6 @@
             logger.info(f"Preparing maximum for variables ({mask_type})")
             masked = prognostic.where(~grid["area"].isnull())
             return masked.max(dim=HORIZONTAL_DIMS)
->>>>>>> c0e6e89e
 
 
 for mask_type in ["global", "land", "sea", "tropics"]:
