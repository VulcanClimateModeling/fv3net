import base64
import dataclasses
import io
import logging
from collections import defaultdict
<<<<<<< HEAD
import numpy as np
from typing import Sequence
import xarray as xr
=======
from typing import Mapping, Sequence
>>>>>>> 9b529632

import cartopy.crs as ccrs
import jinja2
import matplotlib.pyplot as plt
from fv3net.diagnostics.prognostic_run.computed_diagnostics import (
    RunDiagnostics,
    RunMetrics,
)
import fv3viz

COORD_NAMES = {
    "coord_x_center": "x",
    "coord_y_center": "y",
    "coord_x_outer": "x_interface",
    "coord_y_outer": "y_interface",
}

_COORD_VARS = {
    "lonb": ["y_interface", "x_interface", "tile"],
    "latb": ["y_interface", "x_interface", "tile"],
    "lon": ["y", "x", "tile"],
    "lat": ["y", "x", "tile"],
}


def fig_to_b64(fig, format="png"):
    pic_IObytes = io.BytesIO()
    fig.savefig(pic_IObytes, format=format, bbox_inches="tight")
    pic_IObytes.seek(0)
    pic_hash = base64.b64encode(pic_IObytes.read())
    return f"data:image/png;base64, " + pic_hash.decode()


@dataclasses.dataclass
class raw_html:
    contents: str

    def __repr__(self):
        return self.contents


template_image_table = jinja2.Template(
    """
<h2> {{varfilter}} </h2>
<table cellpadding="0" cellspacing="0">

<tr>
{% for run in runs %}
<th><center> {{ run }} </center></th>
{% endfor %}
</tr>

{% for varname in variables_to_plot %}
<tr>
{% for run in runs %}
<td>
<img src="{{ image_data[varname][run] }}" width="500px" />
</td>
{% endfor %}
</tr>
{% endfor %}
</table>
"""
)

CBAR_RANGE = {
    "eastward_wind_pressure_level_zonal_bias": 30,
    "northward_wind_pressure_level_zonal_bias": 3,
    "air_temperature_pressure_level_zonal_bias": 15,
    "specific_humidity_pressure_level_zonal_bias": 1e-3,
    "vertical_wind_pressure_level_zonal_bias": 0.02,
}


def _data_array_from_run_diags(run_diags, var):
    values, run_coords = [], []
    for run in run_diags.runs:
        da = run_diags.get_variable(run, var)
        if not np.isnan(da.mean(skipna=True)):
            values.append(da)
            run_coords.append(run)
    return xr.concat(values, dim="run").assign_coords({"run": run_coords})


def plot_2d_matplotlib(
<<<<<<< HEAD
    run_diags: RunDiagnostics,
    varfilter: str,
    dims: Sequence = None,
    contour=False,
    **opts,
) -> raw_html:
=======
    run_diags: RunDiagnostics, varfilter: str, dims: Sequence, **opts
) -> str:
>>>>>>> 9b529632
    """Plot all diagnostics whose name includes varfilter. Plot is overlaid across runs.
    All matching diagnostics must be 2D and have the same dimensions."""

    data = defaultdict(dict)

    # kwargs handling
    ylabel = opts.pop("ylabel", "")
<<<<<<< HEAD
    invert_yaxis = opts.pop("invert_yaxis", False)

    # ignore the symmetric option
    opts.pop("symmetric", None)
=======
>>>>>>> 9b529632
    x, y = dims

    variables_to_plot = run_diags.matching_variables(varfilter)

    for run in run_diags.runs:
        for varname in variables_to_plot:
            vmax = CBAR_RANGE.get(varname)
            logging.info(f"plotting {varname} in {run}")
            v = run_diags.get_variable(run, varname)
            long_name_and_units = f"{v.long_name} [{v.units}]"
            fig, ax = plt.subplots()
<<<<<<< HEAD
            if contour:
                xr.plot.contourf(
                    v, ax=ax, x=x, y=y, yincrease=not invert_yaxis, vmax=vmax, **opts
                )
            else:
                v.plot(ax=ax, x=x, y=y, yincrease=not invert_yaxis, vmax=vmax, **opts)
=======
            v.plot(ax=ax, x=x, y=y, **opts)
>>>>>>> 9b529632
            if ylabel:
                ax.set_ylabel(ylabel)
            ax.set_title(long_name_and_units)
            plt.tight_layout()
            data[varname][run] = fig_to_b64(fig)
            plt.close(fig)
    return raw_html(
        template_image_table.render(
            image_data=data,
            runs=sorted(run_diags.runs),
            variables_to_plot=sorted(variables_to_plot),
            varfilter=varfilter,
        )
    )


def plot_cubed_sphere_map(
    run_diags: RunDiagnostics,
    run_metrics: RunMetrics,
    varfilter: str,
    metrics_for_title: Mapping[str, str] = None,
    **opts,
) -> str:
    """Plot horizontal maps of cubed-sphere data for diagnostics which match varfilter.
    
    Args:
        run_diags: the run diagnostics
        run_metrics: the run metrics, which can be used to annotate plots
        varfilter: pattern to filter variable names
        metrics_for_title: metrics to put in plot title. Mapping from label to use in
            plot title to metric_type.
        opts: additional kwargs to pass to fv3viz.plot_cube

    Note:
        All matching diagnostics must have tile, x and y dimensions and each dataset in
        run_diags must include lat/lon/latb/lonb coordinates.
    """

    data = defaultdict(dict)
    if metrics_for_title is None:
        metrics_for_title = {}

    variables_to_plot = run_diags.matching_variables(varfilter)

    for run in run_diags.runs:
        for varname in variables_to_plot:
            logging.info(f"plotting {varname} in {run}")
            shortname = varname.split(varfilter)[0][:-1]
            ds = run_diags.get_variables(run, list(_COORD_VARS) + [varname])
            plot_title = _render_map_title(
                run_metrics, shortname, run, metrics_for_title
            )
            fig, ax = plt.subplots(
                figsize=(6, 3), subplot_kw={"projection": ccrs.Robinson()}
            )
            mv = fv3viz.mappable_var(ds, varname, coord_vars=_COORD_VARS, **COORD_NAMES)
            fv3viz.plot_cube(mv, ax=ax, **opts)
            ax.set_title(plot_title)
            plt.subplots_adjust(left=0.01, right=0.75, bottom=0.02)
            data[varname][run] = fig_to_b64(fig)
            plt.close(fig)
    return raw_html(
        template.render(
            image_data=data,
            runs=sorted(run_diags.runs),
            variables_to_plot=sorted(variables_to_plot),
            varfilter=varfilter,
        )
    )


def _render_map_title(
    metrics: RunMetrics, variable: str, run: str, metrics_for_title: Mapping[str, str],
) -> str:
    title_parts = []
    for name_in_figure_title, metric_type in metrics_for_title.items():
        metric_value = metrics.get_metric_value(metric_type, variable, run)
        metric_units = metrics.get_metric_units(metric_type, variable, run)
        title_parts.append(f"{name_in_figure_title}: {metric_value:.3f} {metric_units}")
    return ", ".join(title_parts)<|MERGE_RESOLUTION|>--- conflicted
+++ resolved
@@ -3,13 +3,9 @@
 import io
 import logging
 from collections import defaultdict
-<<<<<<< HEAD
 import numpy as np
 from typing import Sequence
 import xarray as xr
-=======
-from typing import Mapping, Sequence
->>>>>>> 9b529632
 
 import cartopy.crs as ccrs
 import jinja2
@@ -95,17 +91,12 @@
 
 
 def plot_2d_matplotlib(
-<<<<<<< HEAD
     run_diags: RunDiagnostics,
     varfilter: str,
     dims: Sequence = None,
     contour=False,
     **opts,
 ) -> raw_html:
-=======
-    run_diags: RunDiagnostics, varfilter: str, dims: Sequence, **opts
-) -> str:
->>>>>>> 9b529632
     """Plot all diagnostics whose name includes varfilter. Plot is overlaid across runs.
     All matching diagnostics must be 2D and have the same dimensions."""
 
@@ -113,13 +104,6 @@
 
     # kwargs handling
     ylabel = opts.pop("ylabel", "")
-<<<<<<< HEAD
-    invert_yaxis = opts.pop("invert_yaxis", False)
-
-    # ignore the symmetric option
-    opts.pop("symmetric", None)
-=======
->>>>>>> 9b529632
     x, y = dims
 
     variables_to_plot = run_diags.matching_variables(varfilter)
@@ -131,16 +115,12 @@
             v = run_diags.get_variable(run, varname)
             long_name_and_units = f"{v.long_name} [{v.units}]"
             fig, ax = plt.subplots()
-<<<<<<< HEAD
             if contour:
                 xr.plot.contourf(
                     v, ax=ax, x=x, y=y, yincrease=not invert_yaxis, vmax=vmax, **opts
                 )
             else:
                 v.plot(ax=ax, x=x, y=y, yincrease=not invert_yaxis, vmax=vmax, **opts)
-=======
-            v.plot(ax=ax, x=x, y=y, **opts)
->>>>>>> 9b529632
             if ylabel:
                 ax.set_ylabel(ylabel)
             ax.set_title(long_name_and_units)
