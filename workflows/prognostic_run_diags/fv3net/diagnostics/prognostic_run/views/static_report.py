#!/usr/bin/env python

from typing import Iterable
import os
import xarray as xr
import fsspec
import pandas as pd
import holoviews as hv

from fv3net.diagnostics.prognostic_run.computed_diagnostics import (
    ComputedDiagnosticsList,
    RunDiagnostics,
    RunMetrics,
)

from report import create_html, Link
from report.holoviews import HVPlot, get_html_header
<<<<<<< HEAD
from .matplotlib import plot_2d_matplotlib, raw_html
=======
from .matplotlib import plot_2d_matplotlib, plot_cubed_sphere_map
>>>>>>> 9b529632

import logging

import warnings

warnings.filterwarnings(
    "ignore", message="Creating an ndarray from ragged nested sequences"
)
warnings.filterwarnings("ignore", message="All-NaN slice encountered")

logging.basicConfig(level=logging.INFO)

hv.extension("bokeh")


def upload(html: str, url: str, content_type: str = "text/html"):
    """Upload to a local or remote path, setting the content type if remote
    
    Setting the content type is necessary for viewing the uploaded object in a
    the web browser (e.g. it is a webpage or image).
    
    """
    with fsspec.open(url, "w") as f:
        f.write(html)

    if url.startswith("gs"):
        fs = fsspec.filesystem("gs")
        fs.setxattrs(url, content_type=content_type)


class PlotManager:
    """An object for managing lists of plots in an extensible way

    New plotting functions can be registered using the ``register`` method.

    All plotting functions registered by the object will be called in sequence on
    the data passed to `make_plots``.

    We could extend this class in the future to have even more features
    (e.g. parallel plot generation, exception handling, etc)

    """

    def __init__(self):
        self._diags = []

    def register(self, func):
        """Register a given function as a diagnostic

        This can be used to generate a new set of plots to appear the html reports
        """
        self._diags.append(func)
        return func

    def make_plots(self, data) -> Iterable:
        for func in self._diags:
            yield func(data)


def plot_1d(
    run_diags: RunDiagnostics, varfilter: str, run_attr_name: str = "run",
) -> HVPlot:
    """Plot all diagnostics whose name includes varfilter. Plot is overlaid across runs.
    All matching diagnostics must be 1D."""
    p = hv.Cycle("Colorblind")
    hmap = hv.HoloMap(kdims=["variable", "run"])
    vars_to_plot = run_diags.matching_variables(varfilter)
    for run in run_diags.runs:
        for varname in vars_to_plot:
            v = run_diags.get_variable(run, varname).rename("value")
            style = "solid" if run_diags.is_baseline(run) else "dashed"
            long_name = v.long_name
            hmap[(long_name, run)] = hv.Curve(v, label=varfilter).options(
                line_dash=style, color=p
            )
    return HVPlot(_set_opts_and_overlay(hmap))


def plot_1d_min_max_with_region_bar(
    run_diags: RunDiagnostics,
    varfilter_min: str,
    varfilter_max: str,
    run_attr_name: str = "run",
) -> HVPlot:
    """Plot all diagnostics whose name includes varfilter. Plot is overlaid across runs.
    All matching diagnostics must be 1D."""
    p = hv.Cycle("Colorblind")
    hmap = hv.HoloMap(kdims=["variable", "region", "run"])

    variables_to_plot = run_diags.matching_variables(varfilter_min)

    for run in run_diags.runs:
        for min_var in variables_to_plot:
            max_var = min_var.replace(varfilter_min, varfilter_max)
            vmin = run_diags.get_variable(run, min_var).rename("min")
            vmax = run_diags.get_variable(run, max_var).rename("max")
            style = "solid" if run_diags.is_baseline(run) else "dashed"
            long_name = vmin.long_name
            region = min_var.split("_")[-1]
            # Area plot doesn't automatically add correct y label
            ylabel = f'{vmin.attrs["long_name"]} {vmin.attrs["units"]}'
            hmap[(long_name, region, run)] = hv.Area(
                (vmin.time, vmin, vmax), label="Min/max", vdims=["y", "y2"]
            ).options(line_dash=style, color=p, alpha=0.6, ylabel=ylabel)
    return HVPlot(_set_opts_and_overlay(hmap))


def plot_1d_with_region_bar(
    run_diags: RunDiagnostics, varfilter: str, run_attr_name: str = "run"
) -> HVPlot:
    """Plot all diagnostics whose name includes varfilter. Plot is overlaid across runs.
    Region will be selectable through a drop-down bar. Region is assumed to be part of
    variable name after last underscore. All matching diagnostics must be 1D."""
    p = hv.Cycle("Colorblind")
    hmap = hv.HoloMap(kdims=["variable", "region", "run"])
    vars_to_plot = run_diags.matching_variables(varfilter)
    for run in run_diags.runs:
        for varname in vars_to_plot:
            v = run_diags.get_variable(run, varname).rename("value")
            style = "solid" if run_diags.is_baseline(run) else "dashed"
            long_name = v.long_name
            region = varname.split("_")[-1]
            hmap[(long_name, region, run)] = hv.Curve(v, label=varfilter,).options(
                line_dash=style, color=p
            )
    return HVPlot(_set_opts_and_overlay(hmap))


def _set_opts_and_overlay(hmap, overlay="run"):
    return (
        hmap.opts(norm={"framewise": True}, plot=dict(width=850, height=500))
        .overlay(overlay)
        .opts(legend_position="right")
    )


def _parse_diurnal_component_fields(varname: str):

    # diags key format: diurn_component_<varname>_diurnal_<sfc_type>
    tokens = varname.split("_")
    short_varname = tokens[2]
    surface_type = tokens[-1]

    return short_varname, surface_type


def diurnal_component_plot(
    run_diags: RunDiagnostics,
    run_attr_name="run",
    diurnal_component_name="diurn_component",
) -> HVPlot:

    p = hv.Cycle("Colorblind")
    hmap = hv.HoloMap(kdims=["run", "surface_type", "short_varname"])
    variables_to_plot = run_diags.matching_variables(diurnal_component_name)

    for run in run_diags.runs:
        for varname in variables_to_plot:
            v = run_diags.get_variable(run, varname).rename("value")
            short_vname, surface_type = _parse_diurnal_component_fields(varname)
            hmap[(run, surface_type, short_vname)] = hv.Curve(
                v, label=diurnal_component_name
            ).options(color=p)
    return HVPlot(_set_opts_and_overlay(hmap, overlay="short_varname"))


# Initialize diagnostic managers
# following plot managers will be passed the data from the diags.nc files
timeseries_plot_manager = PlotManager()
zonal_mean_plot_manager = PlotManager()
hovmoller_plot_manager = PlotManager()
zonal_pressure_plot_manager = PlotManager()
diurnal_plot_manager = PlotManager()

# this will be passed the data from the metrics.json files
metrics_plot_manager = PlotManager()


# Routines for plotting the "diagnostics"
@timeseries_plot_manager.register
def rms_plots(diagnostics: Iterable[xr.Dataset]) -> HVPlot:
    return plot_1d(diagnostics, varfilter="rms_global")


@timeseries_plot_manager.register
def spatial_mean_plots(diagnostics: Iterable[xr.Dataset]) -> HVPlot:
    return plot_1d_with_region_bar(diagnostics, varfilter="spatial_mean")


@timeseries_plot_manager.register
def spatial_minmax_plots(diagnostics: Iterable[xr.Dataset]) -> HVPlot:
    return plot_1d_min_max_with_region_bar(
        diagnostics, varfilter_min="spatial_min", varfilter_max="spatial_max"
    )


@zonal_mean_plot_manager.register
def zonal_mean_plots(diagnostics: Iterable[xr.Dataset]) -> HVPlot:
    return plot_1d(diagnostics, varfilter="zonal_and_time_mean")


@hovmoller_plot_manager.register
def zonal_mean_hovmoller_plots(diagnostics: Iterable[xr.Dataset]) -> raw_html:
    return plot_2d_matplotlib(
        diagnostics, "zonal_mean_value", dims=["time", "latitude"], cmap="viridis"
    )


@hovmoller_plot_manager.register
def zonal_mean_hovmoller_bias_plots(diagnostics: Iterable[xr.Dataset]) -> raw_html:
    return plot_2d_matplotlib(
        diagnostics, "zonal_mean_bias", dims=["time", "latitude"], cmap="RdBu_r",
    )


def time_mean_cubed_sphere_maps(
    diagnostics: Iterable[xr.Dataset], metrics: pd.DataFrame
) -> HVPlot:
    return plot_cubed_sphere_map(
        diagnostics,
        metrics,
        "time_mean_value",
        metrics_for_title={"Mean": "time_and_global_mean_value"},
    )


def time_mean_bias_cubed_sphere_maps(
    diagnostics: Iterable[xr.Dataset], metrics: pd.DataFrame
) -> HVPlot:
    return plot_cubed_sphere_map(
        diagnostics,
        metrics,
        "time_mean_bias",
        metrics_for_title={
            "Mean": "time_and_global_mean_bias",
            "RMSE": "rmse_of_time_mean",
        },
    )


@zonal_pressure_plot_manager.register
def zonal_pressure_plots(diagnostics: Iterable[xr.Dataset]) -> raw_html:
    return plot_2d_matplotlib(
        diagnostics,
        "pressure_level_zonal_time_mean",
        dims=["latitude", "pressure"],
        cmap="viridis",
<<<<<<< HEAD
        invert_yaxis=True,
=======
        yincrease=False,
        ylabel="Pressure [Pa]",
>>>>>>> 9b529632
    )


@zonal_pressure_plot_manager.register
def zonal_pressure_bias_plots(diagnostics: Iterable[xr.Dataset]) -> raw_html:
    return plot_2d_matplotlib(
        diagnostics,
        "pressure_level_zonal_bias",
        contour=True,
        dims=["latitude", "pressure"],
        cmap="RdBu_r",
<<<<<<< HEAD
        invert_yaxis=True,
=======
        yincrease=False,
        ylabel="Pressure [Pa]",
>>>>>>> 9b529632
    )


@diurnal_plot_manager.register
def diurnal_cycle_plots(diagnostics: Iterable[xr.Dataset]) -> HVPlot:
    return plot_1d_with_region_bar(diagnostics, varfilter="diurnal")


@diurnal_plot_manager.register
def diurnal_cycle_component_plots(diagnostics: Iterable[xr.Dataset]) -> HVPlot:
    return diurnal_component_plot(diagnostics)


# Routines for plotting the "metrics"
# New plotting routines can be registered here.
@metrics_plot_manager.register
def time_mean_bias_metrics(metrics: RunMetrics) -> hv.HoloMap:
    return generic_metric_plot(metrics, "time_and_global_mean_bias")


@metrics_plot_manager.register
def rmse_time_mean_metrics(metrics: RunMetrics) -> hv.HoloMap:
    return generic_metric_plot(metrics, "rmse_of_time_mean")


@metrics_plot_manager.register
def rmse_3day_metrics(metrics: RunMetrics) -> hv.HoloMap:
    return generic_metric_plot(metrics, "rmse_3day")


@metrics_plot_manager.register
def drift_metrics(metrics: RunMetrics) -> hv.HoloMap:
    return generic_metric_plot(metrics, "drift")


def generic_metric_plot(metrics: RunMetrics, metric_type: str) -> hv.HoloMap:
    hmap = hv.HoloMap(kdims=["metric"])
    bar_opts = dict(norm=dict(framewise=True), plot=dict(width=600))
    variables = metrics.get_metric_variables(metric_type)
    for varname in variables:
        s = metrics.get_metric_all_runs(metric_type, varname)
        bars = hv.Bars((s.run, s.value), hv.Dimension("Run"), s.units.iloc[0])
        hmap[metrics.metric_name(metric_type, varname)] = bars
    if len(variables) > 0:
        return HVPlot(hmap.opts(**bar_opts))


navigation = [
    Link("Home", "index.html"),
    Link("Latitude versus time hovmoller", "hovmoller.html"),
    Link("Time-mean maps", "maps.html"),
    Link("Time-mean zonal-pressure profiles", "zonal_pressure.html"),
]


def render_index(metadata, diagnostics, metrics, movie_links):
    sections_index = {
        "Links": navigation,
        "Timeseries": list(timeseries_plot_manager.make_plots(diagnostics)),
        "Zonal mean": list(zonal_mean_plot_manager.make_plots(diagnostics)),
        "Diurnal cycle": list(diurnal_plot_manager.make_plots(diagnostics)),
    }

    if not metrics.empty:
        sections_index["Metrics"] = list(metrics_plot_manager.make_plots(metrics))
    return create_html(
        title="Prognostic run report",
        metadata={**metadata, **render_links(movie_links)},
        sections=sections_index,
        html_header=get_html_header(),
    )


def render_hovmollers(metadata, diagnostics):
    sections_hovmoller = {
        "Links": navigation,
        "Zonal mean value and bias": list(
            hovmoller_plot_manager.make_plots(diagnostics)
        ),
    }
    return create_html(
        title="Latitude versus time hovmoller plots",
        metadata=metadata,
        sections=sections_hovmoller,
        html_header=get_html_header(),
    )


def render_maps(metadata, diagnostics, metrics):
    # the plotting functions here require two inputs so can't use a PlotManager
    sections = {
        "Links": navigation,
        "Time-mean maps": [
            time_mean_cubed_sphere_maps(diagnostics, metrics),
            time_mean_bias_cubed_sphere_maps(diagnostics, metrics),
        ],
    }
    return create_html(
        title="Time-mean maps",
        metadata=metadata,
        sections=sections,
        html_header=get_html_header(),
    )


def render_zonal_pressures(metadata, diagnostics):
    sections_zonal_pressure = {
        "Links": navigation,
        "Zonal mean values at pressure levels": list(
            zonal_pressure_plot_manager.make_plots(diagnostics)
        ),
    }
    return create_html(
        title="Pressure versus latitude plots",
        metadata=metadata,
        sections=sections_zonal_pressure,
        html_header=get_html_header(),
    )


def _html_link(url, tag):
    return f"<a href='{url}'>{tag}</a>"


def render_links(link_dict):
    """Render links to html

    Args:
        link_dict: dict where keys are names, and values are lists (url,
            text_to_display). For example::

                {"column_moistening.mp4": [(url_to_qv, "specific humidity"), ...]}
    """
    return {
        key: " ".join([_html_link(url, tag) for (url, tag) in links])
        for key, links in link_dict.items()
    }


def register_parser(subparsers):
    parser = subparsers.add_parser("report", help="Generate a static html report.")
    parser.add_argument("input", help="Directory containing multiple run diagnostics.")
    parser.add_argument("output", help="Location to save report html files.")
    parser.set_defaults(func=main)


def main(args):

    computed_diagnostics = ComputedDiagnosticsList(url=args.input)
    metrics = computed_diagnostics.load_metrics()
    movie_links = computed_diagnostics.find_movie_links()
    metadata, diagnostics = computed_diagnostics.load_diagnostics()

    pages = {
        "index.html": render_index(metadata, diagnostics, metrics, movie_links),
        "hovmoller.html": render_hovmollers(metadata, diagnostics),
        "maps.html": render_maps(metadata, diagnostics, metrics),
        "zonal_pressure.html": render_zonal_pressures(metadata, diagnostics),
    }

    for filename, html in pages.items():
        upload(html, os.path.join(args.output, filename))


if __name__ == "__main__":
    main()<|MERGE_RESOLUTION|>--- conflicted
+++ resolved
@@ -15,11 +15,7 @@
 
 from report import create_html, Link
 from report.holoviews import HVPlot, get_html_header
-<<<<<<< HEAD
-from .matplotlib import plot_2d_matplotlib, raw_html
-=======
-from .matplotlib import plot_2d_matplotlib, plot_cubed_sphere_map
->>>>>>> 9b529632
+from .matplotlib import plot_2d_matplotlib, plot_cubed_sphere_map, raw_html
 
 import logging
 
@@ -267,12 +263,8 @@
         "pressure_level_zonal_time_mean",
         dims=["latitude", "pressure"],
         cmap="viridis",
-<<<<<<< HEAD
-        invert_yaxis=True,
-=======
         yincrease=False,
         ylabel="Pressure [Pa]",
->>>>>>> 9b529632
     )
 
 
@@ -284,12 +276,8 @@
         contour=True,
         dims=["latitude", "pressure"],
         cmap="RdBu_r",
-<<<<<<< HEAD
-        invert_yaxis=True,
-=======
         yincrease=False,
         ylabel="Pressure [Pa]",
->>>>>>> 9b529632
     )
 
 
