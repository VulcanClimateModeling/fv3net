"""Utilities for loading computed diagnostics

"""
import json
from typing import Iterable, Hashable, Sequence, Tuple, Any, Set, Mapping
import os
import xarray as xr
import numpy as np
import fsspec
import pandas as pd
from pathlib import Path
from dataclasses import dataclass
import tempfile


__all__ = ["ComputedDiagnosticsList", "RunDiagnostics"]


PUBLIC_GCS_DOMAIN = "https://storage.googleapis.com"
GRID_VARS = ["area", "lonb", "latb", "lon", "lat"]

Diagnostics = Iterable[xr.Dataset]
Metadata = Any


@dataclass
class ComputedDiagnosticsList:
    folders: Mapping[str, "DiagnosticFolder"]

    @staticmethod
    def from_directory(url: str) -> "ComputedDiagnosticsList":
        """Open a directory of computed diagnostics

        Args:
            url: URL to directory containing rundirs as subdirectories.
                "rundirs". rundirs are subdirectories of this bucket. They each
                contain diags.nc, metrics.json, and .mp4 files.
        """
        fs, _, _ = fsspec.get_fs_token_paths(url)
        return ComputedDiagnosticsList(detect_folders(url, fs))

    @staticmethod
    def from_urls(urls: Sequence[str]) -> "ComputedDiagnosticsList":
        """Open computed diagnostics at the specified urls
        """

        def url_to_folder(url):
            fs, _, path = fsspec.get_fs_token_paths(url)
            return DiagnosticFolder(fs, path[0])

        return ComputedDiagnosticsList(
            {str(k): url_to_folder(url) for k, url in enumerate(urls)}
        )

    def load_metrics(self) -> "RunMetrics":
        return RunMetrics(load_metrics(self.folders))

    def load_diagnostics(self) -> Tuple[Metadata, "RunDiagnostics"]:
        metadata, xarray_diags = load_diagnostics(self.folders)
        return metadata, RunDiagnostics(xarray_diags)

    def find_movie_links(self):
        return find_movie_links(self.folders)


@dataclass
class RunDiagnostics:
    """A collection of diagnostics from different runs, not all of which have
    the same variables
    
    """

    diagnostics: Diagnostics

    def __post_init__(self):
        # indexes for faster lookup
        self._attrs = {ds.run: ds.attrs for ds in self.diagnostics}
        self._varnames = {ds.run: set(ds) for ds in self.diagnostics}
        self._run_index = {ds.run: k for k, ds in enumerate(self.diagnostics)}

    @property
    def runs(self) -> Sequence[str]:
        """The available runs"""
        return list(self._run_index)

    @property
    def variables(self) -> Set[str]:
        """The available variables"""
        return set.union(*[set(d) for d in self.diagnostics])

    def _get_run(self, run: str) -> xr.Dataset:
        return self.diagnostics[self._run_index[run]]

    def get_variable(self, run: str, varname: Hashable) -> xr.DataArray:
        """Query a collection of diagnostics for a given run and variable

        Args:
            diagnostics: list of xarray datasets, each with a "run" attribute
            varname: variable to exctract from the expected run

        Returns:
            varname of run if present, otherwise nans with the expected
            metadata

        """
        if varname in self._varnames[run]:
            return self._get_run(run)[varname]
        else:
            for run in self._varnames:
                if varname in self._varnames[run]:
                    template = self._get_run(run)[varname]
                    return xr.full_like(template, np.nan)
            raise ValueError(f"{varname} not found.")

    def get_variables(self, run: str, varnames: Sequence[Hashable]) -> xr.Dataset:
        """Query a collection of diagnostics and return dataset of variables."""
        variables = [self.get_variable(run, v) for v in varnames]
        return xr.merge(variables)

    def matching_variables(self, varfilter: str) -> Set[str]:
        """The available variabes that include varfilter in their names."""
        return set(v for v in self.variables if varfilter in v)

    def is_baseline(self, run: str) -> bool:
        return self._attrs[run]["baseline"]


@dataclass
class RunMetrics:
    """A collection of metrics from different runs, not all of which have the
    same metrics"""

    metrics: pd.DataFrame

    @property
    def empty(self) -> bool:
        return self.metrics.empty

    @property
    def runs(self) -> Sequence[str]:
        """The available runs"""
        return list(self.metrics.run.unique())

    @property
    def types(self) -> Set[str]:
        """The available types of metrics"""
        metric_names = [self._prefix(m) for m in self.metrics.metric]
        return set(metric_names)

    def get_metric_variables(self, metric_type: str) -> Set[str]:
        """The available variables for given metric_type"""
        metric_names = [
            m for m in self.metrics.metric if self._prefix(m) == metric_type
        ]
        return set([self._suffix(m) for m in metric_names])

    def get_metric_value(self, metric_type: str, variable: str, run: str) -> float:
        m = self._get_metric(metric_type, variable, run)
        if m.empty:
            return np.nan
        else:
            return m.value.item()

    def get_metric_units(self, metric_type: str, variable: str, run: str) -> str:
        m = self._get_metric(metric_type, variable, run)
        if m.empty:
            return ""
        else:
            return m.units.item()

    def get_metric_all_runs(self, metric_type: str, variable: str) -> pd.Series:
        metric_name = self.metric_name(metric_type, variable)
        return self.metrics[self.metrics.metric == metric_name]

    @staticmethod
    def _prefix(metric: str) -> str:
        return metric.split("/")[0]

    @staticmethod
    def _suffix(metric: str) -> str:
        return metric.split("/")[1]

    @staticmethod
    def metric_name(metric_type: str, variable: str) -> str:
        return f"{metric_type}/{variable}"

    def _get_metric(self, metric_type: str, variable: str, run: str) -> pd.Series:
        _metrics = self.get_metric_all_runs(metric_type, variable)
        return _metrics[_metrics.run == run]


def load_metrics(rundirs) -> pd.DataFrame:
    """Load the metrics from a bucket"""
    metrics = _load_metrics(rundirs)
    metric_table = pd.DataFrame.from_records(_yield_metric_rows(metrics))
    run_table = parse_rundirs(rundirs)
    return pd.merge(run_table, metric_table, on="run")


def load_diagnostics(rundirs) -> Tuple[Metadata, Diagnostics]:
    """Load metadata and merged diagnostics from a bucket"""
    diags = _load_diags(rundirs)
    run_table_lookup = parse_rundirs(rundirs)
    diagnostics = [
        ds.assign_attrs(run=key, **run_table_lookup.loc[key])
        for key, ds in diags.items()
    ]
    diagnostics = [convert_index_to_datetime(ds, "time") for ds in diagnostics]
    diagnostics.append(_get_verification_diagnostics(diagnostics))
    return get_metadata(diags), diagnostics


def find_movie_links(rundirs, domain=PUBLIC_GCS_DOMAIN):
    """Get the movie links from a bucket

    Returns:
        A dictionary of (public_url, rundir) tuples
    """

    # TODO refactor to split out I/O from html generation
    movie_links = {}
    for name, folder in rundirs.items():
        for movie_name, gcs_path in folder.movie_links:
            movie_name = os.path.basename(gcs_path)
            if movie_name not in movie_links:
                movie_links[movie_name] = []
            public_url = os.path.join(domain, gcs_path)
            movie_links[movie_name].append((public_url, name))
    return movie_links


<<<<<<< HEAD
def detect_rundirs(bucket: str, fs: fsspec.AbstractFileSystem):
=======
def _longest_run(diagnostics: Iterable[xr.Dataset]) -> xr.Dataset:
    max_length = 0
    for ds in diagnostics:
        if ds.sizes["time"] > max_length:
            longest_ds = ds
            max_length = ds.sizes["time"]
    return longest_ds


@dataclass
class DiagnosticFolder:
    """Represents the output of compute diagnostics"""

    fs: fsspec.AbstractFileSystem
    path: str

    @property
    def metrics(self):
        path = os.path.join(self.path, "metrics.json")
        return json.loads(self.fs.cat(path))

    @property
    def diagnostics(self) -> xr.Dataset:
        path = os.path.join(self.path, "diags.nc")
        with tempfile.NamedTemporaryFile() as f:
            self.fs.get(path, f.name)
            return xr.open_dataset(f.name, engine="h5netcdf").compute()

    @property
    def movie_links(self, domain=PUBLIC_GCS_DOMAIN):
        movie_paths = self.fs.glob(os.path.join(self.path, "*.mp4"))
        for gcs_path in movie_paths:
            movie_name = os.path.basename(gcs_path)
            public_url = os.path.join(domain, gcs_path)
            yield movie_name, public_url


def detect_folders(
    bucket: str, fs: fsspec.AbstractFileSystem,
) -> Mapping[str, DiagnosticFolder]:
>>>>>>> e5773053
    diag_ncs = fs.glob(os.path.join(bucket, "*", "diags.nc"))
    if len(diag_ncs) < 2:
        raise ValueError(
            "Plots require more than 1 diagnostic directory in"
            f" {bucket} for holoviews plots to display correctly."
        )
    return {
        Path(url).parent.name: DiagnosticFolder(fs, Path(url).parent.as_posix())
        for url in diag_ncs
    }


def _load_diags(rundirs: Mapping[str, DiagnosticFolder]):
    metrics = {}
    for rundir, diag_folder in rundirs.items():
        metrics[rundir] = diag_folder.diagnostics
    return metrics


def _yield_metric_rows(metrics):
    """yield rows to be combined into a dataframe
    """
    for run in metrics:
        for name in metrics[run]:
            yield {
                "run": run,
                "metric": name,
                "value": metrics[run][name]["value"],
                "units": metrics[run][name]["units"],
            }


def _load_metrics(rundirs):
    metrics = {}
    for rundir, diag_folder in rundirs.items():
        metrics[rundir] = diag_folder.metrics
    return metrics


def parse_rundirs(rundirs) -> pd.DataFrame:
    run_table = pd.DataFrame.from_records(_parse_metadata(run) for run in rundirs)
    return run_table.set_index("run")


def _parse_metadata(run: str):
    baseline_s = "-baseline"

    if run.endswith(baseline_s):
        baseline = True
    else:
        baseline = False

    return {"run": run, "baseline": baseline}


def _get_verification_diagnostics(diagnostics: Sequence[xr.Dataset]) -> xr.Dataset:
    """Compile a verification dataset from the individual runs diagnostics"""
    verification_diags = []
    for run_diagnostics in diagnostics:
        verification_diags.append(_get_run_verification_diagnostics(run_diagnostics))
    return xr.merge(verification_diags, combine_attrs="identical")


def _get_run_verification_diagnostics(ds: xr.Dataset) -> xr.Dataset:
    """Back out verification timeseries from prognostic run value and bias"""
    verif_diagnostics = {}
    verif_attrs = {"run": "verification", "baseline": True}
    mean_bias_pairs = {
        "spatial_mean": "mean_bias",
        "diurn_component": "diurn_bias",
        "zonal_and_time_mean": "zonal_bias",
        "zonal_mean_value": "zonal_mean_bias",
        "time_mean_value": "time_mean_bias",
    }
    for mean_filter, bias_filter in mean_bias_pairs.items():
        mean_vars = [var for var in ds if mean_filter in var]
        for var in mean_vars:
            matching_bias_var = var.replace(mean_filter, bias_filter)
            if matching_bias_var in ds:
                # verification = prognostic - bias
                verif_diagnostics[var] = ds[var] - ds[matching_bias_var]
                verif_diagnostics[var].attrs = ds[var].attrs
    verif_dataset = xr.Dataset(verif_diagnostics)
    return xr.merge([ds[GRID_VARS], verif_dataset]).assign_attrs(verif_attrs)


def get_metadata(diags):
    run_urls = {key: ds.attrs["url"] for key, ds in diags.items()}
    verification_datasets = [ds.attrs["verification"] for ds in diags.values()]
    if any([verification_datasets[0] != item for item in verification_datasets]):
        raise ValueError(
            "Report cannot be generated with diagnostics computed against "
            "different verification datasets."
        )
    verification_label = {"verification dataset": verification_datasets[0]}
    return {**verification_label, **run_urls}


def convert_index_to_datetime(ds, dim):
    return ds.assign_coords({dim: ds.indexes[dim].to_datetimeindex()})<|MERGE_RESOLUTION|>--- conflicted
+++ resolved
@@ -229,18 +229,6 @@
     return movie_links
 
 
-<<<<<<< HEAD
-def detect_rundirs(bucket: str, fs: fsspec.AbstractFileSystem):
-=======
-def _longest_run(diagnostics: Iterable[xr.Dataset]) -> xr.Dataset:
-    max_length = 0
-    for ds in diagnostics:
-        if ds.sizes["time"] > max_length:
-            longest_ds = ds
-            max_length = ds.sizes["time"]
-    return longest_ds
-
-
 @dataclass
 class DiagnosticFolder:
     """Represents the output of compute diagnostics"""
@@ -272,7 +260,6 @@
 def detect_folders(
     bucket: str, fs: fsspec.AbstractFileSystem,
 ) -> Mapping[str, DiagnosticFolder]:
->>>>>>> e5773053
     diag_ncs = fs.glob(os.path.join(bucket, "*", "diags.nc"))
     if len(diag_ncs) < 2:
         raise ValueError(
