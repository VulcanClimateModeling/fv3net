--- conflicted
+++ resolved
@@ -34,20 +34,18 @@
         xr_darray, target_res, grid_entries=grid_entries
     )
     assert grid == "c4_grid_entry"
-<<<<<<< HEAD
-    assert coarsening_factor == 2
-=======
     assert coarsening_factor == 2
 
 
-@pytest.mark.parametrize(
-    "input_dims", [("x", "time"), ("x", "y")],
-)
-def test__set_calendar_to_julian(input_dims):
-    ds = _create_dataset(*input_dims, with_coords=True)
-    ds_out = load_diags._set_calendar_to_julian(ds)
-    if "time" in input_dims:
-        assert ds_out.time.attrs["calendar"] == "julian"
+def _create_dataset(*dims, with_coords=True):
+    if with_coords:
+        coords = {dim: np.arange(i + 1) for i, dim in enumerate(dims)}
+        ds = xr.Dataset(coords=coords)
+    else:
+        arr = np.zeros([i + 1 for i in range(len(dims))])
+        da = xr.DataArray(arr, dims=dims)
+        ds = xr.Dataset({"varname": da})
+    return ds
 
 
 def test__load_prognostic_run_physics_output_no_diags(tmpdir):
@@ -55,5 +53,4 @@
     time = [cftime.DatetimeJulian(2016, 1, n + 1) for n in range(ds1.sizes["time"])]
     ds1["time"] = time
     ds1.to_zarr(str(tmpdir.join("sfc_dt_atmos.zarr")), consolidated=True)
-    load_diags._load_prognostic_run_physics_output(str(tmpdir))
->>>>>>> 5deb76cf
+    load_diags._load_prognostic_run_physics_output(str(tmpdir))