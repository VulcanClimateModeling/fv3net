--- conflicted
+++ resolved
@@ -15,11 +15,7 @@
 import json
 
 _METRICS = []
-<<<<<<< HEAD
-GRID_VARS = ["area", "latb", "lonb", "lat", "lon"]
-=======
 GRID_VARS = ["lon", "lat", "lonb", "latb", "area"]
->>>>>>> 00c6da9d
 
 
 def grab_diag(ds, name):
@@ -96,13 +92,9 @@
 
 @add_to_metrics("drift_3day")
 def drift_3day(diags):
-<<<<<<< HEAD
-    averages = grab_diag(diags, "global_avg").drop(GRID_VARS, errors="ignore")
-=======
     averages = grab_diag(diags, "spatial_mean_dycore_global").drop(
         GRID_VARS, errors="ignore"
     )
->>>>>>> 00c6da9d
 
     daily = averages.resample(time="1D").mean()
 
