import argparse
from datetime import datetime, timedelta
import logging
import os
import uuid
import fsspec
import yaml
import fv3config
from fv3net.pipelines.kube_jobs import get_base_fv3config, update_nested_dict

logger = logging.getLogger("run_jobs")

KUBERNETES_CONFIG_DEFAULT = {
    "docker_image": "us.gcr.io/vcm-ml/fv3gfs-python:v0.2.2",
    "runfile": None,
    "namespace": "default",
    "memory_gb": 3.6,
    "cpu_count": 6,
    "gcp_secret": "gcp-key",
    "image_pull_policy": "Always",
}

HOURS_IN_DAY = 24
NUDGE_INTERVAL = 6  # hours
NUDGE_FILENAME_PATTERN = "%Y%m%d_%HZ_T85LR.nc"
NUDGE_BUCKET = "gs://vcm-ml-data/2019-12-02-year-2016-T85-nudging-data"
FV3CONFIG_DEFAULTS_URL = "gs://vcm-fv3config/config/yaml/default"


<<<<<<< HEAD
def get_model_config(config_update, docker_image):
    """Get default model config and update with provided config_update"""
    fv3gfs_python_version = _get_major_minor_version_number(docker_image)
    default_config_url = os.path.join(
        FV3CONFIG_DEFAULTS_URL, fv3gfs_python_version, "fv3config.yml"
    )
    with fsspec.open(default_config_url) as f:
        default_config = yaml.safe_load(f)
    return _update_nested_dict(default_config, config_update)


def get_kubernetes_config(config_update):
    """Get default kubernetes config and updatedwith provided config_update"""
    return _update_nested_dict(KUBERNETES_CONFIG_DEFAULT, config_update)


def _get_major_minor_version_number(docker_image):
    """Parse and return major/minor version number (e.g. v0.2) from docker image"""
    if ":v" in docker_image:
        tag = docker_image.split(":")[1]
        return tag[:4]
    else:
        raise RuntimeError(
            "Must specify fv3gfs-python docker image with tagged version number"
        )


def _update_nested_dict(source_dict, update_dict):
    for key, value in update_dict.items():
        if key in source_dict and isinstance(source_dict[key], Mapping):
            _update_nested_dict(source_dict[key], update_dict[key])
        else:
            source_dict[key] = update_dict[key]
    return source_dict
=======
def get_kubernetes_config(config_update):
    """Get default kubernetes config and updatedwith provided config_update"""
    return update_nested_dict(KUBERNETES_CONFIG_DEFAULT, config_update)
>>>>>>> 1c9a02e8


def _upload_if_necessary(path, bucket_url):
    if not path.startswith("gs://"):
        remote_path = os.path.join(bucket_url, os.path.basename(path))
        fsspec.filesystem("gs").put(path, remote_path)
        path = remote_path
    return path


def _get_nudge_file_list(config):
    """Return python list of filenames of all nudging files required"""
    start_date = _get_0z_start_date(config)
    run_duration = fv3config.get_run_duration(config)
    run_duration_hours = run_duration.days * HOURS_IN_DAY
    nudging_hours = range(0, run_duration_hours + NUDGE_INTERVAL, NUDGE_INTERVAL)
    time_list = [start_date + timedelta(hours=hour) for hour in nudging_hours]
    return [time.strftime(NUDGE_FILENAME_PATTERN) for time in time_list]


def _get_0z_start_date(config):
    """Return datetime object for 00:00:00 on current_date"""
    current_date = config["namelist"]["coupler_nml"]["current_date"]
    return datetime(current_date[0], current_date[1], current_date[2])


def _get_nudge_files_asset_list(config):
    """Return list of fv3config assets for all nudging files required"""
    return [
        fv3config.get_asset_dict(NUDGE_BUCKET, file, target_location="INPUT")
        for file in _get_nudge_file_list(config)
    ]


def _get_and_write_nudge_files_description_asset(config, config_bucket):
    """Write a text file with list of all nudging files required  (which the
    model requires to know what the nudging files are called) and return an fv3config
    asset pointing to this text file."""
    input_fname_list = config["namelist"]["fv_nwp_nudge_nml"]["input_fname_list"]
    with fsspec.open(os.path.join(config_bucket, input_fname_list), "w") as remote_file:
        remote_file.write("\n".join(_get_nudge_file_list(config)))
    return fv3config.get_asset_dict(config_bucket, input_fname_list)


def _update_config_for_nudging(model_config, config_bucket):
    """Add assets to config for all nudging files and for the text file
    listing nudging files"""
    if "patch_files" not in model_config:
        model_config["patch_files"] = []
    model_config["patch_files"].append(
        _get_and_write_nudge_files_description_asset(model_config, config_bucket)
    )
    model_config["patch_files"].extend(_get_nudge_files_asset_list(model_config))
    return model_config


def _get_and_upload_run_config(bucket, run_config, base_model_config):
    """Get config objects for current job and upload as necessary"""
    config_bucket = os.path.join(bucket, "config")
<<<<<<< HEAD
=======
    model_config = update_nested_dict(base_model_config, run_config["fv3config"])
>>>>>>> 1c9a02e8
    kubernetes_config = get_kubernetes_config(run_config["kubernetes"])
    model_config = get_model_config(
        run_config["fv3config"], kubernetes_config["docker_image"]
    )
    # if necessary, upload runfile and diag_table. In future, this should be
    # replaced with an fv3config function to do the same for all elements of config
    if kubernetes_config["runfile"] is not None:
        kubernetes_config["runfile"] = _upload_if_necessary(
            kubernetes_config["runfile"], config_bucket
        )
    model_config["diag_table"] = _upload_if_necessary(
        model_config["diag_table"], config_bucket
    )
    if model_config["namelist"]["fv_core_nml"].get("nudge", False):
        model_config = _update_config_for_nudging(model_config, config_bucket)
    with fsspec.open(os.path.join(config_bucket, "fv3config.yml"), "w") as config_file:
        config_file.write(yaml.dump(model_config))
    return {"kubernetes": kubernetes_config, "fv3config": model_config}, config_bucket


def submit_job(bucket, run_config, base_model_config):
    run_config, config_bucket = _get_and_upload_run_config(
        bucket, run_config, base_model_config
    )
    job_name = run_config["fv3config"]["experiment_name"] + f".{uuid.uuid4()}"
    fv3config.run_kubernetes(
        os.path.join(config_bucket, "fv3config.yml"),
        os.path.join(bucket, "output"),
        run_config["kubernetes"]["docker_image"],
        runfile=run_config["kubernetes"]["runfile"],
        jobname=job_name,
        namespace=run_config["kubernetes"]["namespace"],
        memory_gb=run_config["kubernetes"]["memory_gb"],
        cpu_count=run_config["kubernetes"]["cpu_count"],
        gcp_secret=run_config["kubernetes"]["gcp_secret"],
        image_pull_policy=run_config["kubernetes"]["image_pull_policy"],
    )
    logger.info(f"Submitted {job_name}")


if __name__ == "__main__":
    logging.basicConfig(level=logging.INFO)
    parser = argparse.ArgumentParser()
    parser.add_argument(
        "--bucket",
        type=str,
        required=True,
        help="Remote url where config and output will be saved. Specifically, "
        "configuration will be saved to BUCKET/config and output to BUCKET/output",
    )
    parser.add_argument(
        "--run-yaml",
        type=str,
        required=True,
        help="Path to local run configuration yaml.",
    )
    parser.add_argument(
        "--config-version",
        type=str,
        required=False,
        default="v0.2",
        help="Default fv3config.yml version to use as the base configuration. "
        "This should be consistent with the fv3gfs-python version in the specified "
        "docker image.",
    )
    args, extra_args = parser.parse_known_args()
    base_model_config = get_base_fv3config(args.config_version)
    with open(args.run_yaml) as file:
        run_config = yaml.load(file, Loader=yaml.FullLoader)
    submit_job(args.bucket, run_config, base_model_config)<|MERGE_RESOLUTION|>--- conflicted
+++ resolved
@@ -27,46 +27,9 @@
 FV3CONFIG_DEFAULTS_URL = "gs://vcm-fv3config/config/yaml/default"
 
 
-<<<<<<< HEAD
-def get_model_config(config_update, docker_image):
-    """Get default model config and update with provided config_update"""
-    fv3gfs_python_version = _get_major_minor_version_number(docker_image)
-    default_config_url = os.path.join(
-        FV3CONFIG_DEFAULTS_URL, fv3gfs_python_version, "fv3config.yml"
-    )
-    with fsspec.open(default_config_url) as f:
-        default_config = yaml.safe_load(f)
-    return _update_nested_dict(default_config, config_update)
-
-
-def get_kubernetes_config(config_update):
-    """Get default kubernetes config and updatedwith provided config_update"""
-    return _update_nested_dict(KUBERNETES_CONFIG_DEFAULT, config_update)
-
-
-def _get_major_minor_version_number(docker_image):
-    """Parse and return major/minor version number (e.g. v0.2) from docker image"""
-    if ":v" in docker_image:
-        tag = docker_image.split(":")[1]
-        return tag[:4]
-    else:
-        raise RuntimeError(
-            "Must specify fv3gfs-python docker image with tagged version number"
-        )
-
-
-def _update_nested_dict(source_dict, update_dict):
-    for key, value in update_dict.items():
-        if key in source_dict and isinstance(source_dict[key], Mapping):
-            _update_nested_dict(source_dict[key], update_dict[key])
-        else:
-            source_dict[key] = update_dict[key]
-    return source_dict
-=======
 def get_kubernetes_config(config_update):
     """Get default kubernetes config and updatedwith provided config_update"""
     return update_nested_dict(KUBERNETES_CONFIG_DEFAULT, config_update)
->>>>>>> 1c9a02e8
 
 
 def _upload_if_necessary(path, bucket_url):
@@ -126,14 +89,8 @@
 def _get_and_upload_run_config(bucket, run_config, base_model_config):
     """Get config objects for current job and upload as necessary"""
     config_bucket = os.path.join(bucket, "config")
-<<<<<<< HEAD
-=======
     model_config = update_nested_dict(base_model_config, run_config["fv3config"])
->>>>>>> 1c9a02e8
     kubernetes_config = get_kubernetes_config(run_config["kubernetes"])
-    model_config = get_model_config(
-        run_config["fv3config"], kubernetes_config["docker_image"]
-    )
     # if necessary, upload runfile and diag_table. In future, this should be
     # replaced with an fv3config function to do the same for all elements of config
     if kubernetes_config["runfile"] is not None:
@@ -155,17 +112,11 @@
         bucket, run_config, base_model_config
     )
     job_name = run_config["fv3config"]["experiment_name"] + f".{uuid.uuid4()}"
+    run_config["kubernetes"]["jobname"] = job_name
     fv3config.run_kubernetes(
         os.path.join(config_bucket, "fv3config.yml"),
         os.path.join(bucket, "output"),
-        run_config["kubernetes"]["docker_image"],
-        runfile=run_config["kubernetes"]["runfile"],
-        jobname=job_name,
-        namespace=run_config["kubernetes"]["namespace"],
-        memory_gb=run_config["kubernetes"]["memory_gb"],
-        cpu_count=run_config["kubernetes"]["cpu_count"],
-        gcp_secret=run_config["kubernetes"]["gcp_secret"],
-        image_pull_policy=run_config["kubernetes"]["image_pull_policy"],
+        **run_config["kubernetes"],
     )
     logger.info(f"Submitted {job_name}")
 
