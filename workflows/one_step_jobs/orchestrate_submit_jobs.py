--- conflicted
+++ resolved
@@ -5,7 +5,7 @@
 from pathlib import Path
 
 from fv3net.pipelines.kube_jobs import one_step
-from fv3net.pipelines.common import get_alphanumeric_unique_tag
+from fv3net.pipelines.common import get_alphanumeric_unique_tag, list_timesteps
 
 PWD = os.path.dirname(os.path.abspath(__file__))
 CONFIG_DIRECTORY_NAME = "one_step_config"
@@ -33,15 +33,6 @@
         "output_url", type=str, help="Remote url where model output will be saved."
     )
     parser.add_argument(
-<<<<<<< HEAD
-=======
-        "-o",
-        "--overwrite",
-        required=False,
-        action="store_true",
-        help="Overwrite successful timesteps in OUTPUT_URL.",
-    )
-    parser.add_argument(
         "--i-start",
         type=int,
         default=None,
@@ -50,7 +41,6 @@
         "timestep. Useful for testing.",
     )
     parser.add_argument(
->>>>>>> ee1a7906
         "--n-steps",
         type=int,
         default=None,
@@ -105,25 +95,16 @@
     else:
         config_url = args.config_url
 
-    timestep_list = one_step.timesteps_to_process(
-<<<<<<< HEAD
-        args.input_url, args.n_steps, subsample_frequency=args.init_frequency,
-=======
-        args.input_url,
-        args.output_url,
-        args.i_start,
-        args.n_steps,
-        args.overwrite,
-        subsample_frequency=args.init_frequency,
->>>>>>> ee1a7906
-    )
+    timesteps = list_timesteps(args.input_url)[
+        args.i_start : args.i_start + args.n_steps
+    ]
 
     one_step_config["kubernetes"]["runfile"] = RUNFILE
     one_step_config["kubernetes"]["docker_image"] = args.docker_image
 
     local_vgrid_file = os.path.join(PWD, one_step.VERTICAL_GRID_FILENAME)
     one_step.submit_jobs(
-        timestep_list,
+        timesteps,
         workflow_name,
         one_step_config,
         args.input_url,
