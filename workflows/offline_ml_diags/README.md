This workflow generates diagnostic outputs for variables predicted by 
a trained ML model. Currently, the workflow only accepts models wrapped 
for usage with xarray dataset inputs and outputs (the `SklearnWrapper` class 
found in `fv3fit.sklearn.wrapper`.) 

The script takes in the same configuration YAML file as the training step, 
a trained ML model (for sklearn the user must include the .pkl file in the model path;
for keras the model path is the directory containing the various model files), and the
output path. An optional json file containing a list of timesteps to use can also be
provided. If not provided, the workflow will use all timesteps present in the data.

If the mapper requires >1 data source, provide these as a sequence to the `--data-path` arg.
Note that the input(s) args to `--data-path` are actually required.

```
python -m offline_ml_diags.compute_diags \
    $CONFIG_YAML \
    $MODEL \
    $OUTPUT \
    --timesteps-file $TIMESTEP_LIST_JSON \
    --data-path $TEST_DATA_0 ($TEST_DATA_1)
```

The cosine zenith angle feature is a special case of a feature variable that is not
present in the dataset and must be derived after the mapper reads the data. To include it
as a feature, provide the `model_mapper_kwarg` mapping `cos_z_var: <name of cosine z feature>`
in the configuration. An example is below.

If the SHiELD diagnostics are loaded via the model mapper, the variables `net_heating` and
`net_precipitation` should be included in the `variables` list.

`model_type` specifies the type of ML model to be loaded, as defined in the `fv3fit` package;
see that package for a list of valid model types, e.g., `random_forest`.

Example config:
```
variables:
  - air_temperature
  - specific_humidity
  - dQ1
  - dQ2
  - pQ1
  - pQ2
  - pressure_thickness_of_atmospheric_layer
  - land_sea_mask
  - surface_geopotential
  - net_precipitation
  - net_heating
<<<<<<< HEAD
model_type: sklearn_random_forest
=======
model_type: random_forest
>>>>>>> b49ef841
model_mapper_kwargs:
  cos_z_var: cos_zenith_angle
mapping_function: open_fine_resolution_nudging_hybrid
mapping_kwargs:
  nudging:
    shield_diags_url: gs://vcm-ml-experiments/2020-06-17-triad-round-1/coarsen-c384-diagnostics/coarsen_diagnostics/gfsphysics_15min_coarse.zarr
    offset_seconds: -900
    nudging_url: gs://vcm-ml-experiments/2020-06-30-triad-round-2/hybrid/nudging
  fine_res:
    offset_seconds: 450
    fine_res_url: gs://vcm-ml-experiments/2020-06-02-fine-res/fine_res_budget      
batch_kwargs:
  timesteps_per_batch: 10
data_path: this_isnt_used_for_hybrid_mapper
```

Example usage (from top level of `fv3net`): 
```
python -m offline_ml_diags.compute_diags \
    workflows/offline_ml_diags/tests/config.yml \
    gs://vcm-ml-scratch/andrep/test-nudging-workflow/train_sklearn_model \
    gs://vcm-ml-scratch/annak/test-offline-validation-workflow \
    --timesteps-file workflows/offline_ml_diags/tests/times.json
```

#### Creating reports
Report HTMLs may be created using `offline_ml_diags.create_report`, where the input data path should be
the output path of the `offline_ml_diags.compute_diags` script. The output location can be either a local
or remote GCS directory.

Example usage:
```
python -m offline_ml_diags.create_report \
    $INPUT \
    $OUTPUT 
```<|MERGE_RESOLUTION|>--- conflicted
+++ resolved
@@ -46,11 +46,7 @@
   - surface_geopotential
   - net_precipitation
   - net_heating
-<<<<<<< HEAD
-model_type: sklearn_random_forest
-=======
 model_type: random_forest
->>>>>>> b49ef841
 model_mapper_kwargs:
   cos_z_var: cos_zenith_angle
 mapping_function: open_fine_resolution_nudging_hybrid
