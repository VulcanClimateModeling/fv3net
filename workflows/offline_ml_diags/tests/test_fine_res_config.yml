--- conflicted
+++ resolved
@@ -16,15 +16,4 @@
   drop_vars:
     - step
 batch_kwargs:
-<<<<<<< HEAD
-  timesteps_per_batch: 2
-  rename_variables:
-    pfull: z
-  timesteps:
-    - "20160906.120000"
-    - "20160906.044500"
-    - "20160908.234500"
-    - "20160908.090000"
-=======
-  timesteps_per_batch: 2
->>>>>>> 412a0c89
+  timesteps_per_batch: 2