data_path: gs://vcm-ml-scratch/andrep/test-nudging-workflow/nudging
variables:
  - air_temperature
  - specific_humidity
  - dQ1
  - dQ2
  - pQ1
  - pQ2
  - pressure_thickness_of_atmospheric_layer
<<<<<<< HEAD
model_mapper_kwargs:
  rename_vars:
    air_temperature_tendency_due_to_nudging: dQ1
    specific_humidity_tendency_due_to_nudging: dQ2
mapping_function: open_merged_nudged_full_tendencies
mapping_kwargs:
  nudging_timescale_hr: 3
batch_kwargs:
  timesteps_per_batch: 5
  init_time_dim_name: "initial_time"
  timesteps:
    - "20160801.030000"
    - "20160801.031500"
=======
mapping_function: open_merged_nudged
mapping_kwargs:
  nudging_timescale_hr: 3
  i_start: 0
batch_kwargs:
  timesteps_per_batch: 2
  init_time_dim_name: "initial_time"
>>>>>>> 76fdaad9
<|MERGE_RESOLUTION|>--- conflicted
+++ resolved
@@ -7,7 +7,6 @@
   - pQ1
   - pQ2
   - pressure_thickness_of_atmospheric_layer
-<<<<<<< HEAD
 model_mapper_kwargs:
   rename_vars:
     air_temperature_tendency_due_to_nudging: dQ1
@@ -16,17 +15,8 @@
 mapping_kwargs:
   nudging_timescale_hr: 3
 batch_kwargs:
-  timesteps_per_batch: 5
+  timesteps_per_batch: 2
   init_time_dim_name: "initial_time"
   timesteps:
     - "20160801.030000"
-    - "20160801.031500"
-=======
-mapping_function: open_merged_nudged
-mapping_kwargs:
-  nudging_timescale_hr: 3
-  i_start: 0
-batch_kwargs:
-  timesteps_per_batch: 2
-  init_time_dim_name: "initial_time"
->>>>>>> 76fdaad9
+    - "20160801.031500"