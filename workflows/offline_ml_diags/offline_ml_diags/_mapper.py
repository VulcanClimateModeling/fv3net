from typing import Mapping, Union, Sequence

from vcm import safe, DerivedMapping, parse_datetime_from_str
import xarray as xr

from fv3fit.sklearn import SklearnWrapper
from fv3fit.keras import Model
from loaders.mappers import GeoMapper
from loaders import DERIVATION_DIM

Predictor = Union[SklearnWrapper, Model]

PREDICT_COORD = "predict"
TARGET_COORD = "target"


class PredictionMapper(GeoMapper):
    def __init__(
        self,
        base_mapper: GeoMapper,
        wrapped_model: Predictor,
        variables: Sequence[str],
        z_dim: str = "z",
        rename_vars: Mapping[str, str] = None,
        grid: xr.Dataset = None,
    ):
        self._base_mapper = base_mapper
        self._model = wrapped_model
        self._z_dim = z_dim
        self._grid = grid
        self._variables = variables
        self.rename_vars = rename_vars or {}

    def _predict(self, ds: xr.Dataset) -> xr.Dataset:
        output = self._model.predict_columnwise(ds, feature_dim=self._z_dim)
        return output.rename(self.rename_vars)

    def _insert_prediction(self, ds: xr.Dataset, ds_pred: xr.Dataset) -> xr.Dataset:
        predicted_vars = ds_pred.data_vars
        nonpredicted_vars = [var for var in ds.data_vars if var not in predicted_vars]
        ds_target = (
            safe.get_variables(
                ds, [var for var in predicted_vars if var in ds.data_vars]
            )
            .expand_dims(DERIVATION_DIM)
            .assign_coords({DERIVATION_DIM: [TARGET_COORD]})
        )
        ds_pred = ds_pred.expand_dims(DERIVATION_DIM).assign_coords(
            {DERIVATION_DIM: [PREDICT_COORD]}
        )
        return xr.merge([safe.get_variables(ds, nonpredicted_vars), ds_target, ds_pred])

    def __getitem__(self, key: str) -> xr.Dataset:
        ds = self._base_mapper[key]
<<<<<<< HEAD
        ds = ds.merge(self._grid) \
            .assign_coords({"time": parse_datetime_from_str(key)})
=======
        # Prioritize dataset's land_sea_mask if grid values disagree
        ds = xr.merge([ds, self._grid], compat="override").assign_coords(
            {"time": parse_datetime_from_str(key)}
        )
>>>>>>> 55ca23a6
        derived_mapping = DerivedMapping(ds)
        ds_derived = derived_mapping.dataset(self._variables)
        ds_prediction = self._predict(ds_derived)
        return self._insert_prediction(ds_derived, ds_prediction)

    def keys(self):
        return self._base_mapper.keys()

    def __iter__(self):
        return iter(self.keys())

    def __len__(self):
        return len(self.keys())<|MERGE_RESOLUTION|>--- conflicted
+++ resolved
@@ -52,15 +52,10 @@
 
     def __getitem__(self, key: str) -> xr.Dataset:
         ds = self._base_mapper[key]
-<<<<<<< HEAD
-        ds = ds.merge(self._grid) \
-            .assign_coords({"time": parse_datetime_from_str(key)})
-=======
         # Prioritize dataset's land_sea_mask if grid values disagree
         ds = xr.merge([ds, self._grid], compat="override").assign_coords(
             {"time": parse_datetime_from_str(key)}
         )
->>>>>>> 55ca23a6
         derived_mapping = DerivedMapping(ds)
         ds_derived = derived_mapping.dataset(self._variables)
         ds_prediction = self._predict(ds_derived)
