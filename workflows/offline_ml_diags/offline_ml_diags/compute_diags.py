import argparse
from copy import copy
import fsspec
import logging
import json
import numpy as np
import os
import random
import sys
from tempfile import NamedTemporaryFile
import xarray as xr
import yaml
from typing import Mapping, Sequence, Tuple, List
from toolz import dissoc

import diagnostics_utils as utils
import loaders
from vcm import safe, interpolate_to_pressure_levels
import vcm
from vcm.cloud import get_fs
import fv3fit
from ._plot_jacobian import plot_jacobian
from ._metrics import compute_metrics
from ._mapper import PredictionMapper
from ._helpers import (
    load_grid_info,
    sample_outside_train_range,
)
from ._select import meridional_transect, nearest_time


handler = logging.StreamHandler(sys.stdout)
handler.setFormatter(
    logging.Formatter("%(name)s %(asctime)s: %(module)s/L%(lineno)d %(message)s")
)
handler.setLevel(logging.INFO)
logging.basicConfig(handlers=[handler], level=logging.INFO)
logger = logging.getLogger("offline_diags")


# variables that are needed in addition to the model features
ADDITIONAL_VARS = ["pressure_thickness_of_atmospheric_layer", "pQ1", "pQ2"]
DIAGS_NC_NAME = "offline_diagnostics.nc"
DIURNAL_VARS = [
    "column_integrated_dQ1",
    "column_integrated_dQ2",
    "column_integrated_pQ1",
    "column_integrated_pQ2",
    "column_integrated_Q1",
    "column_integrated_Q2",
]
DIURNAL_NC_NAME = "diurnal_cycle.nc"
TRANSECT_NC_NAME = "transect_lon0.nc"
METRICS_JSON_NAME = "scalar_metrics.json"
DATASET_DIM_NAME = "dataset"

# Base set of variables for which to compute column integrals and composite means
# Additional output variables are also computed.
DIAGNOSTIC_VARS = ("dQ1", "pQ1", "dQ2", "pQ2", "Q1", "Q2")
METRIC_VARS = ("dQ1", "dQ2", "Q1", "Q2")


def _create_arg_parser() -> argparse.Namespace:
    parser = argparse.ArgumentParser()

    parser.add_argument(
        "model_path", type=str, help=("Local or remote path for reading ML model."),
    )
    parser.add_argument(
        "output_path",
        type=str,
        help="Local or remote path where diagnostic output will be written.",
    )
    parser.add_argument(
        "--data-path",
        nargs="*",
        type=str,
        default=None,
        help=(
            "Location of test data. If not provided, will use the data_path saved "
            "with the trained model config file."
        ),
    )

    parser.add_argument(
        "--config-yml",
        type=str,
        default=None,
        help=("Config file with dataset and variable specifications."),
    )
    parser.add_argument(
        "--timesteps-file",
        type=str,
        default=None,
        help=(
            "Json file that defines train timestep set. Overrides any timestep set "
            "in training config if both are provided."
        ),
    )
    parser.add_argument(
        "--snapshot-time",
        type=str,
        default=None,
        help=(
            "Timestep to use for snapshot. Provide a string 'YYYYMMDD.HHMMSS'. "
            "If provided, will use the closest timestep in the test set. If not, will "
            "default to use the first timestep available."
        ),
    )
    parser.add_argument(
        "--timesteps-n-samples",
        type=int,
        default=None,
        help=(
            "If specified, will draw attempt to draw this many test timesteps from "
            "either i) the mapper keys that lie outside the range of times in the "
            "config timesteps or ii) the set of timesteps provided in --timesteps-file."
            "Random seed for sampling is fixed to 0. "
            "If there are not enough timesteps available outside the config range, "
            "will return all timesteps outside the range. "
            "Useful if args.config_yml is taken directly from the trained model."
            "Incompatible with also providing a timesteps-file arg. "
        ),
    )
    parser.add_argument(
        "--training",
        action="store_true",
        default=False,
        help=(
            "If provided, allows the use of timesteps from the trained model config "
            "to be used for offline diags. Only relevant if no config file is provided "
            "and no optional args for timesteps-file or timesteps-n-samples given. "
            "Acts as a safety to prevent accidental use of training set for the "
            "offline metrics."
        ),
    )
    parser.add_argument(
        "--grid",
        type=str,
        default=None,
        help=(
            "Optional path to grid data netcdf. If not provided, defaults to loading "
            "the grid  with the appropriate resolution (given in batch_kwargs) from "
            "the catalog. Useful if you do not have permissions to access the GCS "
            "data in vcm.catalog."
        ),
    )
    return parser.parse_args()


def _write_nc(ds: xr.Dataset, output_dir: str, output_file: str):
    output_file = os.path.join(output_dir, output_file)

    with NamedTemporaryFile() as tmpfile:
        ds.to_netcdf(tmpfile.name)
        get_fs(output_dir).put(tmpfile.name, output_file)
    logger.info(f"Writing netcdf to {output_file}")


def _average_metrics_dict(ds_metrics: xr.Dataset) -> Mapping:
    logger.info("Calculating metrics mean and stddev over batches...")
    metrics = {
        var: {
            "mean": float(np.mean(ds_metrics[var].values)),
            "std": float(np.std(ds_metrics[var].values)),
        }
        for var in ds_metrics.data_vars
    }
    return metrics


def _compute_diurnal_cycle(
    ds: xr.Dataset, diurnal_vars: Sequence[str] = DIURNAL_VARS
) -> xr.Dataset:
    return utils.create_diurnal_cycle_dataset(
        ds, ds["lon"], ds["land_sea_mask"], diurnal_vars,
    )


def _compute_summary(ds: xr.Dataset, variables: Sequence[str]) -> xr.Dataset:
    # ...reduce to diagnostic variables
<<<<<<< HEAD
    net_precipitation = -ds["column_integrated_Q2"]  # type: ignore
    net_precip_domain_coord = "target"
    if "derivation" in net_precipitation.coords:
        if SHIELD_DERIVATION_COORD in net_precipitation.derivation.values:
            net_precipitation = net_precipitation.sel(  # type: ignore
                derivation=SHIELD_DERIVATION_COORD
            )
            net_precip_domain_coord = SHIELD_DERIVATION_COORD
        elif "target" in net_precipitation.derivation.values:
            net_precipitation = net_precipitation.sel(  # type: ignore
                derivation="target"
            )

    summary = utils.reduce_to_diagnostic(
        ds, ds, net_precipitation=net_precipitation, primary_vars=variables,
=======
    summary = utils.reduce_to_diagnostic(
        ds,
        ds,
        net_precipitation=-ds["column_integrated_Q2"].sel(  # type: ignore
            derivation="target"
        ),
        primary_vars=variables,
>>>>>>> d0f54c6d
    )
    return summary


def _fill_empty_dQ1_dQ2(ds: xr.Dataset, template_var: str = "pQ1"):
    fill_template = ds[template_var]
    for tendency in ["dQ1", "dQ2"]:
        if tendency not in ds.data_vars:
            ds[tendency] = xr.zeros_like(fill_template)
    return ds


def _compute_diagnostics(
    batches: Sequence[xr.Dataset], grid: xr.Dataset, predicted_vars: List[str]
) -> Tuple[xr.Dataset, xr.Dataset, xr.Dataset]:
    batches_summary, batches_diurnal, batches_metrics = [], [], []
    diagnostic_vars = list(
        set(list(predicted_vars) + ["dQ1", "dQ2", "pQ1", "pQ2", "Q1", "Q2"])
    )
    metric_vars = copy(predicted_vars)
    if "dQ1" in predicted_vars and "dQ2" in predicted_vars:
        metric_vars += ["Q1", "Q2"]

    # for each batch...
    for i, ds in enumerate(batches):

        logger.info(f"Processing batch {i+1}/{len(batches)}")
        ds = _fill_empty_dQ1_dQ2(ds)
        # ...insert additional variables
        ds = (
            ds.pipe(utils.insert_total_apparent_sources)
            .pipe(utils.insert_column_integrated_vars, diagnostic_vars)
            .pipe(utils.insert_net_terms_as_Qs)
            .load()
        )
        ds.update(grid)

        ds_summary = _compute_summary(ds, diagnostic_vars)

        if DATASET_DIM_NAME in ds.dims:
            sample_dims = ("time", DATASET_DIM_NAME)
        else:
            sample_dims = ("time",)  # type: ignore
        stacked = ds.stack(sample=sample_dims)

        diurnal_vars = [
            str(var) for var in ds if str(var).startswith("column_integrated")
        ]
        ds_diurnal = _compute_diurnal_cycle(stacked, diurnal_vars=diurnal_vars)
        ds_metrics = compute_metrics(
            stacked,
            stacked["lat"],
            stacked["area"],
            stacked["pressure_thickness_of_atmospheric_layer"],
            predicted_vars=metric_vars,
        )

        batches_summary.append(ds_summary.load())
        batches_diurnal.append(ds_diurnal.load())
        batches_metrics.append(ds_metrics.load())
        del ds

    # then average over the batches for each output
    ds_summary = xr.concat(batches_summary, dim="batch")
    ds_diurnal = xr.concat(batches_diurnal, dim="batch").mean(dim="batch")
    ds_metrics = xr.concat(batches_metrics, dim="batch")

    ds_diagnostics, ds_scalar_metrics = _consolidate_dimensioned_data(
        ds_summary, ds_metrics
    )

    return ds_diagnostics.mean("batch"), ds_diurnal, ds_scalar_metrics


def _consolidate_dimensioned_data(ds_summary, ds_metrics):
    # moves dimensioned quantities into final diags dataset so they're saved as netcdf
    metrics_arrays_vars = [var for var in ds_metrics.data_vars if "scalar" not in var]
    ds_metrics_arrays = safe.get_variables(ds_metrics, metrics_arrays_vars)
    ds_diagnostics = ds_summary.merge(ds_metrics_arrays).rename(
        {var: var.replace("/", "-") for var in metrics_arrays_vars}
    )
    return ds_diagnostics, ds_metrics.drop(metrics_arrays_vars)


def _get_base_mapper(config: fv3fit.ModelTrainingConfig):
    logger.info("Creating base mapper")
    base_mapping_function = getattr(
        loaders.mappers, config.batch_kwargs["mapping_function"]
    )
    if not config.data_path:
        raise ValueError("Model training config has no data path attribute.")
    data_path = config.data_path
    if len(data_path) == 1:
        data_path = data_path[0]
    return base_mapping_function(
        data_path, **config.batch_kwargs.get("mapping_kwargs", {})
    )


def _get_prediction_mapper(
    config: fv3fit.ModelTrainingConfig,
    variables: Sequence[str],
    model: fv3fit.Predictor,
    grid: xr.Dataset,
):
    base_mapper = _get_base_mapper(config)
    logger.info("Creating prediction mapper")
    return PredictionMapper(base_mapper, model, grid=grid, variables=variables)


def _get_transect(ds_snapshot: xr.Dataset, grid: xr.Dataset, variables: Sequence[str]):
    ds_snapshot_regrid_pressure = xr.Dataset()
    for var in variables:
        transect_var = [
            interpolate_to_pressure_levels(
                field=ds_snapshot[var].sel(derivation=deriv),
                delp=ds_snapshot["pressure_thickness_of_atmospheric_layer"],
                dim="z",
            )
            for deriv in ["target", "predict"]
        ]
        ds_snapshot_regrid_pressure[var] = xr.concat(transect_var, dim="derivation")
    ds_snapshot_regrid_pressure = xr.merge([ds_snapshot_regrid_pressure, grid])
    ds_transect = meridional_transect(
        safe.get_variables(
            ds_snapshot_regrid_pressure, list(variables) + ["lat", "lon"]
        )
    )
    return ds_transect


def main(args):

    logger.info("Starting diagnostics routine.")

    # Safety check if user is using the training set
    if (
        not args.config_yml
        and not args.timesteps_file
        and not args.timesteps_n_samples
        and not args.training
    ):
        raise ValueError(
            "No configuration file, timesteps file, or test sample size provided. "
            "This will lead to the training set from the saved model being used "
            "to calculate offline diagnostics and metrics. "
            "If this is intended, run with the flag --training ."
        )

    if args.config_yml:
        config = fv3fit.ModelTrainingConfig.load(args.config_yml)
    else:
        config = fv3fit.load_training_config(args.model_path)
    if args.data_path:
        config.data_path = args.data_path
    config.model_path = args.model_path

    logger.info("Reading grid...")
    if not args.grid:
        # By default, read the appropriate resolution grid from vcm.catalog
        res = config.batch_kwargs.get("res", "c48")
        grid = load_grid_info(res)
    else:
        with fsspec.open(args.grid, "rb") as f:
            grid = xr.open_dataset(f).load()

    variables = list(
        set(config.input_variables + config.output_variables + ADDITIONAL_VARS)
    )

    logger.info("Opening ML model")
    model = fv3fit.load(args.model_path)
    pred_mapper = _get_prediction_mapper(config, variables, model, grid)

    # Use appropriate times if options --timesteps-file or --timesteps-n-samples given
    if args.timesteps_file:
        with open(args.timesteps_file, "r") as f:
            timesteps = yaml.safe_load(f)
        if args.timesteps_n_samples:
            random.seed(0)
            timesteps = random.sample(sorted(timesteps), args.timesteps_n_samples)
        logger.info(f"Using timesteps from --timesteps-file: {timesteps}")
        config.timesteps_source = "timesteps_file"
    elif args.timesteps_n_samples:
        # Sample times outside training range and use as test set.
        train_timesteps = config.batch_kwargs.pop("timesteps", [])
        timesteps = sample_outside_train_range(
            list(pred_mapper), train_timesteps, args.timesteps_n_samples
        )
        logger.info(
            f"Using timesteps sampled from outside config timestep range: {timesteps}"
        )
        config.timesteps_source = "sampled_outside_input_config"
    else:
        try:
            timesteps = config.batch_kwargs["timesteps"]
            logger.info(f"Using timesteps given in config file: {timesteps}")
            config.timesteps_source = "input_config"
        except KeyError:
            timesteps = list(pred_mapper)
            logger.info(f"Using all timesteps available from mapper: {timesteps}")
            config.timesteps_source = "all_mapper_times"

    # Updates timesteps so that the saved config reflects the timesteps used.
    config.batch_kwargs["timesteps"] = timesteps

    # write out config used to generate diagnostics, including model path
    config.dump(args.output_path, filename="config.yaml")

    batch_kwargs = dissoc(
        config.batch_kwargs, "mapping_function", "mapping_kwargs", "timesteps"
    )
    batches = loaders.batches.batches_from_mapper(
        pred_mapper, variables, timesteps=timesteps, training=False, **batch_kwargs,
    )
    # compute diags
    ds_diagnostics, ds_diurnal, ds_scalar_metrics = _compute_diagnostics(
        batches, grid, predicted_vars=config.output_variables
    )

    # Save metadata
    cftimes = [vcm.parse_datetime_from_str(time) for time in timesteps]
    times_used = xr.DataArray(
        cftimes, dims=["time"], attrs=dict(description="times used for anaysis")
    )
    ds_diagnostics["time"] = times_used
    ds_diurnal["time"] = times_used

    # save jacobian
    try:
        plot_jacobian(model, args.output_path)  # type: ignore
    except AttributeError:
        pass

    # compute snapshot of transected and zonal diags, and snapshot of 2D variables
    snapshot_time = args.snapshot_time or sorted(timesteps)[0]
    snapshot_key = nearest_time(snapshot_time, list(pred_mapper.keys()))
    ds_snapshot = pred_mapper[snapshot_key]
    transect_vars = [
        var for var in config.output_variables if "z" in ds_snapshot[var].dims
    ]
    ds_transect = _get_transect(ds_snapshot, grid, transect_vars)
    map_vars = set(config.output_variables) - set(transect_vars)
    ds_map = safe.get_variables(ds_snapshot, map_vars).rename(
        {map_var: f"{map_var}_snapshot" for map_var in map_vars}
    )
    ds_diagnostics = xr.merge([ds_diagnostics, ds_map])

    # write diags and diurnal datasets
    _write_nc(ds_transect, args.output_path, TRANSECT_NC_NAME)
    _write_nc(
        ds_diagnostics, args.output_path, DIAGS_NC_NAME,
    )
    _write_nc(ds_diurnal, args.output_path, DIURNAL_NC_NAME)

    # convert and output metrics json
    metrics = _average_metrics_dict(ds_scalar_metrics)
    with fsspec.open(os.path.join(args.output_path, METRICS_JSON_NAME), "w") as f:
        json.dump(metrics, f, indent=4)

    logger.info(f"Finished processing dataset diagnostics and metrics.")


if __name__ == "__main__":
    args = _create_arg_parser()
    main(args)<|MERGE_RESOLUTION|>--- conflicted
+++ resolved
@@ -179,7 +179,6 @@
 
 def _compute_summary(ds: xr.Dataset, variables: Sequence[str]) -> xr.Dataset:
     # ...reduce to diagnostic variables
-<<<<<<< HEAD
     net_precipitation = -ds["column_integrated_Q2"]  # type: ignore
     net_precip_domain_coord = "target"
     if "derivation" in net_precipitation.coords:
@@ -194,16 +193,12 @@
             )
 
     summary = utils.reduce_to_diagnostic(
-        ds, ds, net_precipitation=net_precipitation, primary_vars=variables,
-=======
-    summary = utils.reduce_to_diagnostic(
         ds,
         ds,
         net_precipitation=-ds["column_integrated_Q2"].sel(  # type: ignore
             derivation="target"
         ),
-        primary_vars=variables,
->>>>>>> d0f54c6d
+        primary_vars=variables
     )
     return summary
 
