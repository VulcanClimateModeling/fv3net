import argparse
import intake
import logging
import json
import numpy as np
import os
import sys
from tempfile import NamedTemporaryFile
import xarray as xr
import yaml
from typing import Mapping, Sequence, Tuple

import diagnostics_utils as utils
import loaders
from vcm import safe
from vcm.cloud import get_fs
from ._metrics import calc_metrics
from . import _model_loaders as model_loaders
from ._mapper import PredictionMapper
from ._helpers import add_net_precip_domain_info


handler = logging.StreamHandler(sys.stdout)
handler.setFormatter(
    logging.Formatter("%(name)s %(asctime)s: %(module)s/L%(lineno)d %(message)s")
)
handler.setLevel(logging.INFO)
logging.basicConfig(handlers=[handler], level=logging.INFO)
logger = logging.getLogger("offline_diags")

PRIMARY_VARS = ["dQ1", "dQ2", "pQ1", "pQ2", "Q1", "Q2"]
DIAGS_NC_NAME = "offline_diagnostics.nc"
DIURNAL_VARS = [
    "column_integrated_dQ1",
    "column_integrated_dQ2",
    "column_integrated_pQ1",
    "column_integrated_pQ2",
    "column_integrated_Q1",
    "column_integrated_Q2",
]
SHIELD_DERIVATION_COORD = "coarsened_SHiELD"

DIURNAL_NC_NAME = "diurnal_cycle.nc"
METRICS_JSON_NAME = "scalar_metrics.json"


def _create_arg_parser() -> argparse.ArgumentParser:
    parser = argparse.ArgumentParser()
    parser.add_argument(
        "config_yml",
        type=str,
        help=("Config file with dataset and variable specifications"),
    )
    parser.add_argument(
        "model_path", type=str, help=("Local or remote path for reading ML model."),
    )
    parser.add_argument(
        "output_path",
        type=str,
        help=("Local or remote path where diagnostic dataset will be written."),
    )
    parser.add_argument(
        "--timesteps-file",
        type=str,
        default=None,
        help="Json file that defines train timestep set.",
    )
    return parser.parse_args()


def _write_nc(ds: xr.Dataset, output_dir: str, output_file: str):
    output_file = os.path.join(output_dir, output_file)

    with NamedTemporaryFile() as tmpfile:
        ds.to_netcdf(tmpfile.name)
        get_fs(output_dir).put(tmpfile.name, output_file)
    logger.info(f"Writing netcdf to {output_file}")


def _average_metrics_dict(ds_metrics: xr.Dataset) -> Mapping:
    logger.info("Calculating metrics mean and stddev over batches...")
    metrics = {
        var: {
            "mean": np.mean(ds_metrics[var].values),
            "std": np.std(ds_metrics[var].values),
        }
        for var in ds_metrics.data_vars
    }
    return metrics


def _compute_diags_over_batches(
    ds_batches: Sequence[xr.Dataset], grid: xr.Dataset,
) -> Tuple[xr.Dataset, xr.Dataset, xr.Dataset]:
    """Return a set of diagnostic datasets from a sequence of batched data"""

    batches_summary, batches_diurnal, batches_metrics = [], [], []
    # for each batch...
    for i, ds in enumerate(ds_batches):
        logger.info(f"Working on batch {i} diagnostics ...")
        # ...insert additional variables
        ds = (
            ds.pipe(utils.insert_total_apparent_sources)
            .pipe(utils.insert_column_integrated_vars)
            .pipe(utils.insert_net_terms_as_Qs)
            .load()
        )
        # ...reduce to diagnostic variables
        if SHIELD_DERIVATION_COORD in ds["derivation"].values:
            net_precip_domain_coord = SHIELD_DERIVATION_COORD
        else:
            net_precip_domain_coord = "target"

        ds_summary = utils.reduce_to_diagnostic(
            ds,
            grid,
            net_precipitation=ds["column_integrated_Q2"].sel(
                derivation=net_precip_domain_coord
            ),
        )
        add_net_precip_domain_info(ds_summary, net_precip_domain_coord)

        # ...compute diurnal cycles
        ds_diurnal = utils.create_diurnal_cycle_dataset(
            ds, grid["lon"], grid["land_sea_mask"], DIURNAL_VARS,
        )
        # ...compute metrics
        ds_metrics = calc_metrics(xr.merge([ds, grid["area"]]))

        batches_summary.append(ds_summary)
        batches_diurnal.append(ds_diurnal)
        batches_metrics.append(ds_metrics)
        logger.info(f"Processed batch {i} diagnostics netcdf output.")

    # then average over the batches for each output
    ds_summary = xr.concat(batches_summary, dim="batch")
    ds_diurnal = xr.concat(batches_diurnal, dim="batch").mean(dim="batch")
    ds_metrics = xr.concat(batches_metrics, dim="batch")

    ds_diagnostics, ds_scalar_metrics = _consolidate_dimensioned_data(
        ds_summary, ds_metrics
    )

    return ds_diagnostics.mean("batch"), ds_diurnal, ds_scalar_metrics


def _consolidate_dimensioned_data(ds_summary, ds_metrics):
    # moves dimensioned quantities into final diags dataset so they're saved as netcdf
    metrics_arrays_vars = [var for var in ds_metrics.data_vars if "scalar" not in var]
    ds_metrics_arrays = safe.get_variables(ds_metrics, metrics_arrays_vars)
    ds_diagnostics = ds_summary.merge(ds_metrics_arrays).rename(
        {var: var.replace("/", "-") for var in metrics_arrays_vars}
    )
    return ds_diagnostics, ds_metrics.drop(metrics_arrays_vars)


if __name__ == "__main__":

    logger.info("Starting diagnostics routine.")
    args = _create_arg_parser()

    with open(args.config_yml, "r") as f:
        config = yaml.safe_load(f)

    logger.info("Reading grid...")
    cat = intake.open_catalog("catalog.yml")
    grid = cat["grid/c48"].read()
    land_sea_mask = cat["landseamask/c48"].read()
    grid = grid.assign({utils.VARNAMES["surface_type"]: land_sea_mask["land_sea_mask"]})
    grid = grid.drop(labels=["y_interface", "y", "x_interface", "x"])

    if args.timesteps_file:
        logger.info("Reading timesteps file")
        with open(args.timesteps_file, "r") as f:
            timesteps = yaml.safe_load(f)
        config["batch_kwargs"]["timesteps"] = timesteps

    logger.info("Opening base mapper")
    base_mapping_function = getattr(loaders.mappers, config["mapping_function"])
    base_mapper = base_mapping_function(
        config["data_path"], **config.get("mapping_kwargs", {})
    )

<<<<<<< HEAD
    logger.info("Opening ML model")
    fs_model = get_fs(args.model_path)
    with fs_model.open(args.model_path, "rb") as f:
        model = joblib.load(f)
    pred_mapper = SklearnPredictionMapper(
=======
    model_loader = getattr(
        model_loaders, config.get("model_loader", "load_sklearn_model")
    )
    model = model_loader(args.model_path, **config.get("model_loader_kwargs", {}))

    pred_mapper = PredictionMapper(
>>>>>>> 5246caf3
        base_mapper, model, grid=grid, **config.get("model_mapper_kwargs", {})
    )

    ds_batches = loaders.batches.diagnostic_batches_from_mapper(
        pred_mapper, config["variables"], **config["batch_kwargs"],
    )

    # compute diags
    ds_diagnostics, ds_diurnal, ds_scalar_metrics = _compute_diags_over_batches(
        ds_batches, grid
    )

    # write diags and diurnal datasets
    _write_nc(xr.merge([grid, ds_diagnostics]), args.output_path, DIAGS_NC_NAME)
    _write_nc(ds_diurnal, args.output_path, DIURNAL_NC_NAME)

    # convert and output metrics json
    metrics = _average_metrics_dict(ds_scalar_metrics)
    fs = get_fs(args.output_path)
    with fs.open(os.path.join(args.output_path, METRICS_JSON_NAME), "w") as f:
        json.dump(metrics, f, indent=4)

    # write out config used to generate diagnostics, including model path
    config["model_path"] = args.model_path
    with fs.open(os.path.join(args.output_path, "config.yaml"), "w") as f:
        yaml.safe_dump(config, f)

    logger.info(f"Finished processing dataset diagnostics and metrics.")<|MERGE_RESOLUTION|>--- conflicted
+++ resolved
@@ -181,20 +181,13 @@
         config["data_path"], **config.get("mapping_kwargs", {})
     )
 
-<<<<<<< HEAD
     logger.info("Opening ML model")
-    fs_model = get_fs(args.model_path)
-    with fs_model.open(args.model_path, "rb") as f:
-        model = joblib.load(f)
-    pred_mapper = SklearnPredictionMapper(
-=======
     model_loader = getattr(
         model_loaders, config.get("model_loader", "load_sklearn_model")
     )
     model = model_loader(args.model_path, **config.get("model_loader_kwargs", {}))
 
     pred_mapper = PredictionMapper(
->>>>>>> 5246caf3
         base_mapper, model, grid=grid, **config.get("model_mapper_kwargs", {})
     )
 
