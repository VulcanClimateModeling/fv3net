--- conflicted
+++ resolved
@@ -1,14 +1,3 @@
-<<<<<<< HEAD
-import diagnostics_utils as utils
-import loaders
-from ._mapper import SklearnPredictionMapper
-from vcm.cloud import get_fs
-import xarray as xr
-from tempfile import NamedTemporaryFile
-import intake
-import yaml
-=======
->>>>>>> 4333e2b0
 import argparse
 import intake
 import logging
@@ -25,7 +14,7 @@
 import diagnostics_utils as utils
 import loaders
 from vcm.cloud import get_fs
-from fv3net.regression.sklearn import SklearnPredictionMapper
+from ._mapper import SklearnPredictionMapper
 from ._metrics import calc_metrics
 
 
