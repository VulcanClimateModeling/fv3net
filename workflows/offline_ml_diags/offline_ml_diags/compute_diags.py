--- conflicted
+++ resolved
@@ -284,17 +284,9 @@
         except KeyError:
             timesteps = list(pred_mapper)
 
-<<<<<<< HEAD
-    batch_kwargs = dissoc(
-        config["batch_kwargs"],
-        "mapping_function",
-        "mapping_kwargs",
-        "timesteps_per_batch",
-=======
     batch_kwargs = dissoc(config["batch_kwargs"], "mapping_function", "mapping_kwargs",)
     batches = loaders.batches.diagnostic_batches_from_mapper(
         pred_mapper, variables, timesteps=timesteps, **batch_kwargs,
->>>>>>> f228a167
     )
     batches = loaders.batches.diagnostic_batches_from_mapper(
         pred_mapper,
