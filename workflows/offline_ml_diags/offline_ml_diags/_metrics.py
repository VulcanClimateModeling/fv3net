import logging
import numpy as np
from typing import Sequence, Callable, Union
import warnings
import xarray as xr


from vcm import safe
<<<<<<< HEAD
from vcm.cubedsphere import regrid_to_common_pressure
from vcm.select import zonal_average_approximate

=======
from vcm import interpolate_to_pressure_levels
>>>>>>> 33ad58e9
import copy


logging.getLogger(__name__)

# ignore warning from interpolating pressures when lowest level > sea level
warnings.filterwarnings(
    "ignore", message="Interpolation point out of data bounds encountered"
)

# Dimension/ coord/ variable parameter defaults
PREDICT_COORD = "predict"
TARGET_COORD = "target"
DERIVATION_DIM = "derivation"
PRESSURE_DIM = "pressure"
VERTICAL_DIM = "z"
AREA_VAR = "area"
DELP_VAR = "pressure_thickness_of_atmospheric_layer"
TOA_PRESSURE = 300.0  # Pa
VERTICAL_PROFILE_MEAN_DIMS = ("sample", "x", "y", "tile")

metric_sets = {"scalar_metrics_column_integrated_vars": {"dim_tag": "scalar",}}


def calc_metrics(
    ds: xr.Dataset,
    lat: xr.DataArray,
    area: xr.DataArray,
    delp: xr.DataArray,
    predicted_vars: Sequence[str],
    predict_coord: str = PREDICT_COORD,
    target_coord: str = TARGET_COORD,
    derivation_dim: str = DERIVATION_DIM,
    vertical_dim: str = VERTICAL_DIM,
    area_var: str = AREA_VAR,
    delp_var: str = DELP_VAR,
    vertical_profile_mean_dims: Sequence[str] = VERTICAL_PROFILE_MEAN_DIMS,
) -> xr.Dataset:
    """Routine for computing ML prediction metrics (_bias, _mse]) on a dataset of
    variables, assumed to include variables in
    list arg predicted as well as area and delp
    """
    column_integrated_vars = [f"column_integrated_{name}" for name in predicted_vars]
    vertical_bias_vars = [var for var in predicted_vars if var not in ["Q1", "Q2"]]

    derivation_kwargs = {
        "predict_coord": predict_coord,
        "target_coord": target_coord,
        "derivation_dim": derivation_dim,
    }

<<<<<<< HEAD
    area_weights = area / (area.mean())
    delp_weights = delp / delp.mean(vertical_dim)
    ds_regrid_z = _regrid_dataset_zdim(
        ds, vertical_dim, pressure_dim, delp_var, toa_pressure, **derivation_kwargs
    )
=======
    ds = _insert_weights(ds, vertical_dim, area_var, delp_var)
    area_weights = ds[area_var] / (ds[area_var].mean())
    delp_weights = ds[delp_var] / ds[delp_var].mean(vertical_dim)

    # scalar quantity metrics calculated for 2d column integrated vars
    scalar_metrics_column_integrated_vars = _calc_same_dims_metrics(
        ds,
        dim_tag="scalar",
        vars=column_integrated_names,
        weights=[area_weights],
        mean_dim_vars=None,
        **derivation_kwargs,
    )

    # scalar quantity metrics are calculated at vertical levels first,
    # then weighted by pressure level and then integrated
    scalar_column_integrated_metrics = _calc_same_dims_metrics(
        ds,
        dim_tag="scalar",
        vars=pressure_level_names,
        weights=[area_weights, delp_weights],
        mean_dim_vars=None,
        **derivation_kwargs,
    )

    ds_regrid_z = _regrid_dataset_zdim(ds, vertical_dim, delp_var, **derivation_kwargs)
>>>>>>> 33ad58e9

    metric_sets = {
        "scalar_metrics_column_integrated_vars": {
            "ds": ds,
            "dim_tag": "scalar",
            "vars": column_integrated_vars,
            "weights": [area_weights],
            "mean_dim_vars": None,
        },
        "scalar_column_integrated_metrics": {
            "ds": ds,
            "dim_tag": "scalar",
            "vars": predicted_vars,
            "weights": [area_weights, delp_weights],
            "mean_dim_vars": None,
        },
        "pressure_level_metrics": {
            "ds": ds_regrid_z,
            "dim_tag": "pressure_level",
            "vars": predicted_vars,
            "weights": [area_weights],
            "mean_dim_vars": vertical_profile_mean_dims,
        },
        "zonal_avg_pressure_level": {
            "ds": ds_regrid_z,
            "dim_tag": "zonal_avg_pressure_level",
            "vars": vertical_bias_vars,
            "weights": [],
            "mean_dim_vars": ["time"],
            "metric_funcs": (_bias,),
        },
    }

    metrics = []
    for group, kwargs in metric_sets.items():
        metrics_ = _calc_same_dims_metrics(**kwargs)
        if "zonal_avg" in group:
            metrics_ = zonal_average_approximate(lat, metrics_).rename(
                {"lat": "lat_interp"}
            )
        metrics.append(metrics_)
    """
    zonal_avg_pressure_level_r2 = _zonal_avg_r2(
        safe.get_variables(ds_regrid_z, predicted_vars),
        lat,
        mean_dims=["time"],
        dim_tag="zonal_avg_pressure_level",
    ).rename({"lat": "lat_interp"})
    """
    zonal_error = []
    for var in predicted_vars:
        mse_zonal, variance_zonal = _zonal_avg_mse_variance(
            target=ds_regrid_z[var].sel({derivation_dim: target_coord}),
            predict=ds_regrid_z[var].sel({derivation_dim: predict_coord}),
            lat=lat,
            mean_dims=["time"],
            dim_tag="zonal_avg_pressure_level",
        )
        zonal_error += [
            mse_zonal.rename({"lat": "lat_interp"}),
            variance_zonal.rename({"lat": "lat_interp"}),
        ]
    ds = xr.merge(metrics + zonal_error)
    return ds  # .pipe(_insert_r2).pipe(_mse_to_rmse)


def _regrid_dataset_zdim(
    ds: xr.Dataset,
    vertical_dim: str = VERTICAL_DIM,
    delp_var: str = DELP_VAR,
    predict_coord: str = PREDICT_COORD,
    target_coord: str = TARGET_COORD,
    derivation_dim: str = DERIVATION_DIM,
) -> xr.Dataset:
    # have to separate the derivation coordinates before interpolating
    # to regridded pressure
    regridded_datasets = []
    vertical_dim_vars = [var for var in ds.data_vars if vertical_dim in ds[var].dims]
    ds_2d = ds.drop(vertical_dim_vars)
    ds_3d = safe.get_variables(ds, vertical_dim_vars)

    for derivation_coord in [target_coord, predict_coord]:
        ds_regrid = ds_3d.sel({derivation_dim: derivation_coord})
        for var in vertical_dim_vars:
            ds_regrid[var] = interpolate_to_pressure_levels(
                delp=ds[delp_var], field=ds_regrid[var], dim=vertical_dim,
            )
        regridded_datasets.append(ds_regrid)
    return xr.merge([ds_2d, xr.concat(regridded_datasets, dim=derivation_dim)])


def _calc_same_dims_metrics(
    ds: xr.Dataset,
    dim_tag: str,
    vars: Sequence[str],
    weights: Sequence[xr.DataArray] = None,
    mean_dim_vars: Sequence[str] = None,
    predict_coord: str = PREDICT_COORD,
    target_coord: str = TARGET_COORD,
    derivation_dim: str = DERIVATION_DIM,
    metric_funcs: Sequence[Callable] = None,
) -> xr.Dataset:
    """Computes a set of metrics that all have the same dimension,
    ex. mean vertical error profile on pressure levels, or global mean scalar error
    Args:
        ds: test dataset
        dim_tag: describe the dimensions of the metrics returned. e.g. "scalar", "z"
        vars: data variables to calculate metrics on
        weight_vars: data variables to use as weights
        mean_dim_vars: Sequence of dimensions to take each weighted mean over
            for final value. Must match order of weights.
            Defaults to None (mean over all dims).
        target_coord: derivation coord for TARGET_COORD values in metric comparison.
        predict_coord: derivation coord for "prediction".
        derivation_dim: dimension name for derivation (comparision)

    Returns:
        dataset of metrics
    """
    weights = weights or [1.0]
    metric_comparison_coords = [(target_coord, predict_coord), (target_coord, "mean")]

    ds = _insert_means(
        ds, vars, predict_coord, target_coord, derivation_dim, weights, mean_dim_vars
    )
    metrics = xr.Dataset()
    metric_funcs = metric_funcs or (_bias, _mse)
    for var in vars:
        for metric_func in metric_funcs:
            for comparison in metric_comparison_coords:
                metric = _calc_metric(
                    ds,
                    metric_func,
                    var,
                    derivation_dim,
                    *comparison,
                    weights,
                    mean_dim_vars,
                )
                metrics[f"{dim_tag}/{metric.name}"] = metric
    return metrics


def _insert_means(
    ds: xr.Dataset,
    var_names: Sequence[str],
    predict_coord: str = PREDICT_COORD,
    target_coord: str = TARGET_COORD,
    derivation_dim: str = DERIVATION_DIM,
    weights: Sequence[xr.DataArray] = None,
    mean_dims: Sequence[str] = None,
) -> xr.Dataset:
    weights = weights or [1.0]
    for var in var_names:
        da = ds[var].sel({derivation_dim: [target_coord, predict_coord]})
        da_mean = _weighted_average(
            da.sel({derivation_dim: target_coord}), weights, mean_dims
        ).assign_coords({derivation_dim: "mean"})
        da = xr.concat([da, da_mean], dim=derivation_dim)
        ds = ds.drop([var])
        ds = ds.merge(da)
    return ds


def _calc_metric(
    ds: xr.Dataset,
    metric_func: Callable[
        [xr.DataArray, xr.DataArray, xr.DataArray, Sequence[str]], xr.DataArray
    ],
    var: str,
    derivation_dim: str,
    target_coord: str,
    predict_coord: str,
    weights: Sequence[xr.DataArray] = None,
    mean_dims: Sequence[str] = None,
) -> xr.DataArray:
    """helper function to calculate arbitrary metrics given the variable, target, and
    prediction coords

    Args:
        ds: Dataset with variables to calculate metrics on. Variables
            should have a DERIVATION dim with coords denoting the sets for comparison,
            e.g. "prediction", TARGET_COORD
        metric_func: metric calculation function.
            One of {_mse, _biase}.
        var: Variable name to calculate metric for
        target_coord: derivation coord for TARGET_COORD values in metric comparison.
        predict_coord: derivation coord for "prediction".
        derivation_dim: dimension name for derivation (comparision)
        weights: data arrays to weight the metric over before taking mean.
        mean_dims: Sequence of dimensions to take each weighted mean over
            for final value. Must match order of weights. Defaults to None (all)

    Returns:
        xr.DataArray: data array of metric values
    """
    da_target = ds[var].sel({derivation_dim: target_coord})
    da_predict = ds[var].sel({derivation_dim: predict_coord})
    metric = metric_func(da_target, da_predict)

    metric_weighted_average = _weighted_average(metric, weights, mean_dims)
    metric_name = (
        f"{metric_func.__name__.strip('_')}/{var}/{predict_coord}_vs_{target_coord}"
    )
    return metric_weighted_average.rename(metric_name)


def _bias(da_target: xr.DataArray, da_pred: xr.DataArray,) -> xr.DataArray:
    return da_pred - da_target


def _mse(
    da_target: xr.DataArray, da_pred: xr.DataArray,
):
    return (da_target - da_pred) ** 2


def _weighted_average(
    data: Union[xr.DataArray, xr.Dataset],
    weights: Sequence[xr.DataArray],
    mean_dims: Sequence[str] = None,
):
    # Differs from diagnostics_utils.weighted_average in that
    # this does multiple weightings (e.g. area + delp) in one go
    # NOTE: this assumes the variables used in weighting have already
    # been transformed into weights!
    data_copy = copy.deepcopy(data)
    for weight in weights:
        data_copy *= weight
    return data_copy.mean(dim=mean_dims, skipna=True)


def _zonal_avg_mse_variance(
    target: xr.DataArray,
    predict: xr.DataArray,
    lat,
    dim_tag,
    mean_dims: Sequence[str] = None,
):
    """
    Compute the percent of variance explained of the anomaly from the zonal mean
    This is done separately from the _calc_metrics func because it uses the
    zonal_average_approximate function.
    """
    var = predict.name
    sse = (predict - target) ** 2
    mse_zonal = (
        zonal_average_approximate(lat, sse)
        .mean(mean_dims)
        .rename(f"{dim_tag}/mse/{var}/predict_vs_target")
    )

    variance_zonal = (
        (
            zonal_average_approximate(lat, target ** 2)
            - zonal_average_approximate(lat, target) ** 2
        )
        .mean(mean_dims)
        .rename(f"{dim_tag}/mse/{var}/mean_vs_target")
    )

    return mse_zonal, variance_zonal<|MERGE_RESOLUTION|>--- conflicted
+++ resolved
@@ -1,18 +1,11 @@
 import logging
-import numpy as np
 from typing import Sequence, Callable, Union
 import warnings
 import xarray as xr
 
 
-from vcm import safe
-<<<<<<< HEAD
-from vcm.cubedsphere import regrid_to_common_pressure
+from vcm import safe, interpolate_to_pressure_levels
 from vcm.select import zonal_average_approximate
-
-=======
-from vcm import interpolate_to_pressure_levels
->>>>>>> 33ad58e9
 import copy
 
 
@@ -64,40 +57,9 @@
         "derivation_dim": derivation_dim,
     }
 
-<<<<<<< HEAD
     area_weights = area / (area.mean())
     delp_weights = delp / delp.mean(vertical_dim)
-    ds_regrid_z = _regrid_dataset_zdim(
-        ds, vertical_dim, pressure_dim, delp_var, toa_pressure, **derivation_kwargs
-    )
-=======
-    ds = _insert_weights(ds, vertical_dim, area_var, delp_var)
-    area_weights = ds[area_var] / (ds[area_var].mean())
-    delp_weights = ds[delp_var] / ds[delp_var].mean(vertical_dim)
-
-    # scalar quantity metrics calculated for 2d column integrated vars
-    scalar_metrics_column_integrated_vars = _calc_same_dims_metrics(
-        ds,
-        dim_tag="scalar",
-        vars=column_integrated_names,
-        weights=[area_weights],
-        mean_dim_vars=None,
-        **derivation_kwargs,
-    )
-
-    # scalar quantity metrics are calculated at vertical levels first,
-    # then weighted by pressure level and then integrated
-    scalar_column_integrated_metrics = _calc_same_dims_metrics(
-        ds,
-        dim_tag="scalar",
-        vars=pressure_level_names,
-        weights=[area_weights, delp_weights],
-        mean_dim_vars=None,
-        **derivation_kwargs,
-    )
-
-    ds_regrid_z = _regrid_dataset_zdim(ds, vertical_dim, delp_var, **derivation_kwargs)
->>>>>>> 33ad58e9
+    ds_regrid_z = _regrid_dataset_zdim(ds, vertical_dim, **derivation_kwargs)
 
     metric_sets = {
         "scalar_metrics_column_integrated_vars": {
@@ -139,14 +101,7 @@
                 {"lat": "lat_interp"}
             )
         metrics.append(metrics_)
-    """
-    zonal_avg_pressure_level_r2 = _zonal_avg_r2(
-        safe.get_variables(ds_regrid_z, predicted_vars),
-        lat,
-        mean_dims=["time"],
-        dim_tag="zonal_avg_pressure_level",
-    ).rename({"lat": "lat_interp"})
-    """
+
     zonal_error = []
     for var in predicted_vars:
         mse_zonal, variance_zonal = _zonal_avg_mse_variance(
@@ -161,7 +116,7 @@
             variance_zonal.rename({"lat": "lat_interp"}),
         ]
     ds = xr.merge(metrics + zonal_error)
-    return ds  # .pipe(_insert_r2).pipe(_mse_to_rmse)
+    return ds
 
 
 def _regrid_dataset_zdim(
