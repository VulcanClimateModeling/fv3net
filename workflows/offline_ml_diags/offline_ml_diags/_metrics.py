--- conflicted
+++ resolved
@@ -1,12 +1,7 @@
 import numpy as np
 from typing import Mapping, Sequence, Callable
 import logging
-<<<<<<< HEAD
 from ._mapper import TARGET_COORD, PREDICT_COORD, DERIVATION_DIM
-from diagnostics_utils import insert_column_integrated_vars
-=======
-from fv3net.regression.sklearn import TARGET_COORD, PREDICT_COORD, DERIVATION_DIM
->>>>>>> 4333e2b0
 import xarray as xr
 
 logging.getLogger(__name__)
