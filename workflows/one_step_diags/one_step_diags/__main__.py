from vcm.safe import get_variables
<<<<<<< HEAD
from fv3net.pipelines.common import update_nested_dict
=======
from vcm import update_nested_dict
from . import utils
>>>>>>> 9e7e0016
from .config import (
    INIT_TIME_DIM,
    FORECAST_TIME_DIM,
    ONE_STEP_ZARR,
    ZARR_STEP_DIM,
    OUTPUT_NC_FILENAME,
    CONFIG_FILENAME,
)
from . import config
from .pipeline import run
import argparse
import xarray as xr
import zarr
import fsspec
import yaml
import random
import os
from typing import Sequence, Mapping
import logging
import sys

out_hdlr = logging.StreamHandler(sys.stdout)
out_hdlr.setFormatter(
    logging.Formatter("%(name)s %(asctime)s: %(module)s/L%(lineno)d %(message)s")
)
out_hdlr.setLevel(logging.INFO)
logging.basicConfig(handlers=[out_hdlr], level=logging.INFO)
logger = logging.getLogger("one_step_diags")


def _create_arg_parser():
    parser = argparse.ArgumentParser()
    parser.add_argument(
        "one_step_data", type=str, help="One-step zarr path, not including zarr name."
    )
    parser.add_argument(
        "hi_res_diags",
        type=str,
        help="C384 diagnostics zarr path, not including zarr name.",
    )
    parser.add_argument(
        "timesteps_file",
        type=str,
        help=(
            "File containing paired timesteps for test set. See documentation "
            "in one-steps scripts for more information."
        ),
    )
    parser.add_argument(
        "netcdf_output", type=str, help="Output location for diagnostics netcdf file."
    )
    parser.add_argument(
        "--diags_config",
        type=str,
        default=None,
        help=(
            "File containing one-step diagnostics configuration mapping to guide "
            "plot creation. Plots are specified using configurationn in .config.py"
            " but additional plots can be added by creating entries in the "
            "diags_config yaml."
        ),
    )
    parser.add_argument(
        "--data_fold",
        type=str,
        default=None,
        help=(
            "Whether to use 'train', 'test', or both (None) sets of data in "
            "diagnostics."
        ),
    )
    parser.add_argument(
        "--start_ind",
        type=int,
        default=None,
        help="First timestep index to use in "
        "zarr. Earlier spin-up timesteps will be skipped. Defaults to 0.",
    )
    parser.add_argument(
        "--n_sample_inits",
        type=int,
        default=None,
        help="Number of initalizations to use in computing one-step diagnostics.",
    )
    parser.add_argument(
        "--coarsened_diags_zarr_name",
        type=str,
        default="gfsphysics_15min_coarse.zarr",
        help="(Public) bucket path for report and image upload. If omitted, report is"
        "written to netcdf_output.",
    )

    return parser


def _open_diags_config(config_yaml_path: str) -> Mapping:

    with open(config_yaml_path, mode="r") as f:
        diags_config = yaml.safe_load(f)

    return diags_config


def _get_random_subset(timestep_pairs: Sequence, n_samples: int) -> Sequence:

    old_state = random.getstate()
    random.seed(0, version=1)
    timestamp_pairs_subset = random.sample(timestep_pairs, n_samples)
    random.setstate(old_state)

    return timestamp_pairs_subset


# start routine

args, pipeline_args = _create_arg_parser().parse_known_args()

default_config = {key: getattr(config, key) for key in config.__all__}
if args.diags_config is not None:
    supplemental_config = _open_diags_config(args.diags_config)
    config = update_nested_dict(default_config, supplemental_config)
else:
    config = default_config

zarrpath = os.path.join(args.one_step_data, ONE_STEP_ZARR)
mapper = fsspec.get_mapper(zarrpath)
if ".zmetadata" not in mapper:
    logger.info("Consolidating metadata.")
    zarr.consolidate_metadata(mapper)
ds_zarr_template = get_variables(
    xr.open_zarr(mapper), config["GRID_VARS"] + [INIT_TIME_DIM]
)

# get subsampling from json file and specified parameters

with open(args.timesteps_file, "r") as f:
    timesteps = yaml.safe_load(f)
if args.data_fold is not None:
    timestamp_pairs = timesteps[args.data_fold]
else:
    timestamp_pairs = [
        timestep_pair for data_fold in timesteps.values() for timestep_pair in data_fold
    ]

if args.n_sample_inits:
    timestamp_pairs_subset = _get_random_subset(
        timestamp_pairs[(args.start_ind) :], args.n_sample_inits
    )
else:
    timestamp_pairs_subset = timestamp_pairs[(args.start_ind) :]

hi_res_diags_zarrpath = os.path.join(args.hi_res_diags, args.coarsened_diags_zarr_name)

grid = ds_zarr_template.isel(
    {INIT_TIME_DIM: 0, FORECAST_TIME_DIM: 0, ZARR_STEP_DIM: 0}
).drop([ZARR_STEP_DIM, INIT_TIME_DIM, FORECAST_TIME_DIM])

output_nc_path = os.path.join(args.netcdf_output, OUTPUT_NC_FILENAME)

# run the pipeline

run(
    pipeline_args,
    zarrpath,
    timestamp_pairs_subset,
    hi_res_diags_zarrpath,
    config,
    grid,
    output_nc_path,
)

# write config to output location
with fsspec.open(
    os.path.join(args.netcdf_output, CONFIG_FILENAME), "w"
) as config_output_file:
    yaml.dump(config, config_output_file)<|MERGE_RESOLUTION|>--- conflicted
+++ resolved
@@ -1,10 +1,5 @@
 from vcm.safe import get_variables
-<<<<<<< HEAD
-from fv3net.pipelines.common import update_nested_dict
-=======
 from vcm import update_nested_dict
-from . import utils
->>>>>>> 9e7e0016
 from .config import (
     INIT_TIME_DIM,
     FORECAST_TIME_DIM,
