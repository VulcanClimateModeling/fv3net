--- conflicted
+++ resolved
@@ -1,7 +1,7 @@
 import os
 from typing import Sequence, Optional, MutableMapping
 import functools
-from datetime import timedelta
+from datetime import datetime, timedelta
 import yaml
 import cftime
 import fsspec
@@ -273,43 +273,26 @@
         times=config["nudging"].get("output_times", None),
     )
 
-<<<<<<< HEAD
     wrapper.initialize()
     for i in range(wrapper.get_step_count()):
         state = wrapper.get_state(names=store_names)
         start = datetime.utcnow()
         time = state["time"]
 
-        monitor.store(time, state, stage="before_dynamics")
-        wrapper.step_dynamics()
-        monitor.store(
-            time, wrapper.get_state(names=store_names), stage="after_dynamics"
-        )
-        wrapper.step_physics()
-        state = wrapper.get_state(names=store_names)
-        monitor.store(time, state, stage="after_physics")
-        wrapper.save_intermediate_restart_if_enabled()
-=======
-    fv3gfs.initialize()
-    for i in range(fv3gfs.get_step_count()):
-        state = fv3gfs.get_state(names=store_names)
-        time = state["time"]
-
         # The fortran model labels diagnostics with the time at the end
         # of a step; this ensures this is the case for the wrapper
         # diagnostics as well.
         store_time = time + timestep
 
         monitor.store(store_time, state, stage="before_dynamics")
-        fv3gfs.step_dynamics()
+        wrapper.step_dynamics()
         monitor.store(
-            store_time, fv3gfs.get_state(names=store_names), stage="after_dynamics"
+            store_time, wrapper.get_state(names=store_names), stage="after_dynamics"
         )
-        fv3gfs.step_physics()
-        state = fv3gfs.get_state(names=store_names)
+        wrapper.step_physics()
+        state = wrapper.get_state(names=store_names)
         monitor.store(store_time, state, stage="after_physics")
-        fv3gfs.save_intermediate_restart_if_enabled()
->>>>>>> e3b63cad
+        wrapper.save_intermediate_restart_if_enabled()
         reference = get_reference_state(
             time, reference_dir, communicator, only_names=store_names
         )
