import argparse
import os
import yaml
import logging
from pathlib import Path
import copy

import fv3config
import fv3kube
import vcm

logger = logging.getLogger(__name__)
PWD = Path(os.path.abspath(__file__)).parent
RUNFILE = os.path.join(PWD, "sklearn_runfile.py")
CONFIG_FILENAME = "fv3config.yml"


def get_kube_opts(config_update, image_tag=None):
    default = {
        "gcp_secret_name": "gcp-key",
        "post_process_image": "us.gcr.io/vcm-ml/post_process_run",
        "fv3_image": "us.gcr.io/vcm-ml/prognostic_run",
        "fv3config_image": "us.gcr.io/vcm-ml/prognostic_run",
    }
    kube_opts = copy.copy(default)
    kube_opts.update(config_update.get("kubernetes", {}))
    if args.image_tag:
        for key in ["fv3config_image", "fv3_image", "post_process_image"]:
            kube_opts[key] += ":" + args.image_tag
    return kube_opts


def _create_arg_parser() -> argparse.ArgumentParser:

    parser = argparse.ArgumentParser()
    parser.add_argument(
        "initial_condition_url",
        type=str,
        help="Remote url to directory holding timesteps with model initial conditions.",
    )
    parser.add_argument(
        "ic_timestep",
        type=str,
        help="Time step to grab from the initial conditions url.",
    )
    parser.add_argument(
        "output_url",
        type=str,
        help="Remote storage location for prognostic run output.",
    )
    parser.add_argument(
        "--model_url", type=str, default=None, help="Remote url to a trained ML model.",
    )
    parser.add_argument(
        "--nudge-to-observations", action="store_true", help="Nudge to observations",
    )
    parser.add_argument(
        "--image-tag", type=str, default=None, help="tag to apply to all default images"
    )
    parser.add_argument(
        "--prog_config_yml",
        type=str,
        default="prognostic_config.yml",
        help="Path to a config update YAML file specifying the changes from the base"
        "fv3config (e.g. diag_table, runtime, ...) for the prognostic run.",
    )
    parser.add_argument(
        "--diagnostic_ml",
        action="store_true",
        help="Compute and save ML predictions but do not apply them to model state.",
    )
    parser.add_argument(
        "-a",
        "--allow_fail",
        action="store_true",
        help="Do not raise error if job fails.",
    )
    parser.add_argument(
        "-d",
        "--detach",
        action="store_true",
        help="Do not wait for the k8s job to complete.",
    )

    return parser


def insert_ml_settings(model_config, model_url, diagnostic_ml):

    # Add scikit learn ML model config section
    scikit_learn_config = model_config.get("scikit_learn", {})
    scikit_learn_config["zarr_output"] = "diags.zarr"
    model_config.update(scikit_learn=scikit_learn_config)

    if model_url:
        # insert the model asset
        model_type = scikit_learn_config.get("model_type", "scikit_learn")
        if model_type == "scikit_learn":
            _update_sklearn_config(model_config, model_url)
        elif model_type == "keras":
            _update_keras_config(model_config, model_url)
        else:
            raise ValueError(
                "Available model types are 'scikit_learn' and 'keras'; received type:"
                f" {model_type}."
            )
        model_config["scikit_learn"].update(diagnostic_ml=diagnostic_ml)


def _update_sklearn_config(
    model_config, model_url, sklearn_filename="sklearn_model.pkl"
):
    model_asset = fv3config.get_asset_dict(
        model_url, sklearn_filename, target_name=sklearn_filename
    )
    model_config.setdefault("patch_files", []).append(model_asset)
    model_config["scikit_learn"].update(model=sklearn_filename)


def _update_keras_config(model_config, model_url, keras_dirname="model_data"):
    model_asset_list = fv3config.asset_list_from_path(
        os.path.join(args.model_url, keras_dirname), target_location=keras_dirname
    )
    model_config.setdefault("patch_files", []).extend(model_asset_list)
    model_config["scikit_learn"].update(model=keras_dirname)


def insert_default_diagnostics(model_config):
    """ Inserts default diagnostics save configuration into base config,
    which is overwritten by user-provided config if diagnostics entry is present.
    Defaults to of saving original 2d diagnostics on 15 min frequency.
    If variables in this list does not exist, e.g. *_diagnostic vars only exist
    if --diagnostic_ml flag is set, they are skipped.

    Args:
        model_config: Prognostic run configuration dict
    """
    model_config["diagnostics"] = [
        {
            "name": "diags.zarr",
            "variables": [
                "net_moistening",
                "net_moistening_diagnostic",
                "net_heating",
                "net_heating_diagnostic",
                "water_vapor_path",
                "physics_precip",
            ],
            "times": {"kind": "interval", "frequency": 900},
        }
    ]


if __name__ == "__main__":

    logging.basicConfig(level=logging.INFO)
    parser = _create_arg_parser()
    args = parser.parse_args()

    # Get model config with prognostic run updates
    with open(args.prog_config_yml, "r") as f:
        user_config = yaml.safe_load(f)

    # It should be possible to implement all configurations as overlays
    # so this could be done as one vcm.update_nested_dict call
    # updated_nested_dict just needs to know how to merge patch_files fields
    config = vcm.update_nested_dict(
        fv3kube.get_base_fv3config(user_config.get("base_version")),
        fv3kube.c48_initial_conditions_overlay(
            args.initial_condition_url, args.ic_timestep
        ),
        {"diag_table": "/fv3net/workflows/prognostic_c48_run/diag_table_prognostic"},
    )

    insert_default_diagnostics(config)

<<<<<<< HEAD
    if args.nudge_to_observations:
        config = fv3kube.enable_nudge_to_observations(config)

    insert_ml_settings(user_config, args.model_url, args.diagnostic_ml)

=======
>>>>>>> d7ffb6cd
    model_config = vcm.update_nested_dict(
        config,
        # User settings override previous ones
        user_config,
    )

    if args.nudge_to_observations:
        model_config = fv3kube.enable_nudge_to_observations(model_config)

    # submission scripts
    short_id = fv3kube.get_alphanumeric_unique_tag(8)
    job_label = {
        "orchestrator-jobs": f"prognostic-group-{short_id}",
        # needed to use pod-disruption budget
        "app": "end-to-end",
    }
    kube_opts = get_kube_opts(user_config, args.image_tag)
    pod_spec = fv3kube.containers.post_processed_fv3_pod_spec(
        model_config, args.output_url, **kube_opts
    )
    job = fv3kube.containers.pod_spec_to_job(
        pod_spec, labels=job_label, generate_name="prognostic-run-"
    )

    client = fv3kube.initialize_batch_client()
    created_job = client.create_namespaced_job("default", job)
    logger.info(f"Created job: {created_job.metadata.name}")

    if not args.detach:
        fv3kube.wait_for_complete(job_label, raise_on_fail=not args.allow_fail)
        fv3kube.delete_completed_jobs(job_label)<|MERGE_RESOLUTION|>--- conflicted
+++ resolved
@@ -174,14 +174,8 @@
 
     insert_default_diagnostics(config)
 
-<<<<<<< HEAD
-    if args.nudge_to_observations:
-        config = fv3kube.enable_nudge_to_observations(config)
-
     insert_ml_settings(user_config, args.model_url, args.diagnostic_ml)
 
-=======
->>>>>>> d7ffb6cd
     model_config = vcm.update_nested_dict(
         config,
         # User settings override previous ones
