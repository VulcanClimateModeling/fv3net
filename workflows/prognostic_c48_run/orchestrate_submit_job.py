--- conflicted
+++ resolved
@@ -171,11 +171,8 @@
         ),
         {"diag_table": "/fv3net/workflows/prognostic_c48_run/diag_table_prognostic"},
     )
-<<<<<<< HEAD
-=======
-    insert_sklearn_settings(config, args.model_url)
+
     insert_default_diagnostics(config)
->>>>>>> da51c269
 
     if args.nudge_to_observations:
         config = fv3kube.enable_nudge_to_observations(config)
