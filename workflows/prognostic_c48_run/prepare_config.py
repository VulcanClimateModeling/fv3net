import dataclasses
import argparse
import yaml
import logging
import sys
from datetime import datetime, timedelta
from typing import List, Mapping, Optional, Sequence, Union

import dacite

import fv3config
import fv3kube

from runtime import default_diagnostics
from runtime.diagnostics.manager import (
    FortranFileConfig,
    DiagnosticFileConfig,
    TimeConfig,
)
from runtime.diagnostics.fortran import file_configs_to_namelist_settings
from runtime.steppers.nudging import NudgingConfig
from runtime.config import UserConfig
from runtime.steppers.machine_learning import MachineLearningConfig
from runtime.steppers.prescriber import PrescriberConfig


logger = logging.getLogger(__name__)

PROGNOSTIC_DIAG_TABLE = "/fv3net/workflows/prognostic_c48_run/diag_table_prognostic"
SUPPRESS_RANGE_WARNINGS = {"namelist": {"fv_core_nml": {"range_warn": False}}}
FV3CONFIG_KEYS = {
    "namelist",
    "experiment_name",
    "diag_table",
    "data_table",
    "field_table",
    "initial_conditions",
    "forcing",
    "orographic_forcing",
    "patch_files",
    "gfs_analysis_data",
}


def _create_arg_parser() -> argparse.ArgumentParser:

    parser = argparse.ArgumentParser()
    parser.add_argument(
        "user_config",
        type=str,
        help="Path to a config update YAML file specifying the changes from the base"
        "fv3config (e.g. diag_table, runtime, ...) for the prognostic run.",
    )
    parser.add_argument(
        "initial_condition_url",
        type=str,
        help="Remote url to directory holding timesteps with model initial conditions.",
    )
    parser.add_argument(
        "ic_timestep",
        type=str,
        help="YYYYMMDD.HHMMSS timestamp to grab from the initial conditions url.",
    )
    parser.add_argument(
        "--model_url",
        type=str,
        default=None,
        action="append",
        help=(
            "Remote url to a trained ML model. If a model is omitted (and not "
            "specified in `user_config`'s `scikit-learn` `model` field either), then "
            "no ML updating will be done. Also, if an ML model is provided, no "
            "nudging will be done. Can be provided multiple times, "
            "ex. --model_url model1 --model_url model2. If multiple urls are given, "
            "they will be combined into a single model at runtime, providing the "
            "outputs are nonoverlapping."
        ),
    )
    parser.add_argument(
        "--output-frequency",
        type=int,
        default=15,
        help=(
            "Output frequency (in minutes) of ML/nudging diagnostics. If omitted, "
            "output will be written every 15 minutes from the initial time."
        ),
    )
    parser.add_argument(
        "--diagnostic_ml",
        action="store_true",
        help="Compute and save ML predictions but do not apply them to model state.",
    )
    return parser


def user_config_from_dict_and_args(config_dict: dict, args) -> UserConfig:
    """Ideally this function could be replaced by dacite.from_dict
    without needing any information from args.
    """
    nudge_to_observations = (
        config_dict.get("namelist", {}).get("fv_core_nml", {}).get("nudge", False)
    )

<<<<<<< HEAD
=======
    prephysics: Optional[Union[MachineLearningConfig, PrescriberConfig]]
    if "prephysics" not in config_dict:
        prephysics = None
    elif "model" in config_dict["prephysics"]:
        prephysics = dacite.from_dict(MachineLearningConfig, config_dict["prephysics"])
    elif "dataset_key" in config_dict["prephysics"]:
        prephysics = dacite.from_dict(PrescriberConfig, config_dict["prephysics"])
    else:
        raise ValueError(
            "Misconfigured prephysics section, must contain 'model' or 'dataset_key.'"
        )

    nudging: Optional[NudgingConfig]
>>>>>>> 08b65204
    if "nudging" in config_dict:
        config_dict["nudging"]["restarts_path"] = config_dict["nudging"].get(
            "restarts_path", args.initial_condition_url
        )

    user_config = dacite.from_dict(UserConfig, config_dict)

    # insert defaults and command line option overrides
    if len(user_config.diagnostics) == 0:
        user_config.diagnostics = _default_diagnostics(
            user_config.nudging,
            user_config.scikit_learn,
            nudge_to_observations,
            args.output_frequency,
        )

    if len(user_config.fortran_diagnostics) == 0:
        user_config.fortran_diagnostics = _default_fortran_diagnostics(
            nudge_to_observations
        )

    if args.model_url:
        user_config.scikit_learn.model = list(args.model_url)

    if args.diagnostic_ml:
        user_config.scikit_learn.diagnostic_ml = args.diagnostic_ml

    if user_config.nudging and len(user_config.scikit_learn.model):
        raise NotImplementedError(
            "Nudging and machine learning cannot currently be run at the same time."
        )

    return user_config


def _default_diagnostics(
    nudging: Optional[NudgingConfig],
    scikit_learn: MachineLearningConfig,
    nudge_to_obs: bool,
    frequency_minutes: int,
) -> List[DiagnosticFileConfig]:
    diagnostic_files: List[DiagnosticFileConfig] = []

    if scikit_learn.model:
        diagnostic_files.append(default_diagnostics.ml_diagnostics)
    elif nudging or nudge_to_obs:
        diagnostic_files.append(default_diagnostics.state_after_timestep)
        diagnostic_files.append(default_diagnostics.physics_tendencies)
        if nudging:
            diagnostic_files.append(_nudging_tendencies(nudging))
            diagnostic_files.append(default_diagnostics.nudging_diagnostics_2d)
            diagnostic_files.append(_reference_state(nudging))
    else:
        diagnostic_files.append(default_diagnostics.baseline_diagnostics)

    _update_times(diagnostic_files, frequency_minutes)
    return diagnostic_files


def _default_fortran_diagnostics(
    nudge_to_observations: bool,
) -> List[FortranFileConfig]:
    fortran_diags = [
        default_diagnostics.sfc_dt_atmos,
        default_diagnostics.atmos_dt_atmos,
        default_diagnostics.atmos_8xdaily,
    ]
    if nudge_to_observations:
        fortran_diags.append(default_diagnostics.nudging_tendencies_fortran)
    return fortran_diags


def _nudging_tendencies(config: NudgingConfig) -> DiagnosticFileConfig:

    nudging_tendencies = default_diagnostics.nudging_tendencies
    nudging_variables = list(config.timescale_hours)
    if isinstance(nudging_tendencies.variables, list):
        nudging_tendencies.variables.extend(
            [f"{var}_tendency_due_to_nudging" for var in nudging_variables]
        )
    return nudging_tendencies


def _reference_state(config: NudgingConfig) -> DiagnosticFileConfig:
    reference_states = default_diagnostics.reference_state
    nudging_variables = list(config.timescale_hours)
    if isinstance(reference_states.variables, list):
        reference_states.variables.extend(
            [f"{var}_reference" for var in nudging_variables]
        )

    return reference_states


def _update_times(
    diagnostic_files: List[DiagnosticFileConfig], frequency_minutes: int
) -> List[DiagnosticFileConfig]:
    for diagnostic in diagnostic_files:
        diagnostic.times = TimeConfig(kind="interval", frequency=60 * frequency_minutes)
    return diagnostic_files


def _diag_table_overlay(
    fortran_diagnostics: Sequence[FortranFileConfig],
    name: str = "prognostic_run",
    base_time: datetime = datetime(2000, 1, 1),
) -> Mapping[str, fv3config.DiagTable]:
    file_configs = [
        fortran_diagnostic.to_fv3config_diag_file_config()
        for fortran_diagnostic in fortran_diagnostics
    ]
    diag_table = fv3config.DiagTable(name, base_time, file_configs)
    return {"diag_table": diag_table}


def prepare_config(args):
    # Get model config with prognostic run updates
    with open(args.user_config, "r") as f:
        dict_ = yaml.safe_load(f)

    user_config = user_config_from_dict_and_args(dict_, args)

    fv3config_config = {key: dict_[key] for key in FV3CONFIG_KEYS if key in dict_}
    final = _prepare_config_from_parsed_config(
        user_config, fv3config_config, dict_["base_version"], args
    )
    fv3config.dump(final, sys.stdout)


def _prepare_config_from_parsed_config(
    user_config: UserConfig, fv3_config: dict, base_version: str, args
):
    if not set(fv3_config) <= FV3CONFIG_KEYS:
        raise ValueError(
            f"{fv3_config.keys()} contains a key that fv3config does not handle. "
            "Python runtime configurations should be specified in the user_config "
            "argument."
        )

    physics_timestep = timedelta(
        seconds=fv3kube.merge_fv3config_overlays(
            fv3kube.get_base_fv3config(base_version), fv3_config
        )["namelist"]["coupler_nml"]["dt_atmos"]
    )

    # To simplify the configuration flow, updates should be implemented as
    # overlays (i.e. diffs) requiring only a small number of inputs. In
    # particular, overlays should not require access to the full configuration
    # dictionary.
    overlays = [
        fv3kube.get_base_fv3config(base_version),
        fv3kube.c48_initial_conditions_overlay(
            args.initial_condition_url, args.ic_timestep
        ),
        SUPPRESS_RANGE_WARNINGS,
        dataclasses.asdict(user_config),
        fv3_config,
        _diag_table_overlay(user_config.fortran_diagnostics),
        file_configs_to_namelist_settings(
            user_config.fortran_diagnostics, physics_timestep
        ),
    ]

    return fv3kube.merge_fv3config_overlays(*overlays)


if __name__ == "__main__":

    logging.basicConfig(level=logging.INFO)
    parser = _create_arg_parser()
    args = parser.parse_args()
    prepare_config(args)<|MERGE_RESOLUTION|>--- conflicted
+++ resolved
@@ -101,22 +101,6 @@
         config_dict.get("namelist", {}).get("fv_core_nml", {}).get("nudge", False)
     )
 
-<<<<<<< HEAD
-=======
-    prephysics: Optional[Union[MachineLearningConfig, PrescriberConfig]]
-    if "prephysics" not in config_dict:
-        prephysics = None
-    elif "model" in config_dict["prephysics"]:
-        prephysics = dacite.from_dict(MachineLearningConfig, config_dict["prephysics"])
-    elif "dataset_key" in config_dict["prephysics"]:
-        prephysics = dacite.from_dict(PrescriberConfig, config_dict["prephysics"])
-    else:
-        raise ValueError(
-            "Misconfigured prephysics section, must contain 'model' or 'dataset_key.'"
-        )
-
-    nudging: Optional[NudgingConfig]
->>>>>>> 08b65204
     if "nudging" in config_dict:
         config_dict["nudging"]["restarts_path"] = config_dict["nudging"].get(
             "restarts_path", args.initial_condition_url
