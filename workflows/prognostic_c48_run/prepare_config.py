--- conflicted
+++ resolved
@@ -4,7 +4,7 @@
 import logging
 import sys
 from datetime import datetime, timedelta
-from typing import List, Mapping, Optional, Sequence
+from typing import List, Mapping, Optional, Sequence, Union
 
 import dacite
 
@@ -101,21 +101,20 @@
         config_dict.get("namelist", {}).get("fv_core_nml", {}).get("nudge", False)
     )
 
-<<<<<<< HEAD
-    prephysics: Optional[PrescriberConfig]
+    prephysics: Optional[Union[PrescriberConfig, MachineLearningConfig]]
     if "prephysics" in config_dict:
         if "catalog_entry" in config_dict["prephysics"]:
             prephysics = dacite.from_dict(PrescriberConfig, config_dict["prephysics"])
+        elif "model" in config_dict["prephysics"]:
+            prephysics = dacite.from_dict(
+                MachineLearningConfig, config_dict["prephysics"]
+            )
         else:
             raise ValueError(
                 "Invalid prephysics configuration, must specify either an ML model"
                 " or a prescriber catalog entry."
             )
-=======
-    prephysics: Optional[MachineLearningConfig]
-    if "prephysics" in config_dict:
-        prephysics = dacite.from_dict(MachineLearningConfig, config_dict["prephysics"])
->>>>>>> 149b545c
+
     else:
         prephysics = None
 
