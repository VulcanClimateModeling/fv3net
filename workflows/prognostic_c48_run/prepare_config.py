--- conflicted
+++ resolved
@@ -2,12 +2,8 @@
 import argparse
 import yaml
 import logging
-<<<<<<< HEAD
 from datetime import datetime
-from typing import List, Mapping, Sequence
-=======
-from typing import List, Optional
->>>>>>> 41a0284e
+from typing import List, Mapping, Optional, Sequence
 
 import dacite
 
