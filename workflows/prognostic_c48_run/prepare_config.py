--- conflicted
+++ resolved
@@ -96,8 +96,8 @@
     nudge_to_observations = (
         config_dict.get("namelist", {}).get("fv_core_nml", {}).get("nudge", False)
     )
-<<<<<<< HEAD
-
+
+    prephysics: Optional[PrephysicsConfig]
     if "prephysics" in config_dict:
         prephysics = dacite.from_dict(
             PrephysicsConfig, {"config": config_dict["prephysics"]}
@@ -105,9 +105,7 @@
     else:
         prephysics = None
 
-=======
     nudging: Optional[NudgingConfig]
->>>>>>> 41a0284e
     if "nudging" in config_dict:
         config_dict["nudging"]["restarts_path"] = config_dict["nudging"].get(
             "restarts_path", args.initial_condition_url
