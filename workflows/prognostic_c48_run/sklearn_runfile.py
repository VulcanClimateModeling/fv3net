--- conflicted
+++ resolved
@@ -410,16 +410,9 @@
         state: State = {name: self._state[name] for name in variables}
         tendency: State = self._tendencies_to_apply_to_dycore_state
 
-<<<<<<< HEAD
         self._log_debug(
             "Correcting nudging tendencies that would produce a moisture source "
             "and coupling to surface precipitation"
-=======
-        diagnostics.update(runtime.compute_nudging_diagnostics(state, tendency))
-        updated_state: State = apply(state, tendency, dt=self._timestep)
-        updated_state[TOTAL_PRECIP] = precipitation_sum(
-            state[TOTAL_PRECIP], diagnostics["column_moistening_nudge"], self._timestep,
->>>>>>> c69c4063
         )
         (
             updated_state[TOTAL_PRECIP],
