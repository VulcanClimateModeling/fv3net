import cftime
import datetime
import json
import logging
import copy
import functools
from typing import (
    Any,
    Hashable,
    Iterable,
    Mapping,
    MutableMapping,
    Tuple,
    cast,
    List,
    Sequence,
    Optional,
)

import numpy as np
import xarray as xr
from mpi4py import MPI

import fv3gfs.wrapper as wrapper

# To avoid very strange NaN errors this needs to happen before runtime import
# with openmpi
wrapper.initialize()  # noqa: E402

from runtime import DerivedFV3State
import fv3fit
import fv3gfs.util as util
import runtime


logging.basicConfig(level=logging.DEBUG)
logging.getLogger("fv3gfs.util").setLevel(logging.WARN)
logging.getLogger("fsspec").setLevel(logging.WARN)
logging.getLogger("urllib3").setLevel(logging.WARN)
logger = logging.getLogger(__name__)
# Fortran logs are output as python DEBUG level
runtime.capture_fv3gfs_funcs()

State = MutableMapping[Hashable, xr.DataArray]
Diagnostics = MutableMapping[Hashable, xr.DataArray]

# following variables are required no matter what feature set is being used
TEMP = "air_temperature"
TOTAL_WATER = "total_water"
SPHUM = "specific_humidity"
DELP = "pressure_thickness_of_atmospheric_layer"
PRECIP_RATE = "surface_precipitation_rate"
TOTAL_PRECIP = "total_precipitation"  # has units of m
AREA = "area_of_grid_cell"
EAST_WIND = "eastward_wind_after_physics"
NORTH_WIND = "northward_wind_after_physics"
TENDENCY_TO_STATE_NAME: Mapping[Hashable, Hashable] = {
    "dQ1": TEMP,
    "dQ2": SPHUM,
    "dQu": EAST_WIND,
    "dQv": NORTH_WIND,
}
SST_NAME = "ocean_surface_temperature"
TSFC_NAME = "surface_temperature"
MASK_NAME = "land_sea_mask"

gravity = 9.81
m_per_mm = 1 / 1000


def setup_metrics_logger():
    logger = logging.getLogger("statistics")
    fh = logging.FileHandler("statistics.txt")
    fh.setLevel(logging.INFO)
    ch = logging.StreamHandler()
    ch.setLevel(logging.INFO)
    ch.setFormatter(logging.Formatter(fmt="%(levelname)s:%(name)s:%(message)s"))

    logger.addHandler(fh)
    logger.addHandler(ch)


def log_scalar(time, scalars):
    dt = datetime.datetime(
        time.year, time.month, time.day, time.hour, time.minute, time.second
    )
    msg = json.dumps({"time": dt.isoformat(), **scalars})
    logging.getLogger("statistics").info(msg)


def global_average(comm, array: xr.DataArray, area: xr.DataArray) -> float:
    ans = comm.reduce((area * array).sum().item(), root=0)
    area_all = comm.reduce(area.sum().item(), root=0)
    if comm.rank == 0:
        return float(ans / area_all)
    else:
        return -1


def precipitation_sum(
    physics_precip: xr.DataArray, column_dq2: xr.DataArray, dt: float
) -> xr.DataArray:
    """Return sum of physics precipitation and ML-induced precipitation. Output is
    thresholded to enforce positive precipitation.

    Args:
        physics_precip: precipitation from physics parameterizations [m]
        column_dq2: column-integrated moistening from ML [kg/m^2/s]
        dt: physics timestep [s]

    Returns:
        total precipitation [m]"""
    ml_precip = -column_dq2 * dt * m_per_mm  # type: ignore
    total_precip = physics_precip + ml_precip
    total_precip = total_precip.where(total_precip >= 0, 0)
    total_precip.attrs["units"] = "m"
    return total_precip


def open_model(config):
    model_paths = config["scikit_learn"]["model"]
    models = []
    for path in model_paths:
        model = fv3fit.load(path)
        rename_in = config.get("input_standard_names", {})
        rename_out = config.get("output_standard_names", {})
        models.append(runtime.RenamingAdapter(model, rename_in, rename_out))
    return runtime.MultiModelAdapter(models)


def predict(model: runtime.RenamingAdapter, state: State) -> State:
    """Given ML model and state, return tendency prediction."""
    ds = xr.Dataset(state)  # type: ignore
    output = model.predict_columnwise(ds, feature_dim="z")
    return {key: cast(xr.DataArray, output[key]) for key in output.data_vars}


def limit_sphum_tendency(state: State, tendency: State, dt: float):
    delta = tendency["dQ2"] * dt
    tendency_updated = copy.copy(tendency)
    tendency_updated["dQ2"] = xr.where(
        state[SPHUM] + delta > 0, tendency["dQ2"], -state[SPHUM] / dt,  # type: ignore
    )
    log_updated_tendencies(tendency, tendency_updated)
    return tendency_updated


def log_updated_tendencies(tendency: State, tendency_updated: State):
    rank_updated_points = xr.where(tendency["dQ2"] != tendency_updated["dQ2"], 1, 0)
    updated_points = comm.reduce(rank_updated_points, root=0)
    if comm.rank == 0:
        level_updates = {
            i: int(value)
            for i, value in enumerate(updated_points.sum(["x", "y"]).values)
        }
        logging.info(f"specific_humidity_limiter_updates_per_level: {level_updates}")


def apply(state: State, tendency: State, dt: float) -> State:
    """Given state and tendency prediction, return updated state.
    Returned state only includes variables updated by ML model."""

    with xr.set_options(keep_attrs=True):
        updated = {}
        for name in tendency:
            state_name = TENDENCY_TO_STATE_NAME.get(name, name)
            updated[state_name] = state[state_name] + tendency[name] * dt
    return updated  # type: ignore


class TimeLoop(Iterable[Tuple[cftime.DatetimeJulian, Diagnostics]]):
    """An iterable defining the master time loop of a prognostic simulation

    Yields (time, diagnostics) tuples, which can be saved using diagnostic routines.

    Note:

        Each iteration consists of three phases

        1. ``_step_dynamics``
        2. ``_step_physics``
        3. ``_step_python``

        Each phase updates the fv3gfs state and returns any computed
        diagnostics. After all these stages finish, the diagnostics they
        output are merged and yielded along with the timestep.

        These methods can be overriden to change behavior or return new
        diagnostics.
    """

    def __init__(
        self, config: Optional[Mapping], comm: Any = None, fv3gfs=wrapper, util=util
    ) -> None:

        config = config or {}

        if comm is None:
            comm = MPI.COMM_WORLD

        self._fv3gfs = fv3gfs
        self._state: DerivedFV3State = DerivedFV3State(self._fv3gfs)
        self._comm = comm
        self._timer = util.Timer()

        namelist = runtime.get_namelist()

        # get timestep
        timestep = namelist["coupler_nml"]["dt_atmos"]
        self._timestep = timestep
        self._log_info(f"Timestep: {timestep}")

        self._tendencies_to_apply_to_dycore_state: State = {}
        self._tendencies_to_apply_to_physics_state: State = {}

        if "scikit_learn" in config:
            # download the model
            self._log_info("Downloading ML Model")
            self._model = open_model(config)
            self._log_info("Model Downloaded")
            self._do_only_diagnostic_ml: bool = config["scikit_learn"].get(
                "diagnostic_ml", False
            )
        else:
            self._model = None
            self._do_only_diagnostic_ml = False

        self._states_to_output = []
        for diagnostic in config.get("diagnostics", []):
            if diagnostic["name"] == "state_after_timestep.zarr":
                self._states_to_output = diagnostic["variables"]

        self._log_debug(f"States to output: {self._states_to_output}")

        self._log_info(self._fv3gfs.get_tracer_metadata())
        MPI.COMM_WORLD.barrier()  # wait for initialization to finish

    @property
    def time(self) -> cftime.DatetimeJulian:
        return self._state.time

    def cleanup(self):
        self._fv3gfs.cleanup()

    def _log_debug(self, message: str):
        if self._comm.rank == 0:
            logger.debug(message)

    def _log_info(self, message: str):
        if self._comm.rank == 0:
            logger.info(message)

    def _step_dynamics(self) -> Diagnostics:
        self._log_debug(f"Dynamics Step")
        self._fv3gfs.step_dynamics()
        # no diagnostics are computed by default
        return {}

    def _compute_physics(self) -> Diagnostics:
        self._log_debug(f"Physics Step (compute)")
        self._fv3gfs.compute_physics()
        # no diagnostics are computed by default
        return {}

    @property
    def _water_species(self) -> List[str]:
        a = self._fv3gfs.get_tracer_metadata()
        return [name for name in a if a[name]["is_water"]]

    def _apply_physics(self) -> Diagnostics:
        self._log_debug(f"Physics Step (apply)")
        self._fv3gfs.apply_physics()

        micro = self._fv3gfs.get_diagnostic_by_name(
            "tendency_of_specific_humidity_due_to_microphysics"
        ).data_array
        delp = self._state[DELP]
        return {
            "storage_of_specific_humidity_path_due_to_microphysics": (micro * delp).sum(
                "z"
            )
            / gravity,
            "evaporation": self._state["evaporation"],
            "cnvprcp_after_physics": self._fv3gfs.get_diagnostic_by_name(
                "cnvprcp"
            ).data_array,
            "total_precip_after_physics": self._state[TOTAL_PRECIP],
        }

    def _apply_python_to_physics_state(self) -> Diagnostics:
        self._log_debug(f"Apply python tendencies to physics state")
        variables: List[Hashable] = [
            TENDENCY_TO_STATE_NAME["dQu"],
            TENDENCY_TO_STATE_NAME["dQv"],
            DELP,
        ]
        state = {name: self._state[name] for name in variables}
        tendency = self._tendencies_to_apply_to_physics_state
        updated_state: State = apply(state, tendency, dt=self._timestep)
        diagnostics: Diagnostics = runtime.compute_ml_momentum_diagnostics(
            state, tendency
        )
        if self._do_only_diagnostic_ml:
            runtime.rename_diagnostics(diagnostics)
        else:
            self._state.update(updated_state)

        return diagnostics

    def _compute_python_tendency(self) -> Diagnostics:
        variables: List[Hashable] = list(self._model.input_variables | {SPHUM})
        self._log_debug(f"Getting state variables: {variables}")
        state = {name: self._state[name] for name in variables}

        self._log_debug("Computing ML-predicted tendencies")
        tendency = predict(self._model, state)

        self._log_debug(
            "Correcting ML tendencies that would predict negative specific humidity"
        )
        tendency = limit_sphum_tendency(state, tendency, dt=self._timestep)

        self._tendencies_to_apply_to_dycore_state = {
            k: v for k, v in tendency.items() if k in ["dQ1", "dQ2"]
        }
        self._tendencies_to_apply_to_physics_state = {
            k: v for k, v in tendency.items() if k in ["dQu", "dQv"]
        }
        return {}

    def _apply_python_to_dycore_state(self) -> Diagnostics:

        updated_state: State = {}

        variables: List[Hashable] = [
            TENDENCY_TO_STATE_NAME["dQ1"],
            TENDENCY_TO_STATE_NAME["dQ2"],
            DELP,
            PRECIP_RATE,
            TOTAL_PRECIP,
        ]
        self._log_debug(f"Getting state variables: {variables}")
        state = {name: self._state[name] for name in variables}
        tendency = self._tendencies_to_apply_to_dycore_state
        diagnostics = runtime.compute_ml_diagnostics(state, tendency)

        if self._do_only_diagnostic_ml:
            runtime.rename_diagnostics(diagnostics)
        else:
            updated_state.update(apply(state, tendency, dt=self._timestep))

        updated_state[TOTAL_PRECIP] = precipitation_sum(
            state[TOTAL_PRECIP], diagnostics["net_moistening"], self._timestep
        )

        self._log_debug("Setting Fortran State")
        self._state.update(updated_state)

        diagnostics.update({name: self._state[name] for name in self._states_to_output})

        return {
            "area": self._state[AREA],
            "cnvprcp_after_python": self._fv3gfs.get_diagnostic_by_name(
                "cnvprcp"
            ).data_array,
            "total_precip": updated_state[TOTAL_PRECIP],
            **diagnostics,
        }

    def _print_timing(self, name, min_val, max_val, mean_val):
        self._log_info(f"{name:<30}{min_val:15.4f}{max_val:15.4f}{mean_val:15.4f}")

    def _print_global_timings(self, root=0):
        is_root = self._comm.Get_rank() == root
        recvbuf = np.array(0.0)
        reduced = {}
        self._log_info("--------------------------------------------------------------")
        self._log_info("        Reporting clock statistics from python runfile        ")
        self._log_info("--------------------------------------------------------------")
        self._log_info(f"{' ':<30}{'min (s)':>15}{'max (s)':>15}{'mean (s)':>15}")
        for name, value in self._timer.times.items():
            for label, op in [("min", MPI.MIN), ("max", MPI.MAX), ("mean", MPI.SUM)]:
                comm.Reduce(np.array(value), recvbuf, op=op)
                if is_root and label == "mean":
                    recvbuf /= comm.Get_size()
                reduced[label] = recvbuf.copy()
            self._print_timing(name, reduced["min"], reduced["max"], reduced["mean"])

    def __iter__(self):
        for i in range(self._fv3gfs.get_step_count()):
            diagnostics = {}
            with self._timer.clock("step_dynamics"):
                diagnostics.update(self._step_dynamics())
            with self._timer.clock("compute_physics"):
                diagnostics.update(self._compute_physics())
            with self._timer.clock("apply_python_to_physics_state"):
                diagnostics.update(self._apply_python_to_physics_state())
            with self._timer.clock("apply_physics"):
                diagnostics.update(self._apply_physics())
            with self._timer.clock("compute_python_tendency"):
                diagnostics.update(self._compute_python_tendency())
            with self._timer.clock("apply_python_to_dycore_state"):
                diagnostics.update(self._apply_python_to_dycore_state())
            yield self._state.time, diagnostics
<<<<<<< HEAD
        self._print_global_timings()
        self._fv3gfs.cleanup()
=======
>>>>>>> 63e850bf


class NudgingTimeLoop(TimeLoop):
    def __init__(self, *args, **kwargs):

        super().__init__(*args, **kwargs)

        config = kwargs["config"]

        self._nudging_timescales = runtime.nudging_timescales_from_dict(
            config["nudging"]["timescale_hours"]
        )
        self._get_reference_state = runtime.setup_get_reference_state(
            config,
            self.nudging_variables + [SST_NAME, TSFC_NAME],
            self._comm,
            self._fv3gfs.get_tracer_metadata(),
        )
        self._get_nudging_tendency = functools.partial(
            runtime.get_nudging_tendency, nudging_timescales=self._nudging_timescales,
        )

    @property
    def nudging_variables(self) -> List[str]:
        return list(self._nudging_timescales)

    def _compute_python_tendency(self) -> Diagnostics:

        self._log_debug("Computing nudging tendencies")
        variables: List[str] = self.nudging_variables + [
            SST_NAME,
            TSFC_NAME,
            MASK_NAME,
        ]
        state: State = {name: self._state[name] for name in variables}
        reference = self._get_reference_state(self.time)
        runtime.set_state_sst_to_reference(state, reference)
        self._tendencies_to_apply_to_dycore_state = self._get_nudging_tendency(
            state, reference
        )

        return {
            f"{key}_reference": reference_state
            for key, reference_state in reference.items()
        }

    def _apply_python_to_dycore_state(self) -> Diagnostics:

        diagnostics: Diagnostics = {}

        variables: List[str] = self.nudging_variables + [
            TOTAL_PRECIP,
            PRECIP_RATE,
            DELP,
        ]
        self._log_debug(f"Getting state variables: {variables}")
        state: State = {name: self._state[name] for name in variables}
        tendency: State = self._tendencies_to_apply_to_dycore_state

        diagnostics.update(runtime.compute_nudging_diagnostics(state, tendency))
        updated_state: State = apply(state, tendency, dt=self._timestep)
        updated_state[TOTAL_PRECIP] = precipitation_sum(
            state[TOTAL_PRECIP],
            diagnostics["net_moistening_due_to_nudging"],
            self._timestep,
        )

        self._log_debug("Setting Fortran State")
        self._state.update(updated_state)

        diagnostics.update({name: self._state[name] for name in self._states_to_output})

        return {
            "area": self._state[AREA],
            "cnvprcp_after_python": self._fv3gfs.get_diagnostic_by_name(
                "cnvprcp"
            ).data_array,
            "total_precip": updated_state[TOTAL_PRECIP],
            **diagnostics,
        }


class BaselineTimeLoop(TimeLoop):
    def __init__(self, *args, **kwargs):

        super().__init__(*args, **kwargs)

    def _compute_python_tendency(self) -> Diagnostics:
        return {}

    def _apply_python_to_dycore_state(self) -> Diagnostics:

        state: State = {name: self._state[name] for name in [PRECIP_RATE, SPHUM, DELP]}
        diagnostics: Diagnostics = runtime.compute_baseline_diagnostics(state)
        diagnostics.update({name: self._state[name] for name in self._states_to_output})

        return {
            "area": self._state[AREA],
            "cnvprcp_after_python": self._fv3gfs.get_diagnostic_by_name(
                "cnvprcp"
            ).data_array,
            **diagnostics,
        }


def monitor(name: str, func):
    """Decorator to add tendency monitoring to an update function

    This will add the following diagnostics:
    - `tendency_of_{variable}_due_to_{name}`
    - `storage_of_{variable}_path_due_to_{name}`. A pressure-integrated version of the
       above
    - `storage_of_mass_due_to_{name}`, the total mass tendency in Pa/s.

    Args:
        name: the name to tag the tendency diagnostics with
        func: a stepping function, usually a bound method of TimeLoop

    Returns:
        monitored function. Same as func, but with tendency and mass change
        diagnostics.
    """

    def step(self) -> Mapping[str, xr.DataArray]:

        vars_ = list(set(self._tendency_variables) | set(self._storage_variables))
        delp_before = self._state[DELP]
        before = {key: self._state[key] for key in vars_}

        diags = func(self)

        delp_after = self._state[DELP]
        after = {key: self._state[key] for key in vars_}

        # Compute statistics
        for variable in self._tendency_variables:
            diags[f"tendency_of_{variable}_due_to_{name}"] = (
                after[variable] - before[variable]
            ) / self._timestep

        for variable in self._storage_variables:
            path_before = (before[variable] * delp_before).sum("z") / gravity
            path_after = (after[variable] * delp_after).sum("z") / gravity

            diags[f"storage_of_{variable}_path_due_to_{name}"] = (
                path_after - path_before
            ) / self._timestep

        mass_change = (delp_after - delp_before).sum("z") / self._timestep
        mass_change.attrs["units"] = "Pa/s"
        diags[f"storage_of_mass_due_to_{name}"] = mass_change

        return diags

    return step


def monitored_physics_time_loop_class(base):
    class MonitoredPhysicsTimeLoop(base):
        def __init__(
            self,
            tendency_variables: Sequence[str],
            storage_variables: Sequence[str],
            *args,
            **kwargs,
        ):
            """

            Args:
                tendency_variables: a list of variables to compute the physics
                    tendencies of.

            """
            super().__init__(*args, **kwargs)
            self._tendency_variables = list(tendency_variables)
            self._storage_variables = list(storage_variables)

        _apply_physics = monitor("fv3_physics", base._apply_physics)
        _apply_python_to_dycore_state = monitor(
            "python", base._apply_python_to_dycore_state
        )

    return MonitoredPhysicsTimeLoop


def globally_average_2d_diagnostics(
    comm,
    diagnostics: Mapping[str, xr.DataArray],
    exclude: Optional[Sequence[str]] = None,
) -> Mapping[str, float]:
    averages = {}
    exclude = exclude or []
    for v in diagnostics:
        if (set(diagnostics[v].dims) == {"x", "y"}) and (v not in exclude):
            averages[v] = global_average(comm, diagnostics[v], diagnostics["area"])
    return averages


def run_class(config: Mapping):
    if "scikit_learn" in config:
        run_class = TimeLoop
    elif "nudging" in config:
        run_class = NudgingTimeLoop
    else:
        run_class = BaselineTimeLoop
    return run_class


if __name__ == "__main__":
    comm = MPI.COMM_WORLD

    config = runtime.get_config()
    partitioner = util.CubedSpherePartitioner.from_namelist(config["namelist"])
    setup_metrics_logger()

    loop = monitored_physics_time_loop_class(run_class(config))(
        config=config,
        comm=comm,
        tendency_variables=config.get("step_tendency_variables", []),
        storage_variables=config.get("step_storage_variables", []),
    )

    diag_files = runtime.get_diagnostic_files(
        config, partitioner, comm, initial_time=loop.time
    )

    for time, diagnostics in loop:

        if comm.rank == 0:
            logger.info(f"diags: {list(diagnostics.keys())}")

        averages = globally_average_2d_diagnostics(
            comm, diagnostics, exclude=loop._states_to_output
        )
        if comm.rank == 0:
            log_scalar(time, averages)

        for diag_file in diag_files:
            diag_file.observe(time, diagnostics)

    # Diag files *should* flush themselves on deletion but
    # fv3gfs.wrapper.cleanup short-circuits the usual python deletion
    # mechanisms
    for diag_file in diag_files:
        diag_file.flush()

    loop.cleanup()<|MERGE_RESOLUTION|>--- conflicted
+++ resolved
@@ -240,6 +240,7 @@
         return self._state.time
 
     def cleanup(self):
+        self._print_global_timings()
         self._fv3gfs.cleanup()
 
     def _log_debug(self, message: str):
@@ -402,11 +403,6 @@
             with self._timer.clock("apply_python_to_dycore_state"):
                 diagnostics.update(self._apply_python_to_dycore_state())
             yield self._state.time, diagnostics
-<<<<<<< HEAD
-        self._print_global_timings()
-        self._fv3gfs.cleanup()
-=======
->>>>>>> 63e850bf
 
 
 class NudgingTimeLoop(TimeLoop):
