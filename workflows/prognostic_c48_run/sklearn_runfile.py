import logging
from mpi4py import MPI

import fv3gfs.wrapper as wrapper

# To avoid very strange NaN errors this needs to happen before runtime import
# with openmpi
wrapper.initialize()  # noqa: E402

from runtime.loop import (
    MonitoredPhysicsTimeLoop,
    globally_average_2d_diagnostics,
    setup_metrics_logger,
    log_scalar,
)
import fv3gfs.util as util
import runtime


logging.basicConfig(level=logging.DEBUG)
logging.getLogger("fv3gfs.util").setLevel(logging.WARN)
<<<<<<< HEAD
logger = logging.getLogger(__name__)

State = MutableMapping[Hashable, xr.DataArray]
Diagnostics = MutableMapping[Hashable, xr.DataArray]

# following variables are required no matter what feature set is being used
TEMP = "air_temperature"
TOTAL_WATER = "total_water"
SPHUM = "specific_humidity"
DELP = "pressure_thickness_of_atmospheric_layer"
PRECIP_RATE = "surface_precipitation_rate"
TOTAL_PRECIP = "total_precipitation"  # has units of m
AREA = "area_of_grid_cell"
EAST_WIND = "eastward_wind_after_physics"
NORTH_WIND = "northward_wind_after_physics"
TENDENCY_TO_STATE_NAME: Mapping[Hashable, Hashable] = {
    "dQ1": TEMP,
    "dQ2": SPHUM,
    "dQu": EAST_WIND,
    "dQv": NORTH_WIND,
}
SST_NAME = "ocean_surface_temperature"
TSFC_NAME = "surface_temperature"
MASK_NAME = "land_sea_mask"

gravity = 9.81
m_per_mm = 1 / 1000


def setup_metrics_logger():
    logger = logging.getLogger("statistics")
    fh = logging.FileHandler("statistics.txt")
    fh.setLevel(logging.INFO)
    ch = logging.StreamHandler()
    ch.setLevel(logging.INFO)
    ch.setFormatter(logging.Formatter(fmt="%(levelname)s:%(name)s:%(message)s"))

    logger.addHandler(fh)
    logger.addHandler(ch)


def log_scalar(time, scalars):
    dt = datetime.datetime(
        time.year, time.month, time.day, time.hour, time.minute, time.second
    )
    msg = json.dumps({"time": dt.isoformat(), **scalars})
    logging.getLogger("statistics").info(msg)


def global_average(comm, array: xr.DataArray, area: xr.DataArray) -> float:
    ans = comm.reduce((area * array).sum().item(), root=0)
    area_all = comm.reduce(area.sum().item(), root=0)
    if comm.rank == 0:
        return float(ans / area_all)
    else:
        return -1


def precipitation_sum(
    physics_precip: xr.DataArray, column_dq2: xr.DataArray, dt: float
) -> xr.DataArray:
    """Return sum of physics precipitation and ML-induced precipitation. Output is
    thresholded to enforce positive precipitation.

    Args:
        physics_precip: precipitation from physics parameterizations [m]
        column_dq2: column-integrated moistening from ML [kg/m^2/s]
        dt: physics timestep [s]

    Returns:
        total precipitation [m]"""
    ml_precip = -column_dq2 * dt * m_per_mm  # type: ignore
    total_precip = physics_precip + ml_precip
    total_precip = total_precip.where(total_precip >= 0, 0)
    total_precip.attrs["units"] = "m"
    return total_precip


def open_model(config):
    model = fv3fit.load(config["scikit_learn"]["model"])
    rename_in = config.get("input_standard_names", {})
    rename_out = config.get("output_standard_names", {})
    return runtime.RenamingAdapter(model, rename_in, rename_out)


def predict(model: runtime.RenamingAdapter, state: State) -> State:
    """Given ML model and state, return tendency prediction."""
    ds = xr.Dataset(state)  # type: ignore
    output = model.predict_columnwise(ds, feature_dim="z")
    return {key: cast(xr.DataArray, output[key]) for key in output.data_vars}


def limit_sphum_tendency(state: State, tendency: State, dt: float):
    delta = tendency["dQ2"] * dt
    tendency_updated = copy.copy(tendency)
    tendency_updated["dQ2"] = xr.where(
        state[SPHUM] + delta > 0, tendency["dQ2"], -state[SPHUM] / dt,  # type: ignore
    )
    log_updated_tendencies(tendency, tendency_updated)
    return tendency_updated


def log_updated_tendencies(tendency: State, tendency_updated: State):
    rank_updated_points = xr.where(tendency["dQ2"] != tendency_updated["dQ2"], 1, 0)
    updated_points = comm.reduce(rank_updated_points, root=0)
    if comm.rank == 0:
        level_updates = {
            i: int(value)
            for i, value in enumerate(updated_points.sum(["x", "y"]).values)
        }
        logging.info(f"specific_humidity_limiter_updates_per_level: {level_updates}")


def apply(state: State, tendency: State, dt: float) -> State:
    """Given state and tendency prediction, return updated state.
    Returned state only includes variables updated by ML model.
    
    Args:
        state: initial model state
        tendency: model tendencies, including keys dQ1 for temperature
            and dQ2 for specific humidity, in units per second
        dt: timestep in seconds
    
    Returns:
        new_state: updated model state
    """
    with xr.set_options(keep_attrs=True):
        updated = {}
        for name in tendency:
            state_name = TENDENCY_TO_STATE_NAME.get(name, name)
            updated[state_name] = state[state_name] + tendency[name] * dt
    return updated  # type: ignore


class TimeLoop(Iterable[Tuple[cftime.DatetimeJulian, Diagnostics]]):
    """An iterable defining the master time loop of a prognostic simulation

    Yields (time, diagnostics) tuples, which can be saved using diagnostic routines.

    Note:

        Each iteration consists of three phases

        1. ``_step_dynamics``
        2. ``_step_physics``
        3. ``_step_python``

        Each phase updates the fv3gfs state and returns any computed
        diagnostics. After all these stages finish, the diagnostics they
        output are merged and yielded along with the timestep.

        These methods can be overriden to change behavior or return new
        diagnostics.
    """

    def __init__(
        self, config: Optional[Mapping], comm: Any = None, fv3gfs=wrapper
    ) -> None:

        config = config or {}

        if comm is None:
            comm = MPI.COMM_WORLD

        self._fv3gfs = fv3gfs
        self._state: DerivedFV3State = DerivedFV3State(self._fv3gfs)
        self._comm = comm

        namelist = runtime.get_namelist()

        # get timestep
        timestep = namelist["coupler_nml"]["dt_atmos"]
        self._timestep = timestep
        self._log_info(f"Timestep: {timestep}")

        self._tendencies_to_apply_to_dycore_state: State = {}
        self._tendencies_to_apply_to_physics_state: State = {}

        if "scikit_learn" in config:
            # download the model
            self._log_info("Downloading ML Model")
            self._model = open_model(config)
            self._log_info("Model Downloaded")
            self._do_only_diagnostic_ml: bool = config["scikit_learn"].get(
                "diagnostic_ml", False
            )
        else:
            self._model = None
            self._do_only_diagnostic_ml = False

        self._states_to_output = []
        for diagnostic in config.get("diagnostics", []):
            if diagnostic["name"] == "state_after_timestep.zarr":
                self._states_to_output = diagnostic["variables"]

        self._log_debug(f"States to output: {self._states_to_output}")

        self._log_info(self._fv3gfs.get_tracer_metadata())
        MPI.COMM_WORLD.barrier()  # wait for initialization to finish

    @property
    def time(self) -> cftime.DatetimeJulian:
        return self._state.time

    def _log_debug(self, message: str):
        if self._comm.rank == 0:
            logger.debug(message)

    def _log_info(self, message: str):
        if self._comm.rank == 0:
            logger.info(message)

    def _step_dynamics(self) -> Diagnostics:
        self._log_debug(f"Dynamics Step")
        self._fv3gfs.step_dynamics()
        # no diagnostics are computed by default
        return {}

    def _compute_physics(self) -> Diagnostics:
        self._log_debug(f"Physics Step (compute)")
        self._fv3gfs.compute_physics()
        # no diagnostics are computed by default
        return {}

    @property
    def _water_species(self) -> List[str]:
        a = self._fv3gfs.get_tracer_metadata()
        return [name for name in a if a[name]["is_water"]]

    def _apply_physics(self) -> Diagnostics:
        self._log_debug(f"Physics Step (apply)")
        self._fv3gfs.apply_physics()

        micro = fv3gfs.wrapper.get_diagnostic_by_name(
            "tendency_of_specific_humidity_due_to_microphysics"
        ).data_array
        delp = self._state[DELP]
        return {
            "storage_of_specific_humidity_path_due_to_microphysics": (micro * delp).sum(
                "z"
            )
            / gravity,
            "evaporation": self._state["evaporation"],
            "cnvprcp_after_physics": fv3gfs.wrapper.get_diagnostic_by_name(
                "cnvprcp"
            ).data_array,
            "total_precip_after_physics": self._state[TOTAL_PRECIP],
        }

    def _apply_python_to_physics_state(self) -> Diagnostics:
        self._log_debug(f"Apply python tendencies to physics state")
        variables: List[Hashable] = [
            TENDENCY_TO_STATE_NAME["dQu"],
            TENDENCY_TO_STATE_NAME["dQv"],
            DELP,
        ]
        state = {name: self._state[name] for name in variables}
        tendency = self._tendencies_to_apply_to_physics_state
        updated_state: State = apply(state, tendency, dt=self._timestep)
        diagnostics: Diagnostics = runtime.compute_ml_momentum_diagnostics(
            state, tendency
        )
        if self._do_only_diagnostic_ml:
            runtime.rename_diagnostics(diagnostics)
        else:
            self._state.update(updated_state)

        return diagnostics

    def _compute_python_tendency(self) -> Diagnostics:
        variables: List[Hashable] = list(self._model.input_variables | {SPHUM})
        self._log_debug(f"Getting state variables: {variables}")
        state = {name: self._state[name] for name in variables}

        self._log_debug("Computing ML-predicted tendencies")
        tendency = predict(self._model, state)

        self._log_debug(
            "Correcting ML tendencies that would predict negative specific humidity"
        )
        tendency = limit_sphum_tendency(state, tendency, dt=self._timestep)

        self._tendencies_to_apply_to_dycore_state = {
            k: v for k, v in tendency.items() if k in ["dQ1", "dQ2"]
        }
        self._tendencies_to_apply_to_physics_state = {
            k: v for k, v in tendency.items() if k in ["dQu", "dQv"]
        }
        return {}
=======
logging.getLogger("fsspec").setLevel(logging.WARN)
logging.getLogger("urllib3").setLevel(logging.WARN)
>>>>>>> f646892b

# Fortran logs are output as python DEBUG level
runtime.capture_fv3gfs_funcs()

logger = logging.getLogger(__name__)

if __name__ == "__main__":
    comm = MPI.COMM_WORLD

    config = runtime.get_config()
    partitioner = util.CubedSpherePartitioner.from_namelist(runtime.get_namelist())
    setup_metrics_logger()

    loop = MonitoredPhysicsTimeLoop(
        config=config,
        comm=comm,
        tendency_variables=config.step_tendency_variables,
        storage_variables=config.step_storage_variables,
    )

    diag_files = runtime.get_diagnostic_files(
        config.diagnostics, partitioner, comm, initial_time=loop.time
    )
    if comm.rank == 0:
        runtime.write_chunks(config)

    for time, diagnostics in loop:

        if comm.rank == 0:
            logger.info(f"diags: {list(diagnostics.keys())}")

        averages = globally_average_2d_diagnostics(
            comm, diagnostics, exclude=loop._states_to_output
        )
        if comm.rank == 0:
            log_scalar(time, averages)

        for diag_file in diag_files:
            diag_file.observe(time, diagnostics)

    # Diag files *should* flush themselves on deletion but
    # fv3gfs.wrapper.cleanup short-circuits the usual python deletion
    # mechanisms
    for diag_file in diag_files:
        diag_file.flush()

    loop.cleanup()<|MERGE_RESOLUTION|>--- conflicted
+++ resolved
@@ -19,300 +19,8 @@
 
 logging.basicConfig(level=logging.DEBUG)
 logging.getLogger("fv3gfs.util").setLevel(logging.WARN)
-<<<<<<< HEAD
-logger = logging.getLogger(__name__)
-
-State = MutableMapping[Hashable, xr.DataArray]
-Diagnostics = MutableMapping[Hashable, xr.DataArray]
-
-# following variables are required no matter what feature set is being used
-TEMP = "air_temperature"
-TOTAL_WATER = "total_water"
-SPHUM = "specific_humidity"
-DELP = "pressure_thickness_of_atmospheric_layer"
-PRECIP_RATE = "surface_precipitation_rate"
-TOTAL_PRECIP = "total_precipitation"  # has units of m
-AREA = "area_of_grid_cell"
-EAST_WIND = "eastward_wind_after_physics"
-NORTH_WIND = "northward_wind_after_physics"
-TENDENCY_TO_STATE_NAME: Mapping[Hashable, Hashable] = {
-    "dQ1": TEMP,
-    "dQ2": SPHUM,
-    "dQu": EAST_WIND,
-    "dQv": NORTH_WIND,
-}
-SST_NAME = "ocean_surface_temperature"
-TSFC_NAME = "surface_temperature"
-MASK_NAME = "land_sea_mask"
-
-gravity = 9.81
-m_per_mm = 1 / 1000
-
-
-def setup_metrics_logger():
-    logger = logging.getLogger("statistics")
-    fh = logging.FileHandler("statistics.txt")
-    fh.setLevel(logging.INFO)
-    ch = logging.StreamHandler()
-    ch.setLevel(logging.INFO)
-    ch.setFormatter(logging.Formatter(fmt="%(levelname)s:%(name)s:%(message)s"))
-
-    logger.addHandler(fh)
-    logger.addHandler(ch)
-
-
-def log_scalar(time, scalars):
-    dt = datetime.datetime(
-        time.year, time.month, time.day, time.hour, time.minute, time.second
-    )
-    msg = json.dumps({"time": dt.isoformat(), **scalars})
-    logging.getLogger("statistics").info(msg)
-
-
-def global_average(comm, array: xr.DataArray, area: xr.DataArray) -> float:
-    ans = comm.reduce((area * array).sum().item(), root=0)
-    area_all = comm.reduce(area.sum().item(), root=0)
-    if comm.rank == 0:
-        return float(ans / area_all)
-    else:
-        return -1
-
-
-def precipitation_sum(
-    physics_precip: xr.DataArray, column_dq2: xr.DataArray, dt: float
-) -> xr.DataArray:
-    """Return sum of physics precipitation and ML-induced precipitation. Output is
-    thresholded to enforce positive precipitation.
-
-    Args:
-        physics_precip: precipitation from physics parameterizations [m]
-        column_dq2: column-integrated moistening from ML [kg/m^2/s]
-        dt: physics timestep [s]
-
-    Returns:
-        total precipitation [m]"""
-    ml_precip = -column_dq2 * dt * m_per_mm  # type: ignore
-    total_precip = physics_precip + ml_precip
-    total_precip = total_precip.where(total_precip >= 0, 0)
-    total_precip.attrs["units"] = "m"
-    return total_precip
-
-
-def open_model(config):
-    model = fv3fit.load(config["scikit_learn"]["model"])
-    rename_in = config.get("input_standard_names", {})
-    rename_out = config.get("output_standard_names", {})
-    return runtime.RenamingAdapter(model, rename_in, rename_out)
-
-
-def predict(model: runtime.RenamingAdapter, state: State) -> State:
-    """Given ML model and state, return tendency prediction."""
-    ds = xr.Dataset(state)  # type: ignore
-    output = model.predict_columnwise(ds, feature_dim="z")
-    return {key: cast(xr.DataArray, output[key]) for key in output.data_vars}
-
-
-def limit_sphum_tendency(state: State, tendency: State, dt: float):
-    delta = tendency["dQ2"] * dt
-    tendency_updated = copy.copy(tendency)
-    tendency_updated["dQ2"] = xr.where(
-        state[SPHUM] + delta > 0, tendency["dQ2"], -state[SPHUM] / dt,  # type: ignore
-    )
-    log_updated_tendencies(tendency, tendency_updated)
-    return tendency_updated
-
-
-def log_updated_tendencies(tendency: State, tendency_updated: State):
-    rank_updated_points = xr.where(tendency["dQ2"] != tendency_updated["dQ2"], 1, 0)
-    updated_points = comm.reduce(rank_updated_points, root=0)
-    if comm.rank == 0:
-        level_updates = {
-            i: int(value)
-            for i, value in enumerate(updated_points.sum(["x", "y"]).values)
-        }
-        logging.info(f"specific_humidity_limiter_updates_per_level: {level_updates}")
-
-
-def apply(state: State, tendency: State, dt: float) -> State:
-    """Given state and tendency prediction, return updated state.
-    Returned state only includes variables updated by ML model.
-    
-    Args:
-        state: initial model state
-        tendency: model tendencies, including keys dQ1 for temperature
-            and dQ2 for specific humidity, in units per second
-        dt: timestep in seconds
-    
-    Returns:
-        new_state: updated model state
-    """
-    with xr.set_options(keep_attrs=True):
-        updated = {}
-        for name in tendency:
-            state_name = TENDENCY_TO_STATE_NAME.get(name, name)
-            updated[state_name] = state[state_name] + tendency[name] * dt
-    return updated  # type: ignore
-
-
-class TimeLoop(Iterable[Tuple[cftime.DatetimeJulian, Diagnostics]]):
-    """An iterable defining the master time loop of a prognostic simulation
-
-    Yields (time, diagnostics) tuples, which can be saved using diagnostic routines.
-
-    Note:
-
-        Each iteration consists of three phases
-
-        1. ``_step_dynamics``
-        2. ``_step_physics``
-        3. ``_step_python``
-
-        Each phase updates the fv3gfs state and returns any computed
-        diagnostics. After all these stages finish, the diagnostics they
-        output are merged and yielded along with the timestep.
-
-        These methods can be overriden to change behavior or return new
-        diagnostics.
-    """
-
-    def __init__(
-        self, config: Optional[Mapping], comm: Any = None, fv3gfs=wrapper
-    ) -> None:
-
-        config = config or {}
-
-        if comm is None:
-            comm = MPI.COMM_WORLD
-
-        self._fv3gfs = fv3gfs
-        self._state: DerivedFV3State = DerivedFV3State(self._fv3gfs)
-        self._comm = comm
-
-        namelist = runtime.get_namelist()
-
-        # get timestep
-        timestep = namelist["coupler_nml"]["dt_atmos"]
-        self._timestep = timestep
-        self._log_info(f"Timestep: {timestep}")
-
-        self._tendencies_to_apply_to_dycore_state: State = {}
-        self._tendencies_to_apply_to_physics_state: State = {}
-
-        if "scikit_learn" in config:
-            # download the model
-            self._log_info("Downloading ML Model")
-            self._model = open_model(config)
-            self._log_info("Model Downloaded")
-            self._do_only_diagnostic_ml: bool = config["scikit_learn"].get(
-                "diagnostic_ml", False
-            )
-        else:
-            self._model = None
-            self._do_only_diagnostic_ml = False
-
-        self._states_to_output = []
-        for diagnostic in config.get("diagnostics", []):
-            if diagnostic["name"] == "state_after_timestep.zarr":
-                self._states_to_output = diagnostic["variables"]
-
-        self._log_debug(f"States to output: {self._states_to_output}")
-
-        self._log_info(self._fv3gfs.get_tracer_metadata())
-        MPI.COMM_WORLD.barrier()  # wait for initialization to finish
-
-    @property
-    def time(self) -> cftime.DatetimeJulian:
-        return self._state.time
-
-    def _log_debug(self, message: str):
-        if self._comm.rank == 0:
-            logger.debug(message)
-
-    def _log_info(self, message: str):
-        if self._comm.rank == 0:
-            logger.info(message)
-
-    def _step_dynamics(self) -> Diagnostics:
-        self._log_debug(f"Dynamics Step")
-        self._fv3gfs.step_dynamics()
-        # no diagnostics are computed by default
-        return {}
-
-    def _compute_physics(self) -> Diagnostics:
-        self._log_debug(f"Physics Step (compute)")
-        self._fv3gfs.compute_physics()
-        # no diagnostics are computed by default
-        return {}
-
-    @property
-    def _water_species(self) -> List[str]:
-        a = self._fv3gfs.get_tracer_metadata()
-        return [name for name in a if a[name]["is_water"]]
-
-    def _apply_physics(self) -> Diagnostics:
-        self._log_debug(f"Physics Step (apply)")
-        self._fv3gfs.apply_physics()
-
-        micro = fv3gfs.wrapper.get_diagnostic_by_name(
-            "tendency_of_specific_humidity_due_to_microphysics"
-        ).data_array
-        delp = self._state[DELP]
-        return {
-            "storage_of_specific_humidity_path_due_to_microphysics": (micro * delp).sum(
-                "z"
-            )
-            / gravity,
-            "evaporation": self._state["evaporation"],
-            "cnvprcp_after_physics": fv3gfs.wrapper.get_diagnostic_by_name(
-                "cnvprcp"
-            ).data_array,
-            "total_precip_after_physics": self._state[TOTAL_PRECIP],
-        }
-
-    def _apply_python_to_physics_state(self) -> Diagnostics:
-        self._log_debug(f"Apply python tendencies to physics state")
-        variables: List[Hashable] = [
-            TENDENCY_TO_STATE_NAME["dQu"],
-            TENDENCY_TO_STATE_NAME["dQv"],
-            DELP,
-        ]
-        state = {name: self._state[name] for name in variables}
-        tendency = self._tendencies_to_apply_to_physics_state
-        updated_state: State = apply(state, tendency, dt=self._timestep)
-        diagnostics: Diagnostics = runtime.compute_ml_momentum_diagnostics(
-            state, tendency
-        )
-        if self._do_only_diagnostic_ml:
-            runtime.rename_diagnostics(diagnostics)
-        else:
-            self._state.update(updated_state)
-
-        return diagnostics
-
-    def _compute_python_tendency(self) -> Diagnostics:
-        variables: List[Hashable] = list(self._model.input_variables | {SPHUM})
-        self._log_debug(f"Getting state variables: {variables}")
-        state = {name: self._state[name] for name in variables}
-
-        self._log_debug("Computing ML-predicted tendencies")
-        tendency = predict(self._model, state)
-
-        self._log_debug(
-            "Correcting ML tendencies that would predict negative specific humidity"
-        )
-        tendency = limit_sphum_tendency(state, tendency, dt=self._timestep)
-
-        self._tendencies_to_apply_to_dycore_state = {
-            k: v for k, v in tendency.items() if k in ["dQ1", "dQ2"]
-        }
-        self._tendencies_to_apply_to_physics_state = {
-            k: v for k, v in tendency.items() if k in ["dQu", "dQv"]
-        }
-        return {}
-=======
 logging.getLogger("fsspec").setLevel(logging.WARN)
 logging.getLogger("urllib3").setLevel(logging.WARN)
->>>>>>> f646892b
 
 # Fortran logs are output as python DEBUG level
 runtime.capture_fv3gfs_funcs()
