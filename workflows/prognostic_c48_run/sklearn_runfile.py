import cftime
import datetime
import json
import logging
import copy
from typing import (
    Any,
    Hashable,
    Iterable,
    Mapping,
    MutableMapping,
    Tuple,
    cast,
    List,
    Sequence,
)

import xarray as xr
from mpi4py import MPI

import fv3gfs.wrapper as wrapper

# To avoid very strange NaN errors this needs to happen before runtime import
# with openmpi
wrapper.initialize()  # noqa: E402

import fv3gfs.util
import runtime


logging.basicConfig(level=logging.DEBUG)
logging.getLogger("fv3gfs.util").setLevel(logging.WARN)
logger = logging.getLogger(__name__)

State = MutableMapping[Hashable, xr.DataArray]
Diagnostics = Mapping[str, xr.DataArray]

# following variables are required no matter what feature set is being used
TEMP = "air_temperature"
TOTAL_WATER = "total_water"
SPHUM = "specific_humidity"
DELP = "pressure_thickness_of_atmospheric_layer"
PRECIP_RATE = "surface_precipitation_rate"
TOTAL_PRECIP = "total_precipitation"  # has units of m
AREA = "area_of_grid_cell"
EAST_WIND = "eastward_wind_after_physics"
NORTH_WIND = "northward_wind_after_physics"
REQUIRED_VARIABLES = {
    TEMP,
    SPHUM,
    DELP,
    PRECIP_RATE,
    TOTAL_PRECIP,
    EAST_WIND,
    NORTH_WIND,
}
TENDENCY_TO_STATE_NAME: Mapping[Hashable, Hashable] = {
    "dQ1": TEMP,
    "dQ2": SPHUM,
    "dQu": EAST_WIND,
    "dQv": NORTH_WIND,
}

cp = 1004
gravity = 9.81
m_per_mm = 1 / 1000


def setup_metrics_logger():
    logger = logging.getLogger("statistics")
    fh = logging.FileHandler("statistics.txt")
    fh.setLevel(logging.INFO)
    ch = logging.StreamHandler()
    ch.setLevel(logging.INFO)
    ch.setFormatter(logging.Formatter(fmt="%(levelname)s:%(name)s:%(message)s"))

    logger.addHandler(fh)
    logger.addHandler(ch)


def log_scalar(time, scalars):
    dt = datetime.datetime(
        time.year, time.month, time.day, time.hour, time.minute, time.second
    )
    msg = json.dumps({"time": dt.isoformat(), **scalars})
    logging.getLogger("statistics").info(msg)


def global_average(comm, array: xr.DataArray, area: xr.DataArray) -> float:
    ans = comm.reduce((area * array).sum().item(), root=0)
    area_all = comm.reduce(area.sum().item(), root=0)
    if comm.rank == 0:
        return float(ans / area_all)
    else:
        return -1


def compute_diagnostics(state, diags):

    net_moistening = (diags["dQ2"] * state[DELP] / gravity).sum("z")
    physics_precip = state[PRECIP_RATE]

    return dict(
        air_temperature=state[TEMP],
        specific_humidity=state[SPHUM],
        pressure_thickness_of_atmospheric_layer=state[DELP],
        net_moistening=(net_moistening)
        .assign_attrs(units="kg/m^2/s")
        .assign_attrs(description="column integrated ML model moisture tendency"),
        net_heating=(diags["dQ1"] * state[DELP] / gravity * cp)
        .sum("z")
        .assign_attrs(units="W/m^2")
        .assign_attrs(description="column integrated ML model heating"),
        water_vapor_path=(state[SPHUM] * state[DELP] / gravity)
        .sum("z")
        .assign_attrs(units="mm")
        .assign_attrs(description="column integrated water vapor"),
        physics_precip=(physics_precip)
        .assign_attrs(units="kg/m^2/s")
        .assign_attrs(
            description="surface precipitation rate due to parameterized physics"
        ),
    )


def rename_diagnostics(diags):
    """Postfix ML output names with _diagnostic and create zero-valued outputs in
    their stead. Function operates in place."""
    for variable in ["net_moistening", "net_heating"]:
        attrs = diags[variable].attrs
        diags[f"{variable}_diagnostic"] = diags[variable].assign_attrs(
            description=attrs["description"] + " (diagnostic only)"
        )
        diags[variable] = xr.zeros_like(diags[variable]).assign_attrs(attrs)


def precipitation_sum(
    physics_precip: xr.DataArray, column_dq2: xr.DataArray, dt: float
) -> xr.DataArray:
    """Return sum of physics precipitation and ML-induced precipitation. Output is
    thresholded to enforce positive precipitation.

    Args:
        physics_precip: precipitation from physics parameterizations [m]
        column_dq2: column-integrated moistening from ML [kg/m^2/s]
        dt: physics timestep [s]

    Returns:
        total precipitation [m]"""
    ml_precip = -column_dq2 * dt * m_per_mm  # type: ignore
    total_precip = physics_precip + ml_precip
    total_precip = total_precip.where(total_precip >= 0, 0)
    total_precip.attrs["units"] = "m"
    return total_precip


def open_model(config):
    model = runtime.get_ml_model(config)
    rename_in = config.get("input_standard_names", {})
    rename_out = config.get("output_standard_names", {})
    return runtime.RenamingAdapter(model, rename_in, rename_out)


def predict(model: runtime.RenamingAdapter, state: State) -> State:
    """Given ML model and state, return tendency prediction."""
    ds = xr.Dataset(state)  # type: ignore
    output = model.predict_columnwise(ds, feature_dim="z")
    return {key: cast(xr.DataArray, output[key]) for key in output.data_vars}


def limit_sphum_tendency(state: State, tendency: State, dt: float):
    delta = tendency["dQ2"] * dt
    tendency_updated = copy.copy(tendency)
    tendency_updated["dQ2"] = xr.where(
        state[SPHUM] + delta > 0, tendency["dQ2"], -state[SPHUM] / dt,  # type: ignore
    )
    log_updated_tendencies(tendency, tendency_updated)
    return tendency_updated


def log_updated_tendencies(tendency: State, tendency_updated: State):
    rank_updated_points = xr.where(tendency["dQ2"] != tendency_updated["dQ2"], 1, 0)
    updated_points = comm.reduce(rank_updated_points, root=0)
    if comm.rank == 0:
        level_updates = {
            i: int(value)
            for i, value in enumerate(updated_points.sum(["x", "y"]).values)
        }
        logging.info(f"specific_humidity_limiter_updates_per_level: {level_updates}")


def apply(state: State, tendency: State, dt: float) -> State:
    """Given state and tendency prediction, return updated state.
    Returned state only includes variables updated by ML model."""

    with xr.set_options(keep_attrs=True):
        updated = {}
        for name in tendency:
            state_name = TENDENCY_TO_STATE_NAME[name]
            updated[state_name] = state[state_name] + tendency[name] * dt
    return updated  # type: ignore


class TimeLoop(Iterable[Tuple[cftime.DatetimeJulian, Diagnostics]]):
    """An iterable defining the master time loop of a prognostic simulation

    Yields (time, diagnostics) tuples, which can be saved using diagnostic routines.

    Note:

        Each iteration consists of three phases

        1. ``_step_dynamics``
        2. ``_step_physics``
        3. ``_step_python``

        Each phase updates the fv3gfs state and returns any computed
        diagnostics. After all these stages finish, the diagnostics they
        output are merged and yielded along with the timestep.

        These methods can be overriden to change behavior or return new
        diagnostics.
    """

    def __init__(self, comm: Any = None, fv3gfs=wrapper) -> None:

        if comm is None:
            comm = MPI.COMM_WORLD

        self._fv3gfs = fv3gfs
        self._state: runtime.DerivedFV3State = runtime.DerivedFV3State(self._fv3gfs)
        self._comm = comm

        args = runtime.get_config()
        namelist = runtime.get_namelist()

        # get timestep
        timestep = namelist["coupler_nml"]["dt_atmos"]
        self._timestep = timestep
        self._log_info(f"Timestep: {timestep}")

        self._do_only_diagnostic_ml: bool = args["scikit_learn"].get(
            "diagnostic_ml", False
        )

        # download the model
        self._log_info("Downloading ML Model")
        self._model = open_model(args["scikit_learn"])
        self._log_info("Model Downloaded")
        self._log_info(self._fv3gfs.get_tracer_metadata())
        MPI.COMM_WORLD.barrier()  # wait for initialization to finish

    @property
    def time(self) -> cftime.DatetimeJulian:
        return self._state.time

    def _log_debug(self, message: str):
        if self._comm.rank == 0:
            logger.debug(message)

    def _log_info(self, message: str):
        if self._comm.rank == 0:
            logger.info(message)

    def _step_dynamics(self) -> Diagnostics:
        self._log_debug(f"Dynamics Step")
        self._fv3gfs.step_dynamics()
        # no diagnostics are computed by default
        return {}

<<<<<<< HEAD
    def _compute_physics(self) -> Diagnostics:
        self._log_debug(f"Physics Step (compute)")
        self._fv3gfs.compute_physics()
        # no diagnostics are computed by default
        return {}
=======
    @property
    def _water_species(self) -> List[str]:
        a = self._fv3gfs.get_tracer_metadata()
        return [name for name in a if a[name]["is_water"]]

    def _step_physics(self) -> Diagnostics:
        self._log_debug(f"Physics Step")
        self._fv3gfs.step_physics()

        micro = fv3gfs.wrapper.get_diagnostic_by_name(
            "tendency_of_specific_humidity_due_to_microphysics"
        ).data_array
        delp = self._state[DELP]
        return {
            "storage_of_specific_humidity_path_due_to_microphysics": (micro * delp).sum(
                "z"
            )
            / gravity,
            "evaporation": self._state["evaporation"],
            "cnvprcp_after_physics": fv3gfs.wrapper.get_diagnostic_by_name(
                "cnvprcp"
            ).data_array,
            "total_precip_after_physics": self._state[TOTAL_PRECIP],
        }
>>>>>>> 5bfa687c

    def _apply_physics(self) -> Diagnostics:
        self._log_debug(f"Physics Step (apply)")
        self._fv3gfs.apply_physics()
        # no diagnostics are computed by default
        return {}

    def _update_winds(self) -> Diagnostics:
        self._log_debug(f"Adding ML wind tendencies")
        variables: List[Hashable] = list(
            self._model.input_variables | REQUIRED_VARIABLES
        )
        self._log_debug(f"Getting state variables: {variables}")
        state = {name: self._state[name] for name in variables}
        self._log_debug("Computing RF updated variables")
        tendency = predict(self._model, state)
        tendency = {k: v for k, v in tendency.items() if k in ["dQu", "dQv"]}
        if self._do_only_diagnostic_ml:
            updated_state: State = {}
        else:
            updated_state = apply(state, tendency, dt=self._timestep)
        self._log_debug("Setting Fortran State")
        self._state.update(updated_state)
        return {}

    def _step_python(self) -> Diagnostics:

        variables: List[Hashable] = list(
            self._model.input_variables | REQUIRED_VARIABLES
        )
        self._log_debug(f"Getting state variables: {variables}")
        state = {name: self._state[name] for name in variables}

        self._log_debug("Computing RF updated variables")
        tendency = predict(self._model, state)
        tendency = {k: v for k, v in tendency.items() if k in ["dQ1", "dQ2"]}

        self._log_debug(
            "Correcting ML tendencies that would predict negative specific humidity"
        )
        tendency = limit_sphum_tendency(state, tendency, dt=self._timestep)

        if self._do_only_diagnostic_ml:
            updated_state: State = {}
        else:
            updated_state = apply(state, tendency, dt=self._timestep)

        diagnostics = compute_diagnostics(state, tendency)
        if self._do_only_diagnostic_ml:
            rename_diagnostics(diagnostics)

        updated_state[TOTAL_PRECIP] = precipitation_sum(
            state[TOTAL_PRECIP], diagnostics["net_moistening"], self._timestep
        )

        self._log_debug("Setting Fortran State")
        self._state.update(updated_state)

        return {
            "area": self._state[AREA],
            "cnvprcp_after_python": fv3gfs.wrapper.get_diagnostic_by_name(
                "cnvprcp"
            ).data_array,
            **diagnostics,
        }

    def __iter__(self):
        for i in range(self._fv3gfs.get_step_count()):
            diagnostics = {}
            diagnostics.update(self._step_dynamics())
            diagnostics.update(self._compute_physics())
            diagnostics.update(self._update_winds())
            diagnostics.update(self._apply_physics())
            diagnostics.update(self._step_python())
            yield self._state.time, diagnostics
        self._fv3gfs.cleanup()


def monitor(name: str, func):
    """Decorator to add tendency monitoring to an update function

    This will add the following diagnostics:
    - `tendency_of_{variable}_due_to_{name}`
    - `storage_of_{variable}_path_due_to_{name}`. A pressure-integrated version of the
       above
    - `storage_of_mass_due_to_{name}`, the total mass tendency in Pa/s.

    Args:
        name: the name to tag the tendency diagnostics with
        func: a stepping function, usually a bound method of TimeLoop

    Returns:
        monitored function. Same as func, but with tendency and mass change
        diagnostics.
    """

    def step(self) -> Mapping[str, xr.DataArray]:

        variables = self._variables + [SPHUM, TOTAL_WATER]

        delp_before = self._state[DELP]
        before = {key: self._state[key] for key in variables}

        diags = func(self)

        delp_after = self._state[DELP]
        after = {key: self._state[key] for key in variables}

        # Compute statistics
        for variable in self._variables:
            diags[f"tendency_of_{variable}_due_to_{name}"] = (
                after[variable] - before[variable]
            ) / self._timestep

        for variable in variables:
            path_before = (before[variable] * delp_before).sum("z") / gravity
            path_after = (after[variable] * delp_after).sum("z") / gravity

            diags[f"storage_of_{variable}_path_due_to_{name}"] = (
                path_after - path_before
            ) / self._timestep

        mass_change = (delp_after - delp_before).sum("z") / self._timestep
        mass_change.attrs["units"] = "Pa/s"
        diags[f"storage_of_mass_due_to_{name}"] = mass_change

        return diags

    return step


class MonitoredPhysicsTimeLoop(TimeLoop):
    def __init__(self, tendency_variables: Sequence[str], *args, **kwargs):
        """

        Args:
            tendency_variables: a list of variables to compute the physics
                tendencies of.
                
        """
        super().__init__(*args, **kwargs)
        self._variables = list(tendency_variables)

    _step_python = monitor("python", TimeLoop._step_python)
    _apply_physics = monitor("fv3_physics", TimeLoop._apply_physics)


def globally_average_2d_diagnostics(
    comm, diagnostics: Mapping[str, xr.DataArray]
) -> Mapping[str, float]:
    averages = {}
    for v in diagnostics:
        if set(diagnostics[v].dims) == {"x", "y"}:
            averages[v] = global_average(comm, diagnostics[v], diagnostics["area"])
    return averages


if __name__ == "__main__":
    comm = MPI.COMM_WORLD

    config = runtime.get_config()
    partitioner = fv3gfs.util.CubedSpherePartitioner.from_namelist(config["namelist"])
    setup_metrics_logger()

    loop = MonitoredPhysicsTimeLoop(
        tendency_variables=config.get("scikit_learn", {}).get(
            "physics_tendency_vars", []
        ),
        comm=comm,
    )

    diag_files = runtime.get_diagnostic_files(
        config, partitioner, comm, initial_time=loop.time
    )

    for time, diagnostics in loop:

        averages = globally_average_2d_diagnostics(comm, diagnostics)
        if comm.rank == 0:
            log_scalar(time, averages)

        for diag_file in diag_files:
            diag_file.observe(time, diagnostics)<|MERGE_RESOLUTION|>--- conflicted
+++ resolved
@@ -268,21 +268,20 @@
         # no diagnostics are computed by default
         return {}
 
-<<<<<<< HEAD
     def _compute_physics(self) -> Diagnostics:
         self._log_debug(f"Physics Step (compute)")
         self._fv3gfs.compute_physics()
         # no diagnostics are computed by default
         return {}
-=======
+
     @property
     def _water_species(self) -> List[str]:
         a = self._fv3gfs.get_tracer_metadata()
         return [name for name in a if a[name]["is_water"]]
 
-    def _step_physics(self) -> Diagnostics:
-        self._log_debug(f"Physics Step")
-        self._fv3gfs.step_physics()
+    def _apply_physics(self) -> Diagnostics:
+        self._log_debug(f"Physics Step (apply)")
+        self._fv3gfs.apply_physics()
 
         micro = fv3gfs.wrapper.get_diagnostic_by_name(
             "tendency_of_specific_humidity_due_to_microphysics"
@@ -299,13 +298,6 @@
             ).data_array,
             "total_precip_after_physics": self._state[TOTAL_PRECIP],
         }
->>>>>>> 5bfa687c
-
-    def _apply_physics(self) -> Diagnostics:
-        self._log_debug(f"Physics Step (apply)")
-        self._fv3gfs.apply_physics()
-        # no diagnostics are computed by default
-        return {}
 
     def _update_winds(self) -> Diagnostics:
         self._log_debug(f"Adding ML wind tendencies")
