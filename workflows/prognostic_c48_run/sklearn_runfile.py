--- conflicted
+++ resolved
@@ -276,16 +276,13 @@
 
         self._log_debug("Computing RF updated variables")
         tendency = predict(self._model, state)
-<<<<<<< HEAD
         tendency = {k: v for k, v in tendency.items() if k in ["dQ1", "dQ2"]}
-=======
 
         self._log_debug(
             "Correcting ML tendencies that would predict negative specific humidity"
         )
         tendency = limit_sphum_tendency(state, tendency, dt=self._timestep)
 
->>>>>>> 839e86df
         if self._do_only_diagnostic_ml:
             updated_state: State = {}
         else:
