import json
import logging
import tempfile
from typing import (
    Any,
    Dict,
    Iterable,
    Iterator,
    List,
    Optional,
    Sequence,
    Tuple,
    Union,
    Mapping,
    Hashable,
    Protocol,
)
import cftime
import pace.util
import fv3gfs.wrapper
import numpy as np
import vcm
import xarray as xr
from mpi4py import MPI
import runtime.factories
from runtime.derived_state import DerivedFV3State, MergedState
from runtime.config import UserConfig, get_namelist
from runtime.diagnostics.compute import (
    compute_baseline_diagnostics,
    precipitation_rate,
    precipitation_sum,
    precipitation_accumulation,
    rename_diagnostics,
)
import runtime.diagnostics.tracers
from runtime.monitor import Monitor
from runtime.names import (
    TENDENCY_TO_STATE_NAME,
    TOTAL_PRECIP_RATE,
    PREPHYSICS_OVERRIDES,
    A_GRID_WIND_TENDENCIES,
    D_GRID_WIND_TENDENCIES,
    EASTWARD_WIND_TENDENCY,
    NORTHWARD_WIND_TENDENCY,
    X_WIND_TENDENCY,
    Y_WIND_TENDENCY,
)
from runtime.steppers.machine_learning import (
    MachineLearningConfig,
    PureMLStepper,
    download_model,
    open_model,
)
from runtime.steppers.stepper import Stepper
from runtime.steppers.nudging import PureNudger
from runtime.steppers.prescriber import PrescriberConfig
from runtime.steppers.interval import IntervalStepper, IntervalConfig
from runtime.steppers.combine import CombinedStepper
from runtime.types import Diagnostics, State, Tendencies, Step
from toolz import dissoc
<<<<<<< HEAD
=======

from runtime.nudging import NudgingConfig
>>>>>>> 93278556

from .names import AREA, DELP, TOTAL_PRECIP

logger = logging.getLogger(__name__)


def _replace_precip_rate_with_accumulation(  # type: ignore
    state_updates: State, dt: float
) -> State:
    # Precipitative ML models predict a rate, but the precipitation to update
    # in the state is an accumulated total over the timestep
    if TOTAL_PRECIP_RATE in state_updates:
        state_updates[TOTAL_PRECIP] = precipitation_accumulation(
            state_updates[TOTAL_PRECIP_RATE], dt
        )
        state_updates.pop(TOTAL_PRECIP_RATE)


def fillna_tendency(tendency: xr.DataArray) -> Tuple[xr.DataArray, xr.DataArray]:
    tendency_filled = tendency.fillna(0.0)
    tendency_filled_frac = (
        xr.where(tendency != tendency_filled, 1, 0).sum("z") / tendency.sizes["z"]
    )
    tendency_filled_frac_name = f"{tendency_filled.name}_filled_frac"
    tendency_filled_frac = tendency_filled_frac.rename(tendency_filled_frac_name)
    return tendency_filled, tendency_filled_frac


def fillna_tendencies(tendencies: State) -> Tuple[State, State]:
    filled_tendencies: State = {}
    filled_fractions: State = {}

    for name, tendency in tendencies.items():
        (
            filled_tendencies[name],
            filled_fractions[f"{name}_filled_frac"],
        ) = fillna_tendency(tendency)

    return filled_tendencies, filled_fractions


def prepare_agrid_wind_tendencies(
    tendencies: State,
) -> Tuple[xr.DataArray, xr.DataArray]:
    """Ensure A-grid wind tendencies are defined, have the proper units, and
    data type before being passed to the wrapper.

    Assumes that at least one of dQu or dQv appears in the tendencies input
    dictionary.
    """
    dQu = tendencies.get(EASTWARD_WIND_TENDENCY)
    dQv = tendencies.get(NORTHWARD_WIND_TENDENCY)

    if dQu is None:
        dQu = xr.zeros_like(dQv)
    if dQv is None:
        dQv = xr.zeros_like(dQu)

    dQu = dQu.assign_attrs(units="m/s/s").astype(np.float64, casting="same_kind")
    dQv = dQv.assign_attrs(units="m/s/s").astype(np.float64, casting="same_kind")
    return dQu, dQv


def transform_agrid_wind_tendencies(tendencies: State) -> State:
    """Transforms available A-grid wind tendencies to the D-grid.

    Currently this does not support the case that both A-grid and D-grid
    tendencies are provided and will raise an error in that situation.  It would
    be straightforward to enable support of that, however.
    """
    if contains_dgrid_tendencies(tendencies):
        raise ValueError(
            "Simultaneously updating A-grid and D-grid winds is currently not "
            "supported."
        )

    dQu, dQv = prepare_agrid_wind_tendencies(tendencies)
    dQx_wind, dQy_wind = transform_from_agrid_to_dgrid(dQu, dQv)
    tendencies[X_WIND_TENDENCY] = dQx_wind
    tendencies[Y_WIND_TENDENCY] = dQy_wind
    return dissoc(tendencies, *A_GRID_WIND_TENDENCIES)


def contains_agrid_tendencies(tendencies):
    return any(k in tendencies for k in A_GRID_WIND_TENDENCIES)


def contains_dgrid_tendencies(tendencies):
    return any(k in tendencies for k in D_GRID_WIND_TENDENCIES)


def prepare_tendencies_for_dynamical_core(tendencies: State) -> Tuple[State, State]:
    # Filled fraction diagnostics are recorded on the original grid, since that
    # is where the na-filling occurs.
    filled_tendencies, tendencies_filled_frac = fillna_tendencies(tendencies)
    if contains_agrid_tendencies(filled_tendencies):
        filled_tendencies = transform_agrid_wind_tendencies(filled_tendencies)
    return filled_tendencies, tendencies_filled_frac


def transform_from_agrid_to_dgrid(
    u: xr.DataArray, v: xr.DataArray
) -> Tuple[xr.DataArray, xr.DataArray]:
    """Transform a vector field on the A-grid in latitude-longitude coordinates
    to the D-grid in cubed-sphere coordinates.

    u and v must have double precision and contain units attributes.
    """
    u_quantity = pace.util.Quantity.from_data_array(u)
    v_quantity = pace.util.Quantity.from_data_array(v)
    (
        x_wind_quantity,
        y_wind_quantity,
    ) = fv3gfs.wrapper.transform_agrid_winds_to_dgrid_winds(u_quantity, v_quantity)
    return x_wind_quantity.data_array, y_wind_quantity.data_array


def add_tendency(state: Any, tendencies: State, dt: float) -> State:
    """Given state and tendency prediction, return updated state, which only includes
    variables updated by tendencies.  Tendencies cannot contain null values.
    """
    with xr.set_options(keep_attrs=True):
        updated: State = {}
        for name, tendency in tendencies.items():
            try:
                state_name = str(TENDENCY_TO_STATE_NAME[name])
            except KeyError:
                raise KeyError(
                    f"Tendency variable '{name}' does not have an entry mapping it "
                    "to a corresponding state variable to add to. "
                    "Existing tendencies with mappings to state are "
                    f"{list(TENDENCY_TO_STATE_NAME.keys())}"
                )

            updated[state_name] = state[state_name] + tendency * dt
    return updated


class LoggingMixin:

    rank: int

    def _log_debug(self, message: str):
        if self.rank == 0:
            logger.debug(message)

    def _log_info(self, message: str):
        if self.rank == 0:
            logger.info(message)

    def _print(self, message: str):
        if self.rank == 0:
            print(message)


def state_updates_from_tendency(tendency_updates):
    # Prescriber can overwrite the state updates predicted by ML tendencies
    # Sometimes this is desired and we want to save both the overwritten updated state
    # as well as the ML-predicted state that was overwritten, ex. reservoir updates.

    updates = {
        f"{k}_state_from_postphysics_tendency": v for k, v in tendency_updates.items()
    }

    return updates


class TimeLoop(
    Iterable[Tuple[cftime.DatetimeJulian, Dict[str, xr.DataArray]]], LoggingMixin
):
    """An iterable defining the master time loop of a prognostic simulation

    Yields (time, diagnostics) tuples, which can be saved using diagnostic routines.

    Each time step of the model evolutions proceeds like this::

        step_dynamics,
        step_prephysics,
        compute_physics,
        apply_postphysics_to_physics_state,
        apply_physics,
        compute_postphysics,
        apply_postphysics_to_dycore_state,

    The time loop relies on objects implementing the :py:class:`Stepper`
    interface to enable ML and other updates. The steppers compute their
    updates in ``_step_prephysics`` and ``_compute_postphysics``. The
    ``TimeLoop`` controls when and how to apply these updates to the FV3 state.
    """

    def __init__(
        self, config: UserConfig, comm: Any = None, wrapper: Any = fv3gfs.wrapper,
    ) -> None:

        if comm is None:
            comm = MPI.COMM_WORLD

        self._fv3gfs = wrapper
        self._state: DerivedFV3State = MergedState(DerivedFV3State(self._fv3gfs), {})
        self.comm = comm
        self._timer = pace.util.Timer()
        self.rank: int = comm.rank

        namelist = get_namelist()

        # get timestep
        timestep = namelist["coupler_nml"]["dt_atmos"]
        self._timestep = timestep
        self._log_info(f"Timestep: {timestep}")
        hydrostatic = namelist["fv_core_nml"]["hydrostatic"]

        self._prephysics_only_diagnostic_ml: bool = self._use_diagnostic_ml_prephysics(
            getattr(config, "prephysics")
        )
        self._postphysics_only_diagnostic_ml: bool = getattr(
            getattr(config, "scikit_learn"), "diagnostic_ml", False
        )
        self._tendencies: Tendencies = {}
        self._state_updates: State = {}

        self.monitor = Monitor.from_variables(
            config.diagnostic_variables, state=self._state, timestep=self._timestep,
        )
        self._transform_physics = runtime.factories.get_fv3_physics_transformer(
            config, self._state, self._timestep,
        )
        self._prescribe_tendency = runtime.factories.get_tendency_prescriber(
            config, self._state, self._timestep, self._get_communicator(),
        )

        self._states_to_output: Sequence[str] = self._get_states_to_output(config)
        self._log_debug(f"States to output: {self._states_to_output}")
        self._prephysics_stepper = self._get_prephysics_stepper(config, hydrostatic)
        self._postphysics_stepper = self._get_postphysics_stepper(config, hydrostatic)
        self._radiation_stepper = self._get_radiation_stepper(config, namelist)
        self._log_info(self._fv3gfs.get_tracer_metadata())
        MPI.COMM_WORLD.barrier()  # wait for initialization to finish

    def _use_diagnostic_ml_prephysics(self, prephysics_config):
        if prephysics_config is None:
            return False
        diag_ml_usages = sum(
            [getattr(c, "diagnostic_ml", False) for c in prephysics_config]
        )
        if diag_ml_usages == 0:
            return False
        elif diag_ml_usages == 1:
            return True
        else:
            raise ValueError(
                "If multiple ML models are provided in config.prephysics, "
                "all must have same values for diagnostic_ml."
            )

    @staticmethod
    def _get_states_to_output(config: UserConfig) -> Sequence[str]:
        states_to_output: List[str] = []
        for diagnostic in config.diagnostics:
            if diagnostic.name == "state_after_timestep.zarr":
                if diagnostic.variables:
                    # states_to_output should be a Container but fixing this
                    # type error requires changing its usage by the steppers
                    states_to_output = diagnostic.variables  # type: ignore
        return states_to_output

    def _get_communicator(self):
        partitioner = pace.util.CubedSpherePartitioner.from_namelist(get_namelist())
        return pace.util.CubedSphereCommunicator(self.comm, partitioner)

    def emulate_or_prescribe_tendency(self, func: Step) -> Step:
        if self._transform_physics is not None and self._prescribe_tendency is not None:
            return self._prescribe_tendency(self._transform_physics(func))
        elif self._transform_physics is None and self._prescribe_tendency is not None:
            return self._prescribe_tendency(func)
        elif self._transform_physics is not None and self._prescribe_tendency is None:
            return self._transform_physics(func)
        else:
            return func

    def _get_stepper(
        self,
        stepper_config: Union[
            PrescriberConfig, MachineLearningConfig, NudgingConfig, IntervalConfig
        ],
        step: str,
        hydrostatic: bool = False,
    ) -> Stepper:
        stepper: Stepper
        if isinstance(stepper_config, IntervalConfig):
            base_stepper_config = stepper_config.base_config
        else:
            base_stepper_config = stepper_config

        if isinstance(base_stepper_config, MachineLearningConfig):
            model = self._open_model(base_stepper_config)
            self._log_info(f"Using PureMLStepper at {step}.")
            if base_stepper_config.use_mse_conserving_humidity_limiter:
                self._log_info(f"Using MSE-conserving moisture limiter for step {step}")
            else:
                self._log_info(
                    f"Using old non-MSE-conserving moisture limiter for step {step}"
                )
            limit_mse = base_stepper_config.use_mse_conserving_humidity_limiter
            stepper = PureMLStepper(
                model=model,
                timestep=self._timestep,
                hydrostatic=hydrostatic,
                mse_conserving_limiter=limit_mse,
            )
        elif isinstance(base_stepper_config, NudgingConfig):
            self._log_info(f"Using NudgingStepper for step {step}")
            stepper = PureNudger(
                base_stepper_config, self._get_communicator(), hydrostatic
            )
        else:
            self._log_info(
                "Using Prescriber for variables "
                f"{list(base_stepper_config.variables.values())} at {step}."
            )
            stepper = runtime.factories.get_prescriber(
                base_stepper_config, self._get_communicator()
            )

        if isinstance(stepper_config, IntervalConfig):
            return IntervalStepper(
                apply_interval_seconds=stepper_config.apply_interval_seconds,
                stepper=stepper,
                offset_seconds=stepper_config.offset_seconds,
            )
        else:
            return stepper

    def _get_prephysics_stepper(
        self, config: UserConfig, hydrostatic: bool
    ) -> Optional[Stepper]:
        if config.prephysics is None:
            self._log_info("No prephysics computations")
            return None
        else:
            prephysics_steppers: List[Stepper] = []
            for prephysics_config in config.prephysics:
                prephysics_steppers.append(
                    self._get_stepper(prephysics_config, "prephysics", hydrostatic)
                )
            return CombinedStepper(prephysics_steppers)

    def _get_postphysics_stepper(
        self, config: UserConfig, hydrostatic: bool
    ) -> Optional[Stepper]:
        postphysics_configs = filter(
            None, [config.scikit_learn, config.nudging, config.bias_correction]
        )
        postphysics_steppers: List[Stepper] = []
        for postphysics_config in postphysics_configs:
            postphysics_steppers.append(
                self._get_stepper(
                    postphysics_config, "postphysics", hydrostatic  # type: ignore
                )
            )
        if len(postphysics_steppers) > 0:
            stepper = CombinedStepper(postphysics_steppers)
        else:
            self._log_info("Performing baseline simulation")
            stepper = None  # type: ignore

        return stepper

    def _get_radiation_stepper(
        self, config: UserConfig, namelist: Mapping[Hashable, Any]
    ) -> Optional[Stepper]:
        if config.radiation_scheme is not None:
            radiation_input_generator_config = config.radiation_scheme.input_generator
            if radiation_input_generator_config is not None:
                radiation_input_generator: Optional[Stepper] = self._get_stepper(
                    radiation_input_generator_config, "radiation_inputs"
                )
            else:
                radiation_input_generator = None
            stepper: Optional[Stepper] = runtime.factories.get_radiation_stepper(
                self.comm,
                namelist,
                self._timestep,
                self._state["initialization_time"].item(),
                self._fv3gfs.get_tracer_metadata(),
                radiation_input_generator,
            )
        else:
            stepper = None
        return stepper

    def _open_model(self, ml_config: MachineLearningConfig):
        self._log_info("Downloading ML Model")
        with tempfile.TemporaryDirectory() as tmpdir:
            if self.rank == 0:
                local_model_paths = download_model(ml_config, tmpdir)
            else:
                local_model_paths = None  # type: ignore
            local_model_paths = self.comm.bcast(local_model_paths, root=0)
            setattr(ml_config, "model", local_model_paths)
            self._log_info("Model Downloaded From Remote")
            model = open_model(ml_config)
            MPI.COMM_WORLD.barrier()
        self._log_info("Model Loaded")
        return model

    @property
    def time(self) -> cftime.DatetimeJulian:
        return self._state.time

    def _step_dynamics(self) -> Diagnostics:
        self._log_debug(f"Dynamics Step")
        self._fv3gfs.step_dynamics()
        # no diagnostics are computed by default
        return {}

    def _step_pre_radiation_physics(self) -> Diagnostics:
        self._log_debug(f"Pre-radiation Physics Step")
        self._fv3gfs.step_pre_radiation()
        return {
            f"{name}_pre_radiation": self._state[name]
            for name in self._states_to_output
        }

    def _step_radiation_physics(self) -> Diagnostics:
        self._log_debug(f"Radiation Physics Step")
        if self._radiation_stepper is not None:
            _, diagnostics, _ = self._radiation_stepper(self.time, self._state,)
        else:
            diagnostics = {}
        self._fv3gfs.step_radiation()
        return diagnostics

    def _step_post_radiation_physics(self) -> Diagnostics:
        self._log_debug(f"Post-radiation Physics Step")
        self._fv3gfs.step_post_radiation_physics()
        return {}

    @property
    def _water_species(self) -> List[str]:
        a = self._fv3gfs.get_tracer_metadata()
        return [name for name in a if a[name]["is_water"]]

    def _apply_physics(self) -> Diagnostics:
        self._log_debug(f"Physics Step (apply)")
        self._fv3gfs.apply_physics()

        micro = self._fv3gfs.get_diagnostic_by_name(
            "tendency_of_specific_humidity_due_to_microphysics"
        ).data_array
        delp = self._state[DELP]
        return {
            "storage_of_specific_humidity_path_due_to_microphysics": vcm.mass_integrate(
                micro, delp, "z"
            ),
            "evaporation": self._state["evaporation"],
            "cnvprcp_after_physics": self._fv3gfs.get_diagnostic_by_name(
                "cnvprcp"
            ).data_array,
            "total_precip_after_physics": self._state[TOTAL_PRECIP],
        }

    def _print_timings(self, reduced):
        self._print("-----------------------------------------------------------------")
        self._print("         Reporting clock statistics from python                  ")
        self._print("-----------------------------------------------------------------")
        self._print(f"{' ':<30}{'min (s)':>15}{'max (s)':>15}{'mean (s)':>15}")
        for name, timing in reduced.items():
            self._print(
                f"{name:<30}{timing['min']:15.4f}"
                f"{timing['max']:15.4f}{timing['mean']:15.4f}"
            )

    def log_global_timings(self, root=0):
        is_root = self.rank == root
        recvbuf = np.array(0.0)
        reduced = {}
        for name, value in self._timer.times.items():
            reduced[name] = {}
            for label, op in [("min", MPI.MIN), ("max", MPI.MAX), ("mean", MPI.SUM)]:
                self.comm.Reduce(np.array(value), recvbuf, op=op)
                if is_root and label == "mean":
                    recvbuf /= self.comm.Get_size()
                reduced[name][label] = recvbuf.copy().item()
        self._print_timings(reduced)
        log_out = {
            "steps": reduced,
            "units": "[s], cumulative and reduced across ranks",
        }
        self._log_info(json.dumps({"python_timing": log_out}))

    def _step_prephysics(self) -> Diagnostics:

        if self._prephysics_stepper is None:
            diagnostics: Diagnostics = {}
        else:
            self._log_debug("Computing prephysics updates")
            _, diagnostics, state_updates = self._prephysics_stepper(
                self._state.time, self._state
            )
            if isinstance(self._prephysics_stepper, PureMLStepper) and diagnostics:
                self._log_debug(
                    f"Exposing ML predictands {list(diagnostics.keys())} from "
                    f"prephysics stepper as diagnostics because they are not "
                    f"state updates or tendencies"
                )
            if self._prephysics_only_diagnostic_ml:
                rename_diagnostics(diagnostics)
            else:
                self._state_updates.update(state_updates)
        self._log_info(
            f"State updates from prescriber: {list(self._state_updates.keys())}"
        )

        state_updates = {
            k: v for k, v in self._state_updates.items() if k in PREPHYSICS_OVERRIDES
        }
        self._state_updates = dissoc(self._state_updates, *PREPHYSICS_OVERRIDES)
        self._log_debug(
            f"Applying prephysics state updates for: {list(state_updates.keys())}"
        )
        self._state.update_mass_conserving(state_updates)

        return diagnostics

    def _compute_postphysics(self) -> Diagnostics:
        self._log_info("Computing Postphysics Updates")

        if self._postphysics_stepper is None:
            return {}
        else:
            (self._tendencies, diagnostics, state_updates,) = self._postphysics_stepper(
                self._state.time, self._state
            )
            _replace_precip_rate_with_accumulation(state_updates, self._timestep)

            self._log_debug(
                "Postphysics stepper adds tendency update to state for "
                f"{self._tendencies.keys()}"
            )
            self._log_debug(
                "Postphysics stepper updates state directly for "
                f"{state_updates.keys()}"
            )
            if isinstance(self._postphysics_stepper, PureMLStepper) and diagnostics:
                self._log_debug(
                    f"Exposing ML predictands {list(diagnostics.keys())} from "
                    f"postphysics stepper as diagnostics because they are not "
                    f"state updates or tendencies"
                )
            self._state_updates.update(state_updates)

            return diagnostics

    def _apply_postphysics_to_dycore_state(self) -> Diagnostics:

        diagnostics = compute_baseline_diagnostics(self._state)

        if self._postphysics_stepper is not None:
            stepper_diags, net_moistening = self._postphysics_stepper.get_diagnostics(
                self._state, self._tendencies
            )
            diagnostics.update(stepper_diags)
            if self._postphysics_only_diagnostic_ml:
                rename_diagnostics(diagnostics)
            else:
                (
                    filled_tendencies,
                    tendencies_filled_frac,
                ) = prepare_tendencies_for_dynamical_core(self._tendencies)
                updated_state_from_tendency = add_tendency(
                    self._state, filled_tendencies, dt=self._timestep
                )

                # if total precip is updated directly by stepper,
                # it will overwrite this precipitation_sum
                updated_state_from_tendency[TOTAL_PRECIP] = precipitation_sum(
                    self._state[TOTAL_PRECIP], net_moistening, self._timestep,
                )
                diagnostics.update(
                    state_updates_from_tendency(updated_state_from_tendency)
                )
                self._state.update_mass_conserving(updated_state_from_tendency)
                diagnostics.update(tendencies_filled_frac)

        self._log_info(
            f"{self._state.time} Applying state updates to postphysics dycore state: "
            f"{self._state_updates.keys()}"
        )
        self._state.update_mass_conserving(self._state_updates)

        diagnostics.update({name: self._state[name] for name in self._states_to_output})
        diagnostics.update(
            {
                "area": self._state[AREA],
                "cnvprcp_after_python": self._fv3gfs.get_diagnostic_by_name(
                    "cnvprcp"
                ).data_array,
                TOTAL_PRECIP_RATE: precipitation_rate(
                    self._state[TOTAL_PRECIP], self._timestep
                ),
            }
        )
        return diagnostics

    def _intermediate_restarts(self) -> Diagnostics:
        self._log_info("Saving intermediate restarts if enabled.")
        self._fv3gfs.save_intermediate_restart_if_enabled()
        return {}

    def __iter__(
        self,
    ) -> Iterator[Tuple[cftime.DatetimeJulian, Dict[str, xr.DataArray]]]:

        for i in range(self._fv3gfs.get_step_count()):
            diagnostics: Diagnostics = {}
            # clear the state updates in case some updates are on intervals
            self._state_updates = {}
            for substep in [
                lambda: runtime.diagnostics.tracers.compute_column_integrated_tracers(
                    self._state
                ),
                self.monitor("dynamics", self._step_dynamics),
                self._step_prephysics,
                self._step_pre_radiation_physics,
                self._step_radiation_physics,
                self._step_post_radiation_physics,
                self.monitor(
                    "applied_physics",
                    self.emulate_or_prescribe_tendency(
                        self.monitor("fv3_physics", self._apply_physics)
                    ),
                ),
                self._compute_postphysics,
                self.monitor("python", self._apply_postphysics_to_dycore_state),
                self._intermediate_restarts,
            ]:
                with self._timer.clock(substep.__name__):
                    diagnostics.update(substep())
            yield self._state.time, {str(k): v for k, v in diagnostics.items()}<|MERGE_RESOLUTION|>--- conflicted
+++ resolved
@@ -13,7 +13,6 @@
     Union,
     Mapping,
     Hashable,
-    Protocol,
 )
 import cftime
 import pace.util
@@ -58,11 +57,8 @@
 from runtime.steppers.combine import CombinedStepper
 from runtime.types import Diagnostics, State, Tendencies, Step
 from toolz import dissoc
-<<<<<<< HEAD
-=======
 
 from runtime.nudging import NudgingConfig
->>>>>>> 93278556
 
 from .names import AREA, DELP, TOTAL_PRECIP
 
