--- conflicted
+++ resolved
@@ -347,11 +347,8 @@
                 res_config,
                 MPI.COMM_WORLD.Get_rank(),
                 init_time=init_time,
-<<<<<<< HEAD
                 communicator=self._get_communicator(),
-=======
                 model_timestep=self._timestep,
->>>>>>> 92c808d1
             )
         else:
             incrementer, predictor = None, None
