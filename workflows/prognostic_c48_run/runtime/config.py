--- conflicted
+++ resolved
@@ -105,16 +105,10 @@
 
 def get_model_urls(config_dict: dict) -> List[str]:
     urls: List[str] = []
-<<<<<<< HEAD
-    ml_config = config_dict.get("scikit_learn", {})
-    urls = ml_config.get("model", []) if ml_config is not None else []
-    prephysics_config = config_dict.get("prephysics", [])
-=======
     ml_config = config_dict.get("scikit_learn")
     if ml_config is not None:
         urls += ml_config["model"]
     prephysics_config = config_dict.get("prephysics")
->>>>>>> 159c8e36
     if prephysics_config is not None:
         for entry in prephysics_config:
             urls += entry.get("model", [])
