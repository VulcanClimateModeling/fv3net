import cftime
import dataclasses
import logging
import pandas as pd
import xarray as xr
import mpi4py.MPI as MPI
from datetime import timedelta
from typing import (
    Optional,
    MutableMapping,
    Hashable,
    Mapping,
    cast,
    Sequence,
    Dict,
    Union,
)

import pace.util
import fv3fit
from fv3fit._shared.halos import append_halos_using_mpi
from fv3fit.reservoir.adapters import ReservoirDatasetAdapter
<<<<<<< HEAD
from runtime.names import SST, TSFC, MASK
=======
from runtime.names import SST, SPHUM, TEMP
from runtime.tendency import add_tendency, tendencies_from_state_updates
from runtime.diagnostics import (
    enforce_heating_and_moistening_tendency_constraints,
    compute_diagnostics,
)
>>>>>>> 92c808d1
from .prescriber import sst_update_from_reference
from .machine_learning import rename_dataset_members, NameDict
from ..scatter import scatter_within_tile, gather_from_subtiles

GLOBAL_COMM = MPI.COMM_WORLD
logger = logging.getLogger(__name__)


@dataclasses.dataclass
class ReservoirConfig:
    """
    Reservoir model configuration.

    Attributes:
        models: Mapping from rank to reservoir model path to load
        synchronize_steps: Number of steps to synchronize the reservoir
            before prediction
        reservoir_timestep: Timestep of the reservoir model
        time_average_inputs: Whether to time average inputs to the reservoir
            increment and prediction (if hybrid) steps.  Uses running averages
            to match the reservoir timestep.
        diagnostic_only: Whether to run the reservoir in diagnostic mode (no
            state updates)
        warm_start: Whether to use the saved state from a pre-synced reservoir
        rename_mapping: mapping from field names used in the underlying
            reservoir model to names used in fv3gfs wrapper
        hydrostatic (optional): whether simulation is hydrostatic.
            For net heating diagnostic. Defaults to false.
        mse_conserving_limiter (optional): whether to use MSE-conserving humidity
            limiter. Defaults to false.
    """

    models: Mapping[Union[int, str], str]
    synchronize_steps: int = 1
    reservoir_timestep: str = "3h"  # TODO: Could this be inferred?
    time_average_inputs: bool = False
    diagnostic_only: bool = False
    warm_start: bool = False
    rename_mapping: NameDict = dataclasses.field(default_factory=dict)
    hydrostatic: bool = False
    mse_conserving_limiter: bool = False

    def __post_init__(self):
        # This handles cases in automatic config writing where json/yaml
        # do not allow integer keys
        _models = {}
        for key, url in self.models.items():
            try:
                int_key = int(key)
                _models[int_key] = url
            except (ValueError) as e:
                raise ValueError(
                    "Keys in reservoir_corrector.models must be integers "
                    "or string representation of integers."
                ) from e
        self.models = _models


class _FiniteStateMachine:
    """
    A simple state machine to keep to a shared state between the increment
    and predict steppers that are separated across the time loop.
    """

    INCREMENT = "increment"
    PREDICT = "predict"

    def __init__(self) -> None:
        self._last_called = None
        self._num_increments_completed = 0

    @property
    def completed_increments(self):
        return self._num_increments_completed

    def to_incremented(self):
        # incrementing allowed anytime, e.g., synchronizing
        self._last_called = self.INCREMENT
        self._num_increments_completed += 1

    def to_predicted(self):
        # predict only allowed after increment has been called
        if self._last_called != self.INCREMENT:
            raise ValueError("Must call increment before next prediction")
        self._last_called = self.PREDICT

    def __call__(self, state: str):
        if state == self.INCREMENT:
            self.to_incremented()
        elif state == self.PREDICT:
            self.to_predicted()
        else:
            raise ValueError(
                f"Unknown state provided to _ReservoirStepperState {state}"
            )


class TimeAverageInputs:
    """
    Copy of time averaging components from runtime.diagnostics.manager to
    use for averaging inputs to the reservoir model.
    """

    def __init__(self, variables: Sequence[str]):
        self.variables = variables
        self._running_total: Dict[str, xr.DataArray] = {}
        self._n = 0
        self._recorded_units: Dict[str, str] = {}

    def increment_running_average(self, inputs: Mapping[str, xr.DataArray]):
        for key in inputs:
            self._recorded_units[key] = inputs[key].attrs.get("units", "unknown")

        for key in self.variables:
            if key in self._running_total:
                self._running_total[key] += inputs[key]
            else:
                self._running_total[key] = inputs[key].copy()

        self._n += 1

    def _reset_running_average(self):
        self._running_total = {}
        self._n = 0

    def get_averages(self):
        if not self._running_total and self.variables:
            raise ValueError(
                f"Average called when no fields ({self.variables})"
                " present in running average."
            )

        averaged_data = {key: val / self._n for key, val in self._running_total.items()}
        for key in averaged_data:
            averaged_data[key].attrs["units"] = self._recorded_units[key]

        self._reset_running_average()
        logger.info(
            "Retrieved time averaged input data for reservoir:"
            f" {averaged_data.keys()}"
        )

        return averaged_data


def _scatter_stepper_return(communicator, tendencies, diags, state):

    tendencies = scatter_within_tile(communicator, tendencies)
    diags = scatter_within_tile(communicator, diags)
    state = scatter_within_tile(communicator, state)

    tendencies = tendencies if tendencies else {}
    diags = diags if diags else {}
    state = state if state else {}

    return tendencies, diags, state


class _ReservoirStepper:

    label = "base_reservoir_stepper"

    def __init__(
        self,
        model: ReservoirDatasetAdapter,
        init_time: cftime.DatetimeJulian,
        reservoir_timestep: timedelta,
        model_timestep: float,
        synchronize_steps: int,
        state_machine: Optional[_FiniteStateMachine] = None,
        diagnostic_only: bool = False,
        input_averager: Optional[TimeAverageInputs] = None,
        rename_mapping: Optional[NameDict] = None,
        warm_start: bool = False,
<<<<<<< HEAD
        communicator: Optional[pace.util.CubedSphereCommunicator] = None,
        required_variables: Optional[Sequence[str]] = None,
=======
        hydrostatic: bool = False,
        mse_conserving_limiter: bool = False,
>>>>>>> 92c808d1
    ):
        self.model = model
        self.synchronize_steps = synchronize_steps
        self.initial_time = init_time
        self.timestep = reservoir_timestep
        self.model_timestep = model_timestep
        self.is_diagnostic = diagnostic_only
        self.input_averager = input_averager
        self.communicator = communicator
        self.warm_start = warm_start
<<<<<<< HEAD
        self._required_variables = required_variables
=======
        self.hydrostatic = hydrostatic
        self.mse_conserving_limiter = mse_conserving_limiter
>>>>>>> 92c808d1

        if state_machine is None:
            state_machine = _FiniteStateMachine()
        self._state_machine = state_machine

        if self.warm_start:
            if self.synchronize_steps != 0:
                raise ValueError(
                    "Warm start specified with non-zero sync steps.  Ensure that"
                    " the reservoir model is pre-synchronized and set sync steps to 0"
                    " in the configuration."
                )

            # allows for immediate predict
            self._state_machine(self._state_machine.INCREMENT)

        if rename_mapping is None:
            rename_mapping = cast(NameDict, {})
        self.rename_mapping = rename_mapping

    @property
    def completed_sync_steps(self):
        return self._state_machine.completed_increments

    def __call__(self, time, state):
        raise NotImplementedError(
            "Must use a wrapper Stepper for the reservoir to use in the TimeLoop"
        )

    def _is_rc_update_step(self, time):
        remainder = (time - self.initial_time) % self.timestep
        return remainder == timedelta(0)

    def get_diagnostics(self, state, tendency):
        diags: MutableMapping[Hashable, xr.DataArray] = {}
        return diags, xr.DataArray()

    def _retrieve_fv3_state(self, state, reservoir_variables):
        """Return state mapping w/ fv3gfs state variable names"""
        state_variables = [self.rename_mapping.get(k, k) for k in reservoir_variables]
        return xr.Dataset({k: state[k] for k in state_variables})

    def _rename_inputs_for_reservoir(self, inputs):
        """
        Adjust collected fv3gfs state from original variable names
        to reservoir names
        """
        state_to_reservoir_names = {v: k for k, v in self.rename_mapping.items()}
        return xr.Dataset(
            {state_to_reservoir_names.get(k, k): inputs[k] for k in inputs}
        )


class ReservoirIncrementOnlyStepper(_ReservoirStepper):
    """
    Stepper that only increments the state of the reservoir.  Useful because we
    need to call this using the input of the model prior to any updates from other
    steppers.  The model adapter should be the same adapter provided to the
    ReservoirStepper.
    """

    label = "reservoir_incrementer"

    def _get_inputs_from_state(self, state):
        """
        Get all required inputs for incrementing w/ halos

        Add the slmask if SST is an input variable for masking
        """
        if self._required_variables is None:
            variables = self.model.input_variables
        else:
            variables = self._required_variables

<<<<<<< HEAD
        state_inputs = self._retrieve_fv3_state(state, variables)

        if self.communicator:
            logger.info(f"gathering increment state, {list(state_inputs.keys())}")
            state_inputs = gather_from_subtiles(self.communicator, state_inputs)

        reservoir_inputs = self._rename_inputs_for_reservoir(state_inputs)

=======
        reservoir_inputs = xr.Dataset(
            {
                k: state[self.rename_mapping.get(k, k)]
                for k in self.model.nonhybrid_input_variables
            }
        )
>>>>>>> 92c808d1
        n_halo_points = self.model.input_overlap
        if n_halo_points > 0:
            try:
                rc_in_with_halos = append_halos_using_mpi(
                    reservoir_inputs, n_halo_points
                )
            except RuntimeError:
                raise ValueError(
                    "MPI not available or tile dimension does not exist in state fields"
                    " during reservoir increment update"
                )
            reservoir_inputs = rc_in_with_halos

        return reservoir_inputs

    def increment_reservoir(self, inputs):
        """Should be called at beginning of time loop"""

        if self.completed_sync_steps == 0 and not self.warm_start:
            self.model.reset_state()
        self._state_machine(self._state_machine.INCREMENT)
        self.model.increment_state(inputs)

    def __call__(self, time, state):

        diags = {}
        tendencies = {}
        output_state = {}

        # add to averages
        inputs = self._get_inputs_from_state(state)
        if self.input_averager is not None:
            self.input_averager.increment_running_average(inputs)

        if self._is_rc_update_step(time):
            if self.input_averager is not None:
                # update inputs w/ average quantities
                inputs.update(self.input_averager.get_averages())

            logger.info(f"Incrementing rc at time {time}")
            self.increment_reservoir(inputs)
            diags = rename_dataset_members(
                inputs, {k: f"{self.rename_mapping.get(k, k)}_rc_in" for k in inputs}
            )

            # prevent conflict with non-halo diagnostics
            if self.model.input_overlap > 0:
                overlap = self.model.input_overlap
                isel_kwargs = {
                    dim: slice(overlap, -overlap)
                    for dim in diags.dims
                    if dim in ["x", "y"]
                }
                diags = diags.isel(**isel_kwargs)

            if self.communicator:
                logger.info(
                    f"Scattering increment diags (rank {GLOBAL_COMM.Get_rank()}):"
                    f" {list(diags.keys())}"
                )
                tendencies, diags, output_state = _scatter_stepper_return(
                    self.communicator, tendencies, diags, output_state
                )

        return tendencies, diags, output_state


class ReservoirPredictStepper(_ReservoirStepper):
    """
    Stepper that predicts using the current state of the reservoir.  Meant to
    be called after ReservoirIncrementOnlyStepper has been called but it's left
    up to the caller to ensure these occur in the right order.
    """

    label = "reservoir_predictor"
    DIAGS_OUTPUT_SUFFIX = "rc_out"

    def predict(self, inputs, pre_predict_state):
        """Called at the end of timeloop after time has ticked from t -> t+1"""

        self._state_machine(self._state_machine.PREDICT)
        result = self.model.predict(inputs)
        output_state = rename_dataset_members(result, self.rename_mapping)

        diags = rename_dataset_members(
            output_state, {k: f"{k}_{self.DIAGS_OUTPUT_SUFFIX}" for k in output_state}
        )

        for k, v in output_state.items():
            v.attrs["units"] = pre_predict_state[k].attrs.get("units", "unknown")

        # no halo necessary for potential hybrid inputs
        # +1 to align with the necessary increment before any prediction
        if (
            self._state_machine.completed_increments <= self.synchronize_steps
            or self.is_diagnostic
        ):
            output_state = {}

        if SST in output_state:
            # note that refrence to update from is the predicted state here
            sst_updates = sst_update_from_reference(
                pre_predict_state, output_state, reference_sst_name=SST
            )
            output_state.update(sst_updates)

        return {}, diags, output_state

    def __call__(self, time, state):

        # won't evaluate to true until we've reached the step before the next increment
        # e.g., if fv3 has k timesteps between rc timestep, on t + k - 1, the timestep
        # at the end will have ticked over to t + k in the middle of the called wrapper
        # steps prior to predict, we'll maybe use the integrated
        # hybrid quantites from t -> t + k, make the rc prediction for t + k, and then
        # increment during the next time loop based on those outputs.

<<<<<<< HEAD
        # Need to gather TSFC and SST for update_from_reference, which complicates
        # the gather requirements.  Otherwise those fields are subdomains.
        if self._required_variables is not None:
            use_variables = self._required_variables
        else:
            use_variables = list(self.model.output_variables)

            if self.model.is_hybrid:
                use_variables += list(self.model.model.hybrid_variables)

        retrieved_state = self._retrieve_fv3_state(state, use_variables)
        if self.communicator and use_variables:
            logger.info(
                f"gathering predictor state (rank: {GLOBAL_COMM.Get_rank()}):"
                f" {list(retrieved_state.keys())}"
=======
        if self.model.is_hybrid:
            inputs = xr.Dataset(
                {
                    k: state[self.rename_mapping.get(k, k)]
                    for k in self.model.hybrid_variables
                }
>>>>>>> 92c808d1
            )
            retrieved_state = gather_from_subtiles(self.communicator, retrieved_state)

        if self.model.is_hybrid:
            hybrid_inputs = self._rename_inputs_for_reservoir(retrieved_state)
            hybrid_inputs = hybrid_inputs[
                [k for k in self.model.model.hybrid_variables]
            ]
        else:
            hybrid_inputs = xr.Dataset()

        if self.input_averager is not None:
            self.input_averager.increment_running_average(hybrid_inputs)

        if self._is_rc_update_step(time):
            logger.info(f"Reservoir model predict at time {time}")
            if self.input_averager is not None:
<<<<<<< HEAD
                hybrid_inputs.update(self.input_averager.get_averages())
            tendencies, diags, output_state = self.predict(
                hybrid_inputs, retrieved_state
            )
=======
                inputs.update(self.input_averager.get_averages())

            tendencies, diags, updated_state = self.predict(inputs, state)

>>>>>>> 92c808d1
            hybrid_diags = rename_dataset_members(
                hybrid_inputs,
                {k: f"{self.rename_mapping.get(k, k)}_hyb_in" for k in hybrid_inputs},
            )
            diags.update(hybrid_diags)

<<<<<<< HEAD
            if self.communicator:
                logger.info(
                    f"Scattering predict return values (rank {GLOBAL_COMM.Get_rank()}):"
                    f" {list(output_state.keys()) + list(diags.keys())}"
                )
                tendencies, diags, output_state = _scatter_stepper_return(
                    self.communicator, tendencies, diags, output_state
                )
        else:
            tendencies, diags, output_state = {}, {}, {}

        return tendencies, diags, output_state


class _GatherScatterStateStepper:
    """
    A class that retrieves specific state variables from subtiles and
    gathers them to the root rank. Then updates state based on scattered
    state from the root reservoir prediction.
    """

    def __init__(
        self,
        communicator: pace.util.CubedSphereCommunicator,
        variables: Sequence[str],
        initial_time: cftime.DatetimeJulian,
        reservoir_timestep: timedelta,
    ) -> None:
        self.initial_time = initial_time
        self.timestep = reservoir_timestep
        self.communicator = communicator
        self.variables = variables

    def __call__(self, time, state):

        output_state = {}
        tendencies = {}
        diags = {}

        retrieved_state = xr.Dataset({k: state[k] for k in self.variables})
        logger.info(
            f"Gathering from gs obj, rank({GLOBAL_COMM.Get_rank()}),"
            f" {list(retrieved_state.keys())}"
        )
        gather_from_subtiles(self.communicator, retrieved_state)

        if self._is_rc_update_step(time):

            logger.info(
                f"GS obj scatter (rank {GLOBAL_COMM.Get_rank()}):"
                f" {list(output_state.keys()) + list(diags.keys())}"
            )
            tendencies, diags, output_state = _scatter_stepper_return(
                self.communicator, tendencies, diags, output_state
            )

        return tendencies, diags, output_state

    def _is_rc_update_step(self, time):
        remainder = (time - self.initial_time) % self.timestep
        return remainder == timedelta(0)
=======
            # This check is done on the _rc_out diags since those are always available.
            # This allows zero field diags to be returned on timesteps where the
            # reservoir is not updating the state.
            diags_Tq_vars = {f"{v}_{self.DIAGS_OUTPUT_SUFFIX}" for v in [TEMP, SPHUM]}

            if diags_Tq_vars.issubset(list(diags.keys())):
                # TODO: Currently the reservoir only predicts updated states and returns
                # empty tendencies. If tendency predictions are implemented in the
                # prognostic run, the limiter/conservation updates should be updated to
                # take this option into account and use predicted tendencies directly.
                tendencies_from_state_prediction = tendencies_from_state_updates(
                    initial_state=state,
                    updated_state=updated_state,
                    dt=self.model_timestep,
                )
                (
                    tendency_updates_from_constraints,
                    diagnostics_updates_from_constraints,
                ) = enforce_heating_and_moistening_tendency_constraints(
                    state=state,
                    tendency=tendencies_from_state_prediction,
                    timestep=self.model_timestep,
                    mse_conserving=self.mse_conserving_limiter,
                    hydrostatic=self.hydrostatic,
                    temperature_tendency_name="dQ1",
                    humidity_tendency_name="dQ2",
                    zero_fill_missing_tendencies=True,
                )

                diags.update(diagnostics_updates_from_constraints)
                updated_state = add_tendency(
                    state=state,
                    tendencies=tendency_updates_from_constraints,
                    dt=self.model_timestep,
                )
                tendencies.update(tendency_updates_from_constraints)

        else:
            tendencies, diags, updated_state = {}, {}, {}

        return tendencies, diags, updated_state

    def get_diagnostics(self, state, tendency):
        diags = compute_diagnostics(state, tendency, self.label, self.hydrostatic)
        return diags, diags[f"net_moistening_due_to_{self.label}"]
>>>>>>> 92c808d1


def open_rc_model(path: str) -> ReservoirDatasetAdapter:
    return cast(ReservoirDatasetAdapter, fv3fit.load(path))


def _get_time_averagers(model, do_time_average):
    if do_time_average:
        increment_averager = TimeAverageInputs(model.model.input_variables)
        predict_averager: Optional[TimeAverageInputs]
        if model.is_hybrid:
            hybrid_inputs = model.hybrid_variables
            variables = hybrid_inputs if hybrid_inputs is not None else []
            predict_averager = TimeAverageInputs(variables)
        else:
            predict_averager = None
    else:
        increment_averager, predict_averager = None, None

    return increment_averager, predict_averager


<<<<<<< HEAD
def _get_reservoir_steppers(
    model,
    config,
    init_time,
    communicator=None,
    increment_variables=None,
    predictor_variables=None,
=======
def get_reservoir_steppers(
    config: ReservoirConfig,
    rank: int,
    init_time: cftime.DatetimeJulian,
    model_timestep: float,
>>>>>>> 92c808d1
):

    state_machine = _FiniteStateMachine()
    rc_tdelta = pd.to_timedelta(config.reservoir_timestep)
    increment_averager, predict_averager = _get_time_averagers(
        model, config.time_average_inputs
    )

    incrementer = ReservoirIncrementOnlyStepper(
        model,
        init_time,
        reservoir_timestep=rc_tdelta,
        synchronize_steps=config.synchronize_steps,
        state_machine=state_machine,
        input_averager=increment_averager,
        rename_mapping=config.rename_mapping,
        warm_start=config.warm_start,
<<<<<<< HEAD
        communicator=communicator,
        required_variables=increment_variables,
=======
        model_timestep=model_timestep,
>>>>>>> 92c808d1
    )
    predictor = ReservoirPredictStepper(
        model,
        init_time,
        reservoir_timestep=rc_tdelta,
        synchronize_steps=config.synchronize_steps,
        state_machine=state_machine,
        diagnostic_only=config.diagnostic_only,
        input_averager=predict_averager,
        rename_mapping=config.rename_mapping,
        warm_start=config.warm_start,
<<<<<<< HEAD
        communicator=communicator,
        required_variables=predictor_variables,
=======
        model_timestep=model_timestep,
        hydrostatic=config.hydrostatic,
        mse_conserving_limiter=config.mse_conserving_limiter,
>>>>>>> 92c808d1
    )
    return incrementer, predictor


def _more_ranks_than_models(num_models: int, num_ranks: int):
    if num_models > num_ranks:
        raise ValueError(
            f"Number of models provided ({num_models}) is greater than"
            f"the number of ranks ({num_ranks})."
        )
    elif num_models < num_ranks:
        if num_ranks % num_models != 0:
            raise ValueError(
                f"Number of ranks ({num_ranks}) must be divisible by"
                f"the number of models ({num_models})."
            )
        return True
    else:
        return False


def _initialize_steppers_for_gather_scatter(
    model, config, init_time, rank, tile_root, communicator
):

    if rank == 0:
        variables = [config.rename_mapping.get(k, k) for k in model.input_variables]
        # Need to gather additional fields to update post-prediction
        # TODO: how to make less of a hack?
        if SST in [config.rename_mapping.get(k, k) for k in model.output_variables]:
            predictor_variables = [SST, TSFC, MASK] + variables
        else:
            predictor_variables = variables
    else:
        variables = None
        predictor_variables = None

    variables = GLOBAL_COMM.bcast(variables, root=0)
    predictor_variables = GLOBAL_COMM.bcast(predictor_variables, root=0)

    if rank != tile_root:
        logging.info(
            f"Getting gather/scatter steppers for rank {GLOBAL_COMM.Get_rank()}"
        )
        timestep = pd.to_timedelta(config.reservoir_timestep)
        incrementer = _GatherScatterStateStepper(
            communicator, variables, init_time, timestep
        )
        predictor = _GatherScatterStateStepper(
            communicator, predictor_variables, init_time, timestep
        )
    else:
        logging.info(f"Getting main steppers for rank {GLOBAL_COMM.Get_rank()}")
        incrementer, predictor = _get_reservoir_steppers(
            model,
            config,
            init_time,
            communicator=communicator,
            increment_variables=variables,
            predictor_variables=predictor_variables,
        )

    return incrementer, predictor


def get_reservoir_steppers(
    config: ReservoirConfig,
    rank: int,
    init_time: cftime.DatetimeJulian,
    communicator: pace.util.CubedSphereCommunicator,
):
    """
    Gets both steppers needed by the time loop to increment the state using
    inputs from the beginning of the timestep and applying hybrid readout
    using the stepped underlying model + incremented RC state.

    Handles the situation where there are more ranks than models by creating
    gather/scatter steppers on ranks where there is no model to load.
    """
    logger.info(f"Getting steppers w/ init time: {init_time}")
    num_models = len(config.models)
    if _more_ranks_than_models(num_models, communicator.partitioner.total_ranks):
        tile_root = communicator.partitioner.tile_root_rank(rank)
        model_index = communicator.partitioner.tile_index(rank)
        require_scatter_gather = True
    else:
        tile_root = rank
        model_index = rank
        require_scatter_gather = False

    if rank == tile_root:
        logger.info(f"Loading reservoir model on rank {rank}")
        try:
            model = open_rc_model(config.models[model_index])
        except KeyError:
            raise KeyError(
                f"No reservoir model path found  for rank {rank}. "
                "Ensure that the rank key and model is present in the configuration."
            )
    else:
        model = None  # type: ignore

    if require_scatter_gather:
        incrementer, predictor = _initialize_steppers_for_gather_scatter(
            model, config, init_time, rank, tile_root, communicator
        )
    else:
        incrementer, predictor = _get_reservoir_steppers(model, config, init_time)

    return incrementer, predictor<|MERGE_RESOLUTION|>--- conflicted
+++ resolved
@@ -20,16 +20,12 @@
 import fv3fit
 from fv3fit._shared.halos import append_halos_using_mpi
 from fv3fit.reservoir.adapters import ReservoirDatasetAdapter
-<<<<<<< HEAD
-from runtime.names import SST, TSFC, MASK
-=======
-from runtime.names import SST, SPHUM, TEMP
+from runtime.names import SST, TSFC, MASK, SPHUM, TEMP
 from runtime.tendency import add_tendency, tendencies_from_state_updates
 from runtime.diagnostics import (
     enforce_heating_and_moistening_tendency_constraints,
     compute_diagnostics,
 )
->>>>>>> 92c808d1
 from .prescriber import sst_update_from_reference
 from .machine_learning import rename_dataset_members, NameDict
 from ..scatter import scatter_within_tile, gather_from_subtiles
@@ -204,13 +200,10 @@
         input_averager: Optional[TimeAverageInputs] = None,
         rename_mapping: Optional[NameDict] = None,
         warm_start: bool = False,
-<<<<<<< HEAD
         communicator: Optional[pace.util.CubedSphereCommunicator] = None,
         required_variables: Optional[Sequence[str]] = None,
-=======
         hydrostatic: bool = False,
         mse_conserving_limiter: bool = False,
->>>>>>> 92c808d1
     ):
         self.model = model
         self.synchronize_steps = synchronize_steps
@@ -221,12 +214,9 @@
         self.input_averager = input_averager
         self.communicator = communicator
         self.warm_start = warm_start
-<<<<<<< HEAD
         self._required_variables = required_variables
-=======
         self.hydrostatic = hydrostatic
         self.mse_conserving_limiter = mse_conserving_limiter
->>>>>>> 92c808d1
 
         if state_machine is None:
             state_machine = _FiniteStateMachine()
@@ -297,11 +287,10 @@
         Add the slmask if SST is an input variable for masking
         """
         if self._required_variables is None:
-            variables = self.model.input_variables
+            variables = self.model.nonhybrid_input_variables
         else:
             variables = self._required_variables
 
-<<<<<<< HEAD
         state_inputs = self._retrieve_fv3_state(state, variables)
 
         if self.communicator:
@@ -310,14 +299,6 @@
 
         reservoir_inputs = self._rename_inputs_for_reservoir(state_inputs)
 
-=======
-        reservoir_inputs = xr.Dataset(
-            {
-                k: state[self.rename_mapping.get(k, k)]
-                for k in self.model.nonhybrid_input_variables
-            }
-        )
->>>>>>> 92c808d1
         n_halo_points = self.model.input_overlap
         if n_halo_points > 0:
             try:
@@ -435,7 +416,6 @@
         # hybrid quantites from t -> t + k, make the rc prediction for t + k, and then
         # increment during the next time loop based on those outputs.
 
-<<<<<<< HEAD
         # Need to gather TSFC and SST for update_from_reference, which complicates
         # the gather requirements.  Otherwise those fields are subdomains.
         if self._required_variables is not None:
@@ -451,14 +431,6 @@
             logger.info(
                 f"gathering predictor state (rank: {GLOBAL_COMM.Get_rank()}):"
                 f" {list(retrieved_state.keys())}"
-=======
-        if self.model.is_hybrid:
-            inputs = xr.Dataset(
-                {
-                    k: state[self.rename_mapping.get(k, k)]
-                    for k in self.model.hybrid_variables
-                }
->>>>>>> 92c808d1
             )
             retrieved_state = gather_from_subtiles(self.communicator, retrieved_state)
 
@@ -476,24 +448,17 @@
         if self._is_rc_update_step(time):
             logger.info(f"Reservoir model predict at time {time}")
             if self.input_averager is not None:
-<<<<<<< HEAD
                 hybrid_inputs.update(self.input_averager.get_averages())
             tendencies, diags, output_state = self.predict(
                 hybrid_inputs, retrieved_state
             )
-=======
-                inputs.update(self.input_averager.get_averages())
-
-            tendencies, diags, updated_state = self.predict(inputs, state)
-
->>>>>>> 92c808d1
+
             hybrid_diags = rename_dataset_members(
                 hybrid_inputs,
                 {k: f"{self.rename_mapping.get(k, k)}_hyb_in" for k in hybrid_inputs},
             )
             diags.update(hybrid_diags)
 
-<<<<<<< HEAD
             if self.communicator:
                 logger.info(
                     f"Scattering predict return values (rank {GLOBAL_COMM.Get_rank()}):"
@@ -502,60 +467,7 @@
                 tendencies, diags, output_state = _scatter_stepper_return(
                     self.communicator, tendencies, diags, output_state
                 )
-        else:
-            tendencies, diags, output_state = {}, {}, {}
-
-        return tendencies, diags, output_state
-
-
-class _GatherScatterStateStepper:
-    """
-    A class that retrieves specific state variables from subtiles and
-    gathers them to the root rank. Then updates state based on scattered
-    state from the root reservoir prediction.
-    """
-
-    def __init__(
-        self,
-        communicator: pace.util.CubedSphereCommunicator,
-        variables: Sequence[str],
-        initial_time: cftime.DatetimeJulian,
-        reservoir_timestep: timedelta,
-    ) -> None:
-        self.initial_time = initial_time
-        self.timestep = reservoir_timestep
-        self.communicator = communicator
-        self.variables = variables
-
-    def __call__(self, time, state):
-
-        output_state = {}
-        tendencies = {}
-        diags = {}
-
-        retrieved_state = xr.Dataset({k: state[k] for k in self.variables})
-        logger.info(
-            f"Gathering from gs obj, rank({GLOBAL_COMM.Get_rank()}),"
-            f" {list(retrieved_state.keys())}"
-        )
-        gather_from_subtiles(self.communicator, retrieved_state)
-
-        if self._is_rc_update_step(time):
-
-            logger.info(
-                f"GS obj scatter (rank {GLOBAL_COMM.Get_rank()}):"
-                f" {list(output_state.keys()) + list(diags.keys())}"
-            )
-            tendencies, diags, output_state = _scatter_stepper_return(
-                self.communicator, tendencies, diags, output_state
-            )
-
-        return tendencies, diags, output_state
-
-    def _is_rc_update_step(self, time):
-        remainder = (time - self.initial_time) % self.timestep
-        return remainder == timedelta(0)
-=======
+
             # This check is done on the _rc_out diags since those are always available.
             # This allows zero field diags to be returned on timesteps where the
             # reservoir is not updating the state.
@@ -568,7 +480,7 @@
                 # take this option into account and use predicted tendencies directly.
                 tendencies_from_state_prediction = tendencies_from_state_updates(
                     initial_state=state,
-                    updated_state=updated_state,
+                    updated_state=output_state,
                     dt=self.model_timestep,
                 )
                 (
@@ -586,22 +498,69 @@
                 )
 
                 diags.update(diagnostics_updates_from_constraints)
-                updated_state = add_tendency(
+                output_state = add_tendency(
                     state=state,
                     tendencies=tendency_updates_from_constraints,
                     dt=self.model_timestep,
                 )
                 tendencies.update(tendency_updates_from_constraints)
-
         else:
-            tendencies, diags, updated_state = {}, {}, {}
-
-        return tendencies, diags, updated_state
+            tendencies, diags, output_state = {}, {}, {}
+
+        return tendencies, diags, output_state
 
     def get_diagnostics(self, state, tendency):
         diags = compute_diagnostics(state, tendency, self.label, self.hydrostatic)
         return diags, diags[f"net_moistening_due_to_{self.label}"]
->>>>>>> 92c808d1
+
+
+class _GatherScatterStateStepper:
+    """
+    A class that retrieves specific state variables from subtiles and
+    gathers them to the root rank. Then updates state based on scattered
+    state from the root reservoir prediction.
+    """
+
+    def __init__(
+        self,
+        communicator: pace.util.CubedSphereCommunicator,
+        variables: Sequence[str],
+        initial_time: cftime.DatetimeJulian,
+        reservoir_timestep: timedelta,
+    ) -> None:
+        self.initial_time = initial_time
+        self.timestep = reservoir_timestep
+        self.communicator = communicator
+        self.variables = variables
+
+    def __call__(self, time, state):
+
+        output_state = {}
+        tendencies = {}
+        diags = {}
+
+        retrieved_state = xr.Dataset({k: state[k] for k in self.variables})
+        logger.info(
+            f"Gathering from gs obj, rank({GLOBAL_COMM.Get_rank()}),"
+            f" {list(retrieved_state.keys())}"
+        )
+        gather_from_subtiles(self.communicator, retrieved_state)
+
+        if self._is_rc_update_step(time):
+
+            logger.info(
+                f"GS obj scatter (rank {GLOBAL_COMM.Get_rank()}):"
+                f" {list(output_state.keys()) + list(diags.keys())}"
+            )
+            tendencies, diags, output_state = _scatter_stepper_return(
+                self.communicator, tendencies, diags, output_state
+            )
+
+        return tendencies, diags, output_state
+
+    def _is_rc_update_step(self, time):
+        remainder = (time - self.initial_time) % self.timestep
+        return remainder == timedelta(0)
 
 
 def open_rc_model(path: str) -> ReservoirDatasetAdapter:
@@ -624,21 +583,14 @@
     return increment_averager, predict_averager
 
 
-<<<<<<< HEAD
 def _get_reservoir_steppers(
     model,
-    config,
-    init_time,
+    config: ReservoirConfig,
+    init_time: cftime.DatetimeJulian,
+    model_timestep: float,
     communicator=None,
     increment_variables=None,
     predictor_variables=None,
-=======
-def get_reservoir_steppers(
-    config: ReservoirConfig,
-    rank: int,
-    init_time: cftime.DatetimeJulian,
-    model_timestep: float,
->>>>>>> 92c808d1
 ):
 
     state_machine = _FiniteStateMachine()
@@ -656,12 +608,9 @@
         input_averager=increment_averager,
         rename_mapping=config.rename_mapping,
         warm_start=config.warm_start,
-<<<<<<< HEAD
         communicator=communicator,
         required_variables=increment_variables,
-=======
         model_timestep=model_timestep,
->>>>>>> 92c808d1
     )
     predictor = ReservoirPredictStepper(
         model,
@@ -673,14 +622,11 @@
         input_averager=predict_averager,
         rename_mapping=config.rename_mapping,
         warm_start=config.warm_start,
-<<<<<<< HEAD
         communicator=communicator,
         required_variables=predictor_variables,
-=======
         model_timestep=model_timestep,
         hydrostatic=config.hydrostatic,
         mse_conserving_limiter=config.mse_conserving_limiter,
->>>>>>> 92c808d1
     )
     return incrementer, predictor
 
@@ -703,7 +649,7 @@
 
 
 def _initialize_steppers_for_gather_scatter(
-    model, config, init_time, rank, tile_root, communicator
+    model, config, init_time, model_timestep, rank, tile_root, communicator
 ):
 
     if rank == 0:
@@ -738,6 +684,7 @@
             model,
             config,
             init_time,
+            model_timestep,
             communicator=communicator,
             increment_variables=variables,
             predictor_variables=predictor_variables,
@@ -751,6 +698,7 @@
     rank: int,
     init_time: cftime.DatetimeJulian,
     communicator: pace.util.CubedSphereCommunicator,
+    model_timestep: float,
 ):
     """
     Gets both steppers needed by the time loop to increment the state using
@@ -785,9 +733,11 @@
 
     if require_scatter_gather:
         incrementer, predictor = _initialize_steppers_for_gather_scatter(
-            model, config, init_time, rank, tile_root, communicator
+            model, config, init_time, model_timestep, rank, tile_root, communicator
         )
     else:
-        incrementer, predictor = _get_reservoir_steppers(model, config, init_time)
+        incrementer, predictor = _get_reservoir_steppers(
+            model, config, init_time, model_timestep
+        )
 
     return incrementer, predictor