import cftime
import dataclasses
import logging
import pandas as pd
import xarray as xr
import mpi4py.MPI as MPI
from datetime import timedelta
from typing import (
    Optional,
    MutableMapping,
    Hashable,
    Mapping,
    cast,
    Sequence,
    Dict,
)

import pace.util
import fv3fit
from fv3fit._shared.halos import append_halos_using_mpi
from fv3fit.reservoir.adapters import ReservoirDatasetAdapter
from runtime.names import SST, TSFC
from .prescriber import sst_update_from_reference
from .machine_learning import rename_dataset_members, NameDict
from ..scatter import scatter_within_tile, gather_from_subtiles

global_comm = MPI.COMM_WORLD
logger = logging.getLogger(__name__)


@dataclasses.dataclass
class ReservoirConfig:
    """
    Reservoir model configuration.

    Attributes:
        models: Mapping from rank to reservoir model path to load
        synchronize_steps: Number of steps to synchronize the reservoir
            before prediction
        reservoir_timestep: Timestep of the reservoir model
        time_average_inputs: Whether to time average inputs to the reservoir
            increment and prediction (if hybrid) steps.  Uses running averages
            to match the reservoir timestep.
        diagnostic_only: Whether to run the reservoir in diagnostic mode (no
            state updates)
        warm_start: Whether to use the saved state from a pre-synced reservoir
        rename_mapping: mapping from field names used in the underlying
            reservoir model to names used in fv3gfs wrapper
    """

    models: Mapping[int, str]
    synchronize_steps: int = 1
    reservoir_timestep: str = "3h"  # TODO: Could this be inferred?
    time_average_inputs: bool = False
    diagnostic_only: bool = False
    warm_start: bool = False
    rename_mapping: NameDict = dataclasses.field(default_factory=dict)


class _FiniteStateMachine:
    """
    A simple state machine to keep to a shared state between the increment
    and predict steppers that are separated across the time loop.
    """

    INCREMENT = "increment"
    PREDICT = "predict"

    def __init__(self) -> None:
        self._last_called = None
        self._num_increments_completed = 0

    @property
    def completed_increments(self):
        return self._num_increments_completed

    def to_incremented(self):
        # incrementing allowed anytime, e.g., synchronizing
        self._last_called = self.INCREMENT
        self._num_increments_completed += 1

    def to_predicted(self):
        # predict only allowed after increment has been called
        if self._last_called != self.INCREMENT:
            raise ValueError("Must call increment before next prediction")
        self._last_called = self.PREDICT

    def __call__(self, state: str):
        if state == self.INCREMENT:
            self.to_incremented()
        elif state == self.PREDICT:
            self.to_predicted()
        else:
            raise ValueError(
                f"Unknown state provided to _ReservoirStepperState {state}"
            )


class TimeAverageInputs:
    """
    Copy of time averaging components from runtime.diagnostics.manager to
    use for averaging inputs to the reservoir model.
    """

    def __init__(self, variables: Sequence[str]):
        self.variables = variables
        self._running_total: Dict[str, xr.DataArray] = {}
        self._n = 0
        self._recorded_units: Dict[str, str] = {}

    def increment_running_average(self, inputs: Mapping[str, xr.DataArray]):
        for key in inputs:
            self._recorded_units[key] = inputs[key].attrs.get("units", "unknown")

        for key in self.variables:
            if key in self._running_total:
                self._running_total[key] += inputs[key]
            else:
                self._running_total[key] = inputs[key].copy()

        self._n += 1

    def _reset_running_average(self):
        self._running_total = {}
        self._n = 0

    def get_averages(self):
        if not self._running_total and self.variables:
            raise ValueError(
                f"Average called when no fields ({self.variables})"
                " present in running average."
            )

        averaged_data = {key: val / self._n for key, val in self._running_total.items()}
        for key in averaged_data:
            averaged_data[key].attrs["units"] = self._recorded_units[key]

        self._reset_running_average()
        logger.info(
            "Retrieved time averaged input data for reservoir:"
            f" {averaged_data.keys()}"
        )

        return averaged_data


def _scatter_stepper_return(communicator, tendencies, diags, state):

    tendencies = scatter_within_tile(communicator, tendencies)
    diags = scatter_within_tile(communicator, diags)
    state = scatter_within_tile(communicator, state)

    state = state if state else {}
    tendencies = tendencies if tendencies else {}
    diags = diags if diags else {}

    return tendencies, diags, state


class _ReservoirStepper:

    label = "base_reservoir_stepper"

    def __init__(
        self,
        model: ReservoirDatasetAdapter,
        init_time: cftime.DatetimeJulian,
        reservoir_timestep: timedelta,
        synchronize_steps: int,
        state_machine: Optional[_FiniteStateMachine] = None,
        diagnostic_only: bool = False,
        input_averager: Optional[TimeAverageInputs] = None,
        rename_mapping: Optional[NameDict] = None,
<<<<<<< HEAD
        communicator: Optional[pace.util.CubedSphereCommunicator] = None,
=======
        warm_start: bool = False,
>>>>>>> 2678d199
    ):
        self.model = model
        self.synchronize_steps = synchronize_steps
        self.initial_time = init_time
        self.timestep = reservoir_timestep
        self.diagnostic = diagnostic_only
        self.input_averager = input_averager
<<<<<<< HEAD
        self.communicator = communicator
=======
        self.warm_start = warm_start
>>>>>>> 2678d199

        if state_machine is None:
            state_machine = _FiniteStateMachine()
        self._state_machine = state_machine

        if self.warm_start:
            if self.synchronize_steps != 0:
                raise ValueError(
                    "Warm start specified with non-zero sync steps.  Ensure that"
                    " the reservoir model is pre-synchronized and set sync steps to 0"
                    " in the configuration."
                )

            # allows for immediate predict
            self._state_machine(self._state_machine.INCREMENT)

        if rename_mapping is None:
            rename_mapping = cast(NameDict, {})
        self.rename_mapping = rename_mapping

    @property
    def completed_sync_steps(self):
        return self._state_machine.completed_increments

    def __call__(self, time, state):
        raise NotImplementedError(
            "Must use a wrapper Stepper for the reservoir to use in the TimeLoop"
        )

    def _is_rc_update_step(self, time):
        remainder = (time - self.initial_time) % self.timestep
        return remainder == timedelta(0)

    def get_diagnostics(self, state, tendency):
        diags: MutableMapping[Hashable, xr.DataArray] = {}
        return diags, xr.DataArray()

    def _retrieve_fv3_state(self, state, reservoir_variables):
        """Return state mapping w/ fv3gfs state variable names"""
        state_variables = [self.rename_mapping.get(k, k) for k in reservoir_variables]
        return xr.Dataset({k: state[k] for k in state_variables})

    def _rename_inputs_for_reservoir(self, inputs):
        """
        Adjust collected fv3gfs state from original variable names
        to reservoir names
        """
        state_to_reservoir_names = {v: k for k, v in self.rename_mapping.items()}
        return xr.Dataset(
            {state_to_reservoir_names.get(k, k): inputs[k] for k in inputs}
        )


class ReservoirIncrementOnlyStepper(_ReservoirStepper):
    """
    Stepper that only increments the state of the reservoir.  Useful because we
    need to call this using the input of the model prior to any updates from other
    steppers.  The model adapter should be the same adapter provided to the
    ReservoirStepper.
    """

    label = "reservoir_incrementer"

    def _get_inputs_from_state(self, state):
        """
        Get all required inputs for incrementing w/ halos

        Add the slmask if SST is an input variable for masking
        """

        state_inputs = self._retrieve_fv3_state(state, self.model.input_variables)

        if self.communicator:
            state_inputs = gather_from_subtiles(self.communicator, state_inputs)

        reservoir_inputs = self._rename_inputs_for_reservoir(state_inputs)
        n_halo_points = self.model.input_overlap
        if n_halo_points > 0:
            try:
                rc_in_with_halos = append_halos_using_mpi(
                    reservoir_inputs, n_halo_points
                )
            except RuntimeError:
                raise ValueError(
                    "MPI not available or tile dimension does not exist in state fields"
                    " during reservoir increment update"
                )
            reservoir_inputs = rc_in_with_halos

        return reservoir_inputs

    def increment_reservoir(self, inputs):
        """Should be called at beginning of time loop"""

        if self.completed_sync_steps == 0 and not self.warm_start:
            self.model.reset_state()
        self._state_machine(self._state_machine.INCREMENT)
        self.model.increment_state(inputs)

    def __call__(self, time, state):

        diags = {}

        # add to averages
        inputs = self._get_inputs_from_state(state)
        if self.input_averager is not None:
            self.input_averager.increment_running_average(inputs)

        if self._is_rc_update_step(time):
            if self.input_averager is not None:
                # update inputs w/ average quantities
                inputs.update(self.input_averager.get_averages())

            logger.info(f"Incrementing rc at time {time}")
            self.increment_reservoir(inputs)

            diags = rename_dataset_members(
                inputs, {k: f"{self.rename_mapping.get(k, k)}_rc_in" for k in inputs}
            )

            # prevent conflict with non-halo diagnostics
            if self.model.input_overlap > 0:
                overlap = self.model.input_overlap
                isel_kwargs = {
                    dim: slice(overlap, -overlap)
                    for dim in diags.dims
                    if dim in ["x", "y"]
                }
                diags.isel(**isel_kwargs)

        tendencies = {}
        state = {}
        if self.communicator:
            tendencies, diags, state = _scatter_stepper_return(
                self.communicator, tendencies, diags, state
            )

        return tendencies, diags, state


class ReservoirPredictStepper(_ReservoirStepper):
    """
    Stepper that predicts using the current state of the reservoir.  Meant to
    be called after ReservoirIncrementOnlyStepper has been called but it's left
    up to the caller to ensure these occur in the right order.
    """

    label = "reservoir_predictor"

    def predict(self, inputs, state):
        """Called at the end of timeloop after time has ticked from t -> t+1"""

        self._state_machine(self._state_machine.PREDICT)
        result = self.model.predict(inputs)
        output_state = rename_dataset_members(result, self.rename_mapping)

        diags = rename_dataset_members(
            output_state, {k: f"{k}_rc_out" for k in output_state}
        )

        for k, v in output_state.items():
            v.attrs["units"] = state[k].attrs.get("units", "unknown")

        # no halo necessary for potential hybrid inputs
        # +1 to align with the necessary increment before any prediction
        if (
            self._state_machine.completed_increments <= self.synchronize_steps
            or self.diagnostic
        ):
            output_state = {}

        if SST in output_state:
            sst_updates = sst_update_from_reference(
                state, output_state, reference_sst_name=SST
            )
            output_state.update(sst_updates)

        return {}, diags, output_state

    def __call__(self, time, state):

        # won't evaluate to true until we've reached the step before the next increment
        # e.g., if fv3 has k timesteps between rc timestep, on t + k - 1, the timestep
        # at the end will have ticked over to t + k in the middle of the called wrapper
        # steps prior to predict, we'll maybe use the integrated
        # hybrid quantites from t -> t + k, make the rc prediction for t + k, and then
        # increment during the next time loop based on those outputs.

        # Need to gather TSFC and SST for update_from_reference, which complicates
        # the gather requirements.  Otherwise those fields are subdomains.
        vars_to_retrieve = []
        if SST in [self.rename_mapping.get(k, k) for k in self.model.output_variables]:
            vars_to_retrieve = [SST, TSFC]
        if self.model.is_hybrid:
            vars_to_retrieve += list(self.model.model.hybrid_variables)

        if vars_to_retrieve:
            state = self._retrieve_fv3_state(state, vars_to_retrieve)
            if self.communicator:
                state = gather_from_subtiles(self.communicator, state)

        if self.model.is_hybrid:
            hybrid_inputs = self._rename_inputs_for_reservoir(state)
            hybrid_inputs = hybrid_inputs[
                [k for k in self.model.model.hybrid_variables]
            ]
        else:
            hybrid_inputs = xr.Dataset()

        if self.input_averager is not None:
            self.input_averager.increment_running_average(hybrid_inputs)

        if self._is_rc_update_step(time):
            logger.info(f"Reservoir model predict at time {time}")
            if self.input_averager is not None:
                hybrid_inputs.update(self.input_averager.get_averages())
            tendencies, diags, state = self.predict(hybrid_inputs, state)
            hybrid_diags = rename_dataset_members(
<<<<<<< HEAD
                hybrid_inputs, {k: f"{k}_hyb_in" for k in hybrid_inputs}
=======
                inputs, {k: f"{self.rename_mapping.get(k, k)}_hyb_in" for k in inputs}
>>>>>>> 2678d199
            )
            for k, v in diags.items():
                logger.info(f"diag pred {k}: {v.shape}")
            for k, v in hybrid_diags.items():
                logger.info(f"diag hyb {k}: {v.shape}")
            diags.update(hybrid_diags)
        else:
            tendencies, diags, state = {}, {}, {}

        if self.communicator:
            tendencies, diags, state = _scatter_stepper_return(
                self.communicator, tendencies, diags, state
            )

        return tendencies, diags, state


class _GatherScatterStateStepper:
    """
    A class that retrieves specific state variables from subtiles and
    gathers them to the root rank. Then updates state based on scattered
    state from the root reservoir prediction.
    """

    def __init__(
        self,
        communicator: pace.util.CubedSphereCommunicator,
        variables: Sequence[str],
        initial_time: cftime.DatetimeJulian,
        reservoir_timestep: timedelta,
    ) -> None:
        self.initial_time = initial_time
        self.timestep = reservoir_timestep
        self.communicator = communicator
        self.variables = variables

    def __call__(self, time, state):

        output_state = {}
        tendencies = {}
        diags = {}

        if self._is_rc_update_step(time):
            state = xr.Dataset({k: state[k] for k in self.variables})
            gather_from_subtiles(self.communicator, state)

            tendencies, diags, output_state = _scatter_stepper_return(
                self.communicator, tendencies, diags, state
            )

        return tendencies, diags, output_state

    def _is_rc_update_step(self, time):
        remainder = (time - self.initial_time) % self.timestep
        return remainder == timedelta(0)


def open_rc_model(path: str) -> ReservoirDatasetAdapter:
    return cast(ReservoirDatasetAdapter, fv3fit.load(path))


def _get_time_averagers(model, do_time_average):
    if do_time_average:
        increment_averager = TimeAverageInputs(model.model.input_variables)
        predict_averager: Optional[TimeAverageInputs]
        if model.is_hybrid:
            hybrid_inputs = model.model.hybrid_variables
            variables = hybrid_inputs if hybrid_inputs is not None else []
            predict_averager = TimeAverageInputs(variables)
        else:
            predict_averager = None
    else:
        increment_averager, predict_averager = None, None

    return increment_averager, predict_averager


def _get_reservoir_steppers(model, config, init_time, communicator=None):

    state_machine = _FiniteStateMachine()
    rc_tdelta = pd.to_timedelta(config.reservoir_timestep)
    increment_averager, predict_averager = _get_time_averagers(
        model, config.time_average_inputs
    )

    incrementer = ReservoirIncrementOnlyStepper(
        model,
        init_time,
        rc_tdelta,
        config.synchronize_steps,
        state_machine=state_machine,
        input_averager=increment_averager,
        rename_mapping=config.rename_mapping,
<<<<<<< HEAD
        communicator=communicator,
=======
        warm_start=config.warm_start,
>>>>>>> 2678d199
    )
    predictor = ReservoirPredictStepper(
        model,
        init_time,
        rc_tdelta,
        config.synchronize_steps,
        state_machine=state_machine,
        diagnostic_only=config.diagnostic_only,
        input_averager=predict_averager,
        rename_mapping=config.rename_mapping,
<<<<<<< HEAD
        communicator=communicator,
=======
        warm_start=config.warm_start,
>>>>>>> 2678d199
    )
    return incrementer, predictor


def _more_ranks_than_models(num_models: int, num_ranks: int):
    if num_models > num_ranks:
        raise ValueError(
            f"Number of models provided ({num_models}) is greater than"
            f"the number of ranks ({num_ranks})."
        )
    elif num_models < num_ranks:
        if num_ranks % num_models != 0:
            raise ValueError(
                f"Number of ranks ({num_ranks}) must be divisible by"
                f"the number of models ({num_models})."
            )
        return True
    else:
        return False


def _initialize_steppers_for_gather_scatter(
    model, config, init_time, rank, tile_root, communicator
):

    if rank == 0:
        variables = [config.rename_mapping.get(k, k) for k in model.input_variables]
        # Need to gather additional fields to update post-prediction
        # TODO: how to make less of a hack?
        if SST in [config.rename_mapping.get(k, k) for k in model.output_variables]:
            predictor_variables = [SST, TSFC] + variables
        else:
            predictor_variables = variables
    else:
        variables = None
        predictor_variables = None
    variables = global_comm.bcast(variables, root=0)

    if rank != tile_root:
        timestep = pd.to_timedelta(config.reservoir_timestep)
        incrementer = _GatherScatterStateStepper(
            communicator, variables, init_time, timestep
        )
        predictor = _GatherScatterStateStepper(
            communicator, predictor_variables, init_time, timestep
        )
    else:
        incrementer, predictor = _get_reservoir_steppers(
            model, config, init_time, communicator=communicator
        )

    return incrementer, predictor


def get_reservoir_steppers(
    config: ReservoirConfig,
    rank: int,
    init_time: cftime.DatetimeJulian,
    communicator: pace.util.CubedSphereCommunicator,
):
    """
    Gets both steppers needed by the time loop to increment the state using
    inputs from the beginning of the timestep and applying hybrid readout
    using the stepped underlying model + incremented RC state.

    Handles the situation where there are more ranks than models by creating
    gather/scatter steppers on ranks where there is no model to load.
    """
    num_models = len(config.models)
    if _more_ranks_than_models(num_models, communicator.partitioner.total_ranks):
        tile_root = communicator.partitioner.tile_root_rank(rank)
        model_index = communicator.partitioner.tile_index(rank)
        require_scatter_gather = True
    else:
        tile_root = rank
        model_index = rank
        require_scatter_gather = False

    if rank == tile_root:
        try:
            model = open_rc_model(config.models[model_index])
        except KeyError:
            raise KeyError(
                f"No reservoir model path found  for rank {rank}. "
                "Ensure that the rank key and model is present in the configuration."
            )
    else:
        model = None

    if require_scatter_gather:
        incrementer, predictor = _initialize_steppers_for_gather_scatter(
            model, config, init_time, rank, tile_root, communicator
        )
    else:
        incrementer, predictor = _get_reservoir_steppers(model, config, init_time)

    return incrementer, predictor<|MERGE_RESOLUTION|>--- conflicted
+++ resolved
@@ -171,11 +171,8 @@
         diagnostic_only: bool = False,
         input_averager: Optional[TimeAverageInputs] = None,
         rename_mapping: Optional[NameDict] = None,
-<<<<<<< HEAD
         communicator: Optional[pace.util.CubedSphereCommunicator] = None,
-=======
         warm_start: bool = False,
->>>>>>> 2678d199
     ):
         self.model = model
         self.synchronize_steps = synchronize_steps
@@ -183,11 +180,8 @@
         self.timestep = reservoir_timestep
         self.diagnostic = diagnostic_only
         self.input_averager = input_averager
-<<<<<<< HEAD
         self.communicator = communicator
-=======
         self.warm_start = warm_start
->>>>>>> 2678d199
 
         if state_machine is None:
             state_machine = _FiniteStateMachine()
@@ -406,11 +400,8 @@
                 hybrid_inputs.update(self.input_averager.get_averages())
             tendencies, diags, state = self.predict(hybrid_inputs, state)
             hybrid_diags = rename_dataset_members(
-<<<<<<< HEAD
-                hybrid_inputs, {k: f"{k}_hyb_in" for k in hybrid_inputs}
-=======
-                inputs, {k: f"{self.rename_mapping.get(k, k)}_hyb_in" for k in inputs}
->>>>>>> 2678d199
+                hybrid_inputs,
+                {k: f"{self.rename_mapping.get(k, k)}_hyb_in" for k in hybrid_inputs},
             )
             for k, v in diags.items():
                 logger.info(f"diag pred {k}: {v.shape}")
@@ -504,11 +495,8 @@
         state_machine=state_machine,
         input_averager=increment_averager,
         rename_mapping=config.rename_mapping,
-<<<<<<< HEAD
         communicator=communicator,
-=======
         warm_start=config.warm_start,
->>>>>>> 2678d199
     )
     predictor = ReservoirPredictStepper(
         model,
@@ -519,11 +507,8 @@
         diagnostic_only=config.diagnostic_only,
         input_averager=predict_averager,
         rename_mapping=config.rename_mapping,
-<<<<<<< HEAD
         communicator=communicator,
-=======
         warm_start=config.warm_start,
->>>>>>> 2678d199
     )
     return incrementer, predictor
 
