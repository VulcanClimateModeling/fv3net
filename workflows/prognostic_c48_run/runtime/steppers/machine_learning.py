"""Code for machine Learning in prognostic runs
"""
import dataclasses
import logging
<<<<<<< HEAD
from typing import Any, Hashable, List, Mapping, Sequence, Set, Iterable, cast, Optional
=======
from typing import Any, Hashable, List, Mapping, Sequence, Set, Iterable, Tuple, cast
>>>>>>> 0c9c7477

import runtime
import xarray as xr

import fv3fit
from vcm import thermo
from runtime.names import (
    AREA,
    DELP,
    PRECIP_RATE,
    SPHUM,
    TENDENCY_TO_STATE_NAME,
    TOTAL_PRECIP,
)

from runtime.steppers.base import (
    Stepper,
    LoggingMixin,
    apply,
    precipitation_sum,
    precipitation_rate,
)
from runtime.types import State, Diagnostics

__all__ = ["MachineLearningConfig", "MLStepper", "open_model"]


logger = logging.getLogger(__name__)

NameDict = Mapping[Hashable, Hashable]


@dataclasses.dataclass
class MachineLearningConfig:
    """Machine learning configurations

    Attributes:
        model: list of URLs to fv3fit models.
        diagnostic_ml: do not apply ML tendencies if true.
        input_standard_names: mapping from non-standard names to the standard
            ones used by the model. Renames the ML inputs.
        output_standard_names: mapping from non-standard names to the standard
            ones used by the model. Renames the ML predictions.

    Example::

        MachineLearningConfig(
            model=["gs://vcm-ml-data/test-annak/ml-pipeline-output"],
            diagnostic_ml=False,
            input_standard_names={},
            output_standard_names={},
        )

    """

    model: Sequence[str] = dataclasses.field(default_factory=list)
    diagnostic_ml: bool = False
    input_standard_names: Mapping[Hashable, Hashable] = dataclasses.field(
        default_factory=dict
    )
    output_standard_names: Mapping[Hashable, Hashable] = dataclasses.field(
        default_factory=dict
    )


def log_non_negative_sphum(comm, dQ2_initial: xr.DataArray, dQ2_updated: xr.DataArray):
    rank_updated_points = xr.where(dQ2_initial != dQ2_updated, 1, 0)
    updated_points = comm.reduce(rank_updated_points, root=0)
    if comm.rank == 0:
        level_updates = {
            i: int(value)
            for i, value in enumerate(updated_points.sum(["x", "y"]).values)
        }
        logger.info(f"specific_humidity_limiter_updates_per_level: {level_updates}")


def non_negative_sphum(
    sphum: xr.DataArray, dQ1: xr.DataArray, dQ2: xr.DataArray, dt: float
) -> Tuple[xr.DataArray, xr.DataArray]:
    delta = dQ2 * dt
    reduction_ratio = (-sphum) / (dt * dQ2)  # type: ignore
    dQ1_updated = xr.where(sphum + delta >= 0, dQ1, reduction_ratio * dQ1)
    dQ2_updated = xr.where(sphum + delta >= 0, dQ2, reduction_ratio * dQ2)
    return dQ1_updated, dQ2_updated


def _invert_dict(d: Mapping) -> Mapping:
    return dict(zip(d.values(), d.keys()))


class RenamingAdapter:
    """Adapter object for renaming model variables

    Attributes:
        model: a model to rename
        rename_in: mapping from standard names to input names of model
        rename_out: mapping from standard names to the output names of model

    """

    def __init__(
        self, model: fv3fit.Predictor, rename_in: NameDict, rename_out: NameDict = None
    ):
        self.model = model
        self.rename_in = rename_in
        self.rename_out = {} if rename_out is None else rename_out

    def _rename(self, ds: xr.Dataset, rename: NameDict) -> xr.Dataset:

        all_names = set(ds.dims) & set(rename)
        rename_restricted = {key: rename[key] for key in all_names}
        redimed = ds.rename_dims(rename_restricted)

        all_names = set(ds.data_vars) & set(rename)
        rename_restricted = {key: rename[key] for key in all_names}
        return redimed.rename(rename_restricted)

    def _rename_inputs(self, ds: xr.Dataset) -> xr.Dataset:
        return self._rename(ds, self.rename_in)

    def _rename_outputs(self, ds: xr.Dataset) -> xr.Dataset:
        return self._rename(ds, _invert_dict(self.rename_out))

    @property
    def input_variables(self) -> Set[str]:
        invert_rename_in = _invert_dict(self.rename_in)
        return {invert_rename_in.get(var, var) for var in self.model.input_variables}

    def predict_columnwise(self, arg: xr.Dataset, **kwargs) -> xr.Dataset:
        input_ = self._rename_inputs(arg)
        prediction = self.model.predict_columnwise(input_, **kwargs)
        return self._rename_outputs(prediction)


class MultiModelAdapter:
    def __init__(self, models: Iterable[RenamingAdapter]):
        self.models = models

    @property
    def input_variables(self) -> Set[str]:
        vars = [model.input_variables for model in self.models]
        return {var for model_vars in vars for var in model_vars}

    def predict_columnwise(self, arg: xr.Dataset, **kwargs) -> xr.Dataset:
        predictions = []
        for model in self.models:
            predictions.append(model.predict_columnwise(arg, **kwargs))
        return xr.merge(predictions)


def open_model(config: MachineLearningConfig) -> MultiModelAdapter:
    model_paths = config.model
    models = []
    for path in model_paths:
        model = fv3fit.load(path)
        rename_in = config.input_standard_names
        rename_out = config.output_standard_names
        models.append(RenamingAdapter(model, rename_in, rename_out))
    return MultiModelAdapter(models)


def predict(model: MultiModelAdapter, state: State) -> State:
    """Given ML model and state, return tendency prediction."""
    ds = xr.Dataset(state)  # type: ignore
    output = model.predict_columnwise(ds, feature_dim="z")
    return {key: cast(xr.DataArray, output[key]) for key in output.data_vars}


class MLStepper(Stepper, LoggingMixin):
    def __init__(
        self,
        fv3gfs: Any,
        comm: Any,
        timestep: float,
        states_to_output: Sequence[str],
        model: MultiModelAdapter,
        diagnostic_only: bool = False,
    ):
        self.rank: int = comm.rank
        self.comm = comm
        self._fv3gfs = fv3gfs
        self._do_only_diagnostic_ml = diagnostic_only
        self._timestep = timestep
        self._model = model
        self._states_to_output = states_to_output

        self._tendencies_to_apply_to_dycore_state: State = {}
        self._tendencies_to_apply_to_physics_state: State = {}

    def _apply_python_to_dycore_state(self) -> Diagnostics:

        updated_state: State = {}

        variables: List[Hashable] = [
            TENDENCY_TO_STATE_NAME["dQ1"],
            TENDENCY_TO_STATE_NAME["dQ2"],
            DELP,
            PRECIP_RATE,
            TOTAL_PRECIP,
        ]
        self._log_debug(f"Getting state variables: {variables}")
        state = {name: self._state[name] for name in variables}
        tendency = self._tendencies_to_apply_to_dycore_state
        diagnostics = runtime.compute_ml_diagnostics(state, tendency)

        if self._do_only_diagnostic_ml:
            runtime.rename_diagnostics(diagnostics)
        else:
            updated_state.update(apply(state, tendency, dt=self._timestep))

        updated_state[TOTAL_PRECIP] = precipitation_sum(
            state[TOTAL_PRECIP], diagnostics["net_moistening"], self._timestep
        )

        self._log_debug("Setting Fortran State")
        self._state.update(updated_state)

        diagnostics.update({name: self._state[name] for name in self._states_to_output})

        return {
            "area": self._state[AREA],
            "cnvprcp_after_python": self._fv3gfs.get_diagnostic_by_name(
                "cnvprcp"
            ).data_array,
            "total_precipitation_rate": precipitation_rate(
                updated_state[TOTAL_PRECIP], self._timestep
            ),
            **diagnostics,
        }

    def _apply_python_to_physics_state(self) -> Diagnostics:
        self._log_debug(f"Apply python tendencies to physics state")
        variables: List[Hashable] = [
            TENDENCY_TO_STATE_NAME["dQu"],
            TENDENCY_TO_STATE_NAME["dQv"],
            DELP,
        ]
        state = {name: self._state[name] for name in variables}
        tendency = self._tendencies_to_apply_to_physics_state
        updated_state: State = apply(state, tendency, dt=self._timestep)
        diagnostics: Diagnostics = runtime.compute_ml_momentum_diagnostics(
            state, tendency
        )
        if self._do_only_diagnostic_ml:
            runtime.rename_diagnostics(diagnostics)
        else:
            self._state.update(updated_state)

        return diagnostics

    def _compute_python_tendency(
        self, diagnostics: Optional[Diagnostics]
    ) -> Diagnostics:
        if diagnostics is None:
            diagnostics = {}
        physics_tendency_mapping = {
            "pQu": "tendency_of_eastward_wind_due_to_fv3_physics",
            "pQv": "tendency_of_northward_wind_due_to_fv3_physics",
            "pQ1": "tendency_of_air_temperature_due_to_fv3_physics",
            "pQ2": "tendency_of_specific_humidity_due_to_fv3_physics",
        }
        self._log_debug(
            f"Physics tendency variable mapping: {physics_tendency_mapping}"
        )
        variables: List[Hashable] = list(
            set((self._model.input_variables) | {SPHUM})
            - set(physics_tendency_mapping.keys())
        )

        self._log_debug(f"Getting state variables: {variables}")
        state = {name: self._state[name] for name in variables}
        diagnostics: Diagnostics = {}
        delp = self._state[DELP]

        self._log_debug(
            "Getting physics tendency variables: "
            f"{list(physics_tendency_mapping.keys())}"
        )
        state.update(
            {
                feature_name: diagnostics[diags_name]
                for feature_name, diags_name in physics_tendency_mapping.items()
            }
        )

        self._log_debug("Computing ML-predicted tendencies")
        tendency: State = predict(self._model, state)

        self._log_debug(
            "Correcting ML tendencies that would predict negative specific humidity"
        )
        dQ1_updated, dQ2_updated = non_negative_sphum(
            state[SPHUM],
            tendency.get("dQ1", xr.zeros_like(state[SPHUM])),
            tendency.get("dQ2", xr.zeros_like(state[SPHUM])),
            dt=self._timestep,
        )
        log_non_negative_sphum(self.comm, tendency["dQ2"], dQ2_updated)
        if "dQ1" in tendency:
            diag = thermo.column_integrated_heating(dQ1_updated - tendency["dQ1"], delp)
            diagnostics.update(
                {"column_integrated_dQ1_change_non_neg_sphum_constraint": (diag)}
            )
            tendency.update({"dQ1": dQ1_updated})
        if "dQ2" in tendency:
            diag = thermo.mass_integrate(dQ2_updated - tendency["dQ2"], delp, dim="z")
            diag = diag.assign_attrs({"units": "kg/m^2/s"})
            diagnostics.update(
                {"column_integrated_dQ2_change_non_neg_sphum_constraint": (diag)}
            )
            tendency.update({"dQ2": dQ2_updated})

        self._tendencies_to_apply_to_dycore_state = {
            k: v for k, v in tendency.items() if k in ["dQ1", "dQ2"]
        }
        self._tendencies_to_apply_to_physics_state = {
            k: v for k, v in tendency.items() if k in ["dQu", "dQv"]
        }
        return diagnostics<|MERGE_RESOLUTION|>--- conflicted
+++ resolved
@@ -2,11 +2,18 @@
 """
 import dataclasses
 import logging
-<<<<<<< HEAD
-from typing import Any, Hashable, List, Mapping, Sequence, Set, Iterable, cast, Optional
-=======
-from typing import Any, Hashable, List, Mapping, Sequence, Set, Iterable, Tuple, cast
->>>>>>> 0c9c7477
+from typing import (
+    Any,
+    Hashable,
+    List,
+    Mapping,
+    Sequence,
+    Set,
+    Iterable,
+    Tuple,
+    Optional,
+    cast,
+)
 
 import runtime
 import xarray as xr
@@ -278,7 +285,6 @@
 
         self._log_debug(f"Getting state variables: {variables}")
         state = {name: self._state[name] for name in variables}
-        diagnostics: Diagnostics = {}
         delp = self._state[DELP]
 
         self._log_debug(
