--- conflicted
+++ resolved
@@ -59,13 +59,9 @@
             return self._getter.get_state([key])[key].data_array
 
     def __setitem__(self, key: str, value: xr.DataArray):
-<<<<<<< HEAD
-        self._getter.set_state({key: fv3gfs.util.Quantity.from_data_array(value)})
-=======
         self._getter.set_state_mass_conserving(
             {key: fv3gfs.util.Quantity.from_data_array(value)}
         )
->>>>>>> 5c625570
 
     def update(self, items: Mapping[Hashable, xr.DataArray]):
         """Update state from another mapping
