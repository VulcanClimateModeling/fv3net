--- conflicted
+++ resolved
@@ -3,11 +3,8 @@
 
 import xarray as xr
 import fv3fit
-<<<<<<< HEAD
 import vcm
-=======
-from runtime.steppers.machine_learning import non_negative_sphum, MultiModelAdapter
->>>>>>> 217316b7
+from runtime.steppers.machine_learning import MultiModelAdapter
 from runtime.types import State
 from runtime.names import SPHUM, TEMP
 
@@ -64,8 +61,7 @@
 
     @property
     def input_variables(self) -> Iterable[Hashable]:
-<<<<<<< HEAD
-        return self.model.input_variables
+        return list(set(self.model.input_variables) | set(self.config.variables))
 
     def non_negative_sphum_limiter(self, tendencies, inputs):
         limited_tendencies = {}
@@ -99,7 +95,4 @@
 ) -> xr.DataArray:
     mse_tendency = vcm.moist_static_energy_tendency(q1, q2_old)
     q1_new = vcm.temperature_tendency(mse_tendency, q2_new)
-    return q1_new
-=======
-        return list(set(self.model.input_variables) | set(self.config.variables))
->>>>>>> 217316b7
+    return q1_new