--- conflicted
+++ resolved
@@ -68,10 +68,7 @@
         return set(strip_prefix(self.prefix, self.diagnostic_variables))
 
     def transform(self, func: Step) -> Diagnostics:
-<<<<<<< HEAD
-=======
         # do deep copy of DataArrays because func() typically modifies self.state
->>>>>>> cb75ce82
         inputs: State = {
             key: self.state[key].copy(deep=True) for key in self.model.input_variables
         }
