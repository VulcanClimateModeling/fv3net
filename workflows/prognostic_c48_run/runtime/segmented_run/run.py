import sys
import subprocess
import os
import glob
import contextlib
from pathlib import Path

import fv3config

runfile = Path(__file__).parent.parent / "main.py"


@contextlib.contextmanager
def cwd(path):
    cwd = os.getcwd()
    os.chdir(path)
    yield
    os.chdir(cwd)


def find(path: str):
    return glob.glob(os.path.join(path, "**"), recursive=True)


def run_segment(config: dict, rundir: str):
    fv3config.write_run_directory(config, rundir)
    with cwd(rundir):
        manifest = find(".")
        with open("preexisting_files.txt", "w") as f:
            for path in manifest:
                print(path, file=f)

        x, y = config["namelist"]["fv_core_nml"]["layout"]
        nprocs = x * y * 6
        with open("logs.txt", "w") as f:
            process = subprocess.Popen(
                [
                    "mpirun",
                    "-n",
                    str(nprocs),
                    sys.executable,
                    "-m",
                    "mpi4py",
                    runfile.absolute().as_posix(),
                ],
<<<<<<< HEAD
                # stdout=f,
                # stderr=f,
=======
                stdout=subprocess.PIPE,
                stderr=subprocess.STDOUT,
>>>>>>> 04ab2311
            )
            for c in iter(lambda: process.stdout.read(32), b""):
                sys.stdout.write(c.decode("utf-8"))
                f.write(c.decode("utf-8"))


def main():
    config_path, rundir = sys.argv[1:]
    with open(config_path) as f:
        config = fv3config.load(f)
    run_segment(config, rundir)<|MERGE_RESOLUTION|>--- conflicted
+++ resolved
@@ -43,13 +43,8 @@
                     "mpi4py",
                     runfile.absolute().as_posix(),
                 ],
-<<<<<<< HEAD
-                # stdout=f,
-                # stderr=f,
-=======
                 stdout=subprocess.PIPE,
                 stderr=subprocess.STDOUT,
->>>>>>> 04ab2311
             )
             for c in iter(lambda: process.stdout.read(32), b""):
                 sys.stdout.write(c.decode("utf-8"))
