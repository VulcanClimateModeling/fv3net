.. _execution:

Execution
---------

.. note::

    This section assumes you are within an environment with the prognostic
    run installed. See :ref:`development` for instructions on how to set this up.


.. _segmented-run-cli:

Segmented Runs
~~~~~~~~~~~~~~

The prognostic run can be run via the local command line interface: ``runfv3``.

For robustness, the FV3 model is typically run in several short segments,
with restart files saved after each segment. This ensures that the model
still produces outputs if a given segment crashes. For example, assume you
would like to run a full fv3config file (see :ref:`config usage` for instructions),
and save the outputs to a google
cloud storage bucket ``gs://bucket/prognostic_run``.

First, save the file ``fv3config.yaml``. Then, the output location for the segmented run needs to be prepared by running::

    runfv3 create gs://bucket/prognostic_run fv3config.yaml

This sets up a simple directory structure like this (which you can see by running ``gsutil ls gs://bucket/prognostic_run``::

    fv3config.yml

Now that the folder is setup, you can run a segment locally and save the outputs to the remote location using the ``append`` subcommand::

    runfv3 append gs://bucket/prognostic_run

After being append to at least once the segmented run GCS location contains the following objects::

    # Same as above
    fv3config.yml

    # Files specific to a given segment
    artifacts/20160801.001500/

    # Post-processed diagnostic outputs
    atmos_8xdaily.zarr/
    atmos_dt_atmos.zarr/
    diags.zarr/
    sfc_dt_atmos.zarr/

The post-processed diagnostic outputs from each segment will automatically be
appended to the previous segment's. All other outputs
(restart files, logging, etc.) will be saved to
``output-url/artifacts/{timestamp}`` where ``timestamp`` corresponds to the start
time of each segment. The duration of each segment is defined by the root level ``fv3config.yml``.

Every subsequent time this command is executed, a new segment starting at
the end of the previous one will be appended. For example, the following for loop will run 5 segments::

    for i in {1..5}
    do
        runfv3 append gs://bucket/prognostic_run
    done


.. note::

    The entire "state" of the segmented run is stored in the
    ``gs://bucket/prognostic_run`` and does not depend on data local to your
    machine. This means that a segmented run can be continued from a machine
    other than the one it was created with. This is useful for debugging e.g.
    failing segmented runs in the integration tests or prognostic run `argo
    workflow <https://github.com/ai2cm/fv3net/blob/master/workflows/argo/README.md>`_.
    To debug this run, simply open an prognostic_run development environment
    and run::

        runfv3 append gs://path/to/failing/run

.. note::

<<<<<<< HEAD
    An option "mpi_launcher" has been added to the subcommand "append". This option
    allows users to configure the segmented runs on High Perfromance Computing
    systems and cloud platfroms. The supported values are "mpirun" and "srun".

    An example of runnning model with 5 segments on the cloud platform:
=======
    An option ``mpi_launcher`` has been added to the subcommand ``append``. This
    option allows users to specify the system-specific MPI launcher used when running
    the model. By default it takes the value "mpirun", which is relevant for running
    in Docker. The only other currently supported value is "srun", which is relevant
    when running on SLURM-based High Performance Computing (HPC) systems. 
   
>>>>>>> 0f9542aa

    An example of running model with 5 segments on an HPC cluster::

        for i in {1..5}
        do
           runfv3 append --mpi_launcher srun /absolute/file/path
        done


.. warning::

    For segmented runs, there is a requirement that the chunk size along the
    time dimension evenly divide the length of the time dimension for each diagnostic
    output file. Segmented runs will raise an exception during initialization
    if this requirement is not met.

Low-level usage
~~~~~~~~~~~~~~~

Sometimes it is nice to avoid the complexities of a segmented run
(:ref:`segmented-run-cli`) for local development. For this reason, the ``runfv3``
tool provides a command ``run-native`` which you can use like this::

    runfv3 run-native fv3config.yaml path/to/local/rundir

This writes the run directory described by the ``fv3config.yaml`` to the
specified local path and executes the model there. The command is used for
example by the tests.

.. note::
<<<<<<< HEAD

   For the purposes of perfroming simulaitons on both cloud and HPC platfroms,
   the subcommand run-native was supplemented with mpi_launcher option. Please see
   the example below on how to use it on HPC cluster

   runfv3 run-native fv3config.yaml path/to/local/rundir --mpi_launcher srun

=======
 
   For the purposes of performing simulations on both Docker and HPC platforms,
   the subcommand ``run-native`` was supplemented with the ``mpi_launcher``
   option. Please see the example below on how to use it on an HPC cluster::

       runfv3 run-native fv3config.yaml path/to/local/rundir --mpi_launcher srun
    
>>>>>>> 0f9542aa
.. warning::

    ``runfv3 run-native`` produces outputs that aren't post-processed for
    downstream analysis. This subcommand is only intended for debugging purposes.
    Use the ``append`` and ``create`` subcommands to generate analysis-ready
    datasets.


Post Processing
~~~~~~~~~~~~~~~

After each segment the outputs are post processed (netCDF's are converted to zarr, and zarr's are rechuncked) using fv3post_.

.. _fv3post: https://github.com/ai2cm/fv3net/tree/master/workflows/post_process_run<|MERGE_RESOLUTION|>--- conflicted
+++ resolved
@@ -79,21 +79,12 @@
 
 .. note::
 
-<<<<<<< HEAD
-    An option "mpi_launcher" has been added to the subcommand "append". This option
-    allows users to configure the segmented runs on High Perfromance Computing
-    systems and cloud platfroms. The supported values are "mpirun" and "srun".
-
-    An example of runnning model with 5 segments on the cloud platform:
-=======
     An option ``mpi_launcher`` has been added to the subcommand ``append``. This
     option allows users to specify the system-specific MPI launcher used when running
     the model. By default it takes the value "mpirun", which is relevant for running
     in Docker. The only other currently supported value is "srun", which is relevant
     when running on SLURM-based High Performance Computing (HPC) systems. 
    
->>>>>>> 0f9542aa
-
     An example of running model with 5 segments on an HPC cluster::
 
         for i in {1..5}
@@ -123,15 +114,6 @@
 example by the tests.
 
 .. note::
-<<<<<<< HEAD
-
-   For the purposes of perfroming simulaitons on both cloud and HPC platfroms,
-   the subcommand run-native was supplemented with mpi_launcher option. Please see
-   the example below on how to use it on HPC cluster
-
-   runfv3 run-native fv3config.yaml path/to/local/rundir --mpi_launcher srun
-
-=======
  
    For the purposes of performing simulations on both Docker and HPC platforms,
    the subcommand ``run-native`` was supplemented with the ``mpi_launcher``
@@ -139,7 +121,6 @@
 
        runfv3 run-native fv3config.yaml path/to/local/rundir --mpi_launcher srun
     
->>>>>>> 0f9542aa
 .. warning::
 
     ``runfv3 run-native`` produces outputs that aren't post-processed for
