data_table: default
diag_table:
  base_time: 2000-01-01 00:00:00
  file_configs: []
  name: prognostic_run
diagnostics: []
experiment_name: default_experiment
forcing: gs://vcm-fv3config/data/base_forcing/v1.1/
fortran_diagnostics: []
initial_conditions:
- copy_method: copy
  source_location: gs://ic-bucket/20160805.000000
  source_name: 20160805.000000.fv_core.res.tile1.nc
  target_location: INPUT
  target_name: fv_core.res.tile1.nc
- copy_method: copy
  source_location: gs://ic-bucket/20160805.000000
  source_name: 20160805.000000.fv_core.res.tile2.nc
  target_location: INPUT
  target_name: fv_core.res.tile2.nc
- copy_method: copy
  source_location: gs://ic-bucket/20160805.000000
  source_name: 20160805.000000.fv_core.res.tile3.nc
  target_location: INPUT
  target_name: fv_core.res.tile3.nc
- copy_method: copy
  source_location: gs://ic-bucket/20160805.000000
  source_name: 20160805.000000.fv_core.res.tile4.nc
  target_location: INPUT
  target_name: fv_core.res.tile4.nc
- copy_method: copy
  source_location: gs://ic-bucket/20160805.000000
  source_name: 20160805.000000.fv_core.res.tile5.nc
  target_location: INPUT
  target_name: fv_core.res.tile5.nc
- copy_method: copy
  source_location: gs://ic-bucket/20160805.000000
  source_name: 20160805.000000.fv_core.res.tile6.nc
  target_location: INPUT
  target_name: fv_core.res.tile6.nc
- copy_method: copy
  source_location: gs://ic-bucket/20160805.000000
  source_name: 20160805.000000.sfc_data.tile1.nc
  target_location: INPUT
  target_name: sfc_data.tile1.nc
- copy_method: copy
  source_location: gs://ic-bucket/20160805.000000
  source_name: 20160805.000000.sfc_data.tile2.nc
  target_location: INPUT
  target_name: sfc_data.tile2.nc
- copy_method: copy
  source_location: gs://ic-bucket/20160805.000000
  source_name: 20160805.000000.sfc_data.tile3.nc
  target_location: INPUT
  target_name: sfc_data.tile3.nc
- copy_method: copy
  source_location: gs://ic-bucket/20160805.000000
  source_name: 20160805.000000.sfc_data.tile4.nc
  target_location: INPUT
  target_name: sfc_data.tile4.nc
- copy_method: copy
  source_location: gs://ic-bucket/20160805.000000
  source_name: 20160805.000000.sfc_data.tile5.nc
  target_location: INPUT
  target_name: sfc_data.tile5.nc
- copy_method: copy
  source_location: gs://ic-bucket/20160805.000000
  source_name: 20160805.000000.sfc_data.tile6.nc
  target_location: INPUT
  target_name: sfc_data.tile6.nc
- copy_method: copy
  source_location: gs://ic-bucket/20160805.000000
  source_name: 20160805.000000.fv_tracer.res.tile1.nc
  target_location: INPUT
  target_name: fv_tracer.res.tile1.nc
- copy_method: copy
  source_location: gs://ic-bucket/20160805.000000
  source_name: 20160805.000000.fv_tracer.res.tile2.nc
  target_location: INPUT
  target_name: fv_tracer.res.tile2.nc
- copy_method: copy
  source_location: gs://ic-bucket/20160805.000000
  source_name: 20160805.000000.fv_tracer.res.tile3.nc
  target_location: INPUT
  target_name: fv_tracer.res.tile3.nc
- copy_method: copy
  source_location: gs://ic-bucket/20160805.000000
  source_name: 20160805.000000.fv_tracer.res.tile4.nc
  target_location: INPUT
  target_name: fv_tracer.res.tile4.nc
- copy_method: copy
  source_location: gs://ic-bucket/20160805.000000
  source_name: 20160805.000000.fv_tracer.res.tile5.nc
  target_location: INPUT
  target_name: fv_tracer.res.tile5.nc
- copy_method: copy
  source_location: gs://ic-bucket/20160805.000000
  source_name: 20160805.000000.fv_tracer.res.tile6.nc
  target_location: INPUT
  target_name: fv_tracer.res.tile6.nc
- copy_method: copy
  source_location: gs://ic-bucket/20160805.000000
  source_name: 20160805.000000.fv_srf_wnd.res.tile1.nc
  target_location: INPUT
  target_name: fv_srf_wnd.res.tile1.nc
- copy_method: copy
  source_location: gs://ic-bucket/20160805.000000
  source_name: 20160805.000000.fv_srf_wnd.res.tile2.nc
  target_location: INPUT
  target_name: fv_srf_wnd.res.tile2.nc
- copy_method: copy
  source_location: gs://ic-bucket/20160805.000000
  source_name: 20160805.000000.fv_srf_wnd.res.tile3.nc
  target_location: INPUT
  target_name: fv_srf_wnd.res.tile3.nc
- copy_method: copy
  source_location: gs://ic-bucket/20160805.000000
  source_name: 20160805.000000.fv_srf_wnd.res.tile4.nc
  target_location: INPUT
  target_name: fv_srf_wnd.res.tile4.nc
- copy_method: copy
  source_location: gs://ic-bucket/20160805.000000
  source_name: 20160805.000000.fv_srf_wnd.res.tile5.nc
  target_location: INPUT
  target_name: fv_srf_wnd.res.tile5.nc
- copy_method: copy
  source_location: gs://ic-bucket/20160805.000000
  source_name: 20160805.000000.fv_srf_wnd.res.tile6.nc
  target_location: INPUT
  target_name: fv_srf_wnd.res.tile6.nc
- copy_method: copy
  source_location: gs://vcm-fv3config/data/initial_conditions/fv_core_79_levels/v1.0/
  source_name: fv_core.res.nc
  target_location: INPUT
  target_name: fv_core.res.nc
namelist:
  amip_interp_nml:
    data_set: reynolds_oi
    date_out_of_range: climo
    interp_oi_sst: true
    no_anom_sst: false
    use_ncep_ice: false
    use_ncep_sst: true
  atmos_model_nml:
    blocksize: 24
    chksum_debug: false
    dycore_only: false
    fdiag: 0.0
    fhmax: 1024.0
    fhmaxhf: -1.0
    fhout: 0.25
    fhouthf: 0.0
  cires_ugwp_nml:
    knob_ugwp_azdir:
    - 2
    - 4
    - 4
    - 4
    knob_ugwp_doaxyz: 1
    knob_ugwp_doheat: 1
    knob_ugwp_dokdis: 0
    knob_ugwp_effac:
    - 1
    - 1
    - 1
    - 1
    knob_ugwp_ndx4lh: 4
    knob_ugwp_solver: 2
    knob_ugwp_source:
    - 1
    - 1
    - 1
    - 0
    knob_ugwp_stoch:
    - 0
    - 0
    - 0
    - 0
    knob_ugwp_version: 0
    knob_ugwp_wvspec:
    - 1
    - 32
    - 32
    - 32
    launch_level: 55
  coupler_nml:
    atmos_nthreads: 1
    calendar: julian
    current_date:
    - 2016
    - 8
    - 5
    - 0
    - 0
    - 0
    days: 10
    dt_atmos: 900
    dt_ocean: 900
    force_date_from_namelist: true
    hours: 0
    memuse_verbose: true
    minutes: 0
    months: 0
    ncores_per_node: 32
    restart_secs: 0
    seconds: 0
    use_hyper_thread: true
  diag_manager_nml:
    prepend_date: false
  external_ic_nml:
    checker_tr: false
    filtered_terrain: true
    gfs_dwinds: true
    levp: 64
    nt_checker: 0
  fms_io_nml:
    checksum_required: false
    max_files_r: 100
    max_files_w: 100
  fms_nml:
    clock_grain: ROUTINE
    domains_stack_size: 3000000
    print_memory_usage: false
  fv_core_nml:
    a_imp: 1.0
    adjust_dry_mass: false
    beta: 0.0
    consv_am: false
    consv_te: 1.0
    d2_bg: 0.0
    d2_bg_k1: 0.16
    d2_bg_k2: 0.02
    d4_bg: 0.15
    d_con: 1.0
    d_ext: 0.0
    dddmp: 0.2
    delt_max: 0.002
    dnats: 1
    do_sat_adj: true
    do_vort_damp: true
    dwind_2d: false
    external_eta: true
    external_ic: false
    fill: true
    fv_debug: false
    fv_sg_adj: 900
    gfs_phil: false
    hord_dp: 6
    hord_mt: 6
    hord_tm: 6
    hord_tr: 8
    hord_vt: 6
    hydrostatic: false
    io_layout:
    - 1
    - 1
    k_split: 1
    ke_bg: 0.0
    kord_mt: 10
    kord_tm: -10
    kord_tr: 10
    kord_wz: 10
    layout:
    - 1
    - 1
    make_nh: false
    mountain: true
    n_split: 6
    n_sponge: 4
    na_init: 0
    ncep_ic: false
    nggps_ic: false
    no_dycore: false
    nord: 2
    npx: 49
    npy: 49
    npz: 79
    ntiles: 6
    nudge: false
    nudge_qv: true
    nwat: 6
    p_fac: 0.1
    phys_hydrostatic: false
    print_freq: 3
    range_warn: false
    reset_eta: false
    rf_cutoff: 800.0
    rf_fast: false
    tau: 5.0
    use_hydro_pressure: false
    vtdm4: 0.06
    warm_start: true
    z_tracer: true
  fv_grid_nml: {}
  gfdl_cloud_microphysics_nml:
    c_cracw: 0.8
    c_paut: 0.5
    c_pgacs: 0.01
    c_psaci: 0.05
    ccn_l: 300.0
    ccn_o: 100.0
    const_vg: false
    const_vi: false
    const_vr: false
    const_vs: false
    de_ice: false
    do_qa: true
    do_sedi_heat: false
    dw_land: 0.16
    dw_ocean: 0.1
    fast_sat_adj: true
    fix_negative: true
    icloud_f: 1
    mono_prof: true
    mp_time: 450.0
    prog_ccn: false
    qi0_crt: 8.0e-05
    qi_lim: 1.0
    ql_gen: 0.001
    ql_mlt: 0.001
    qs0_crt: 0.001
    rad_graupel: true
    rad_rain: true
    rad_snow: true
    rh_inc: 0.3
    rh_inr: 0.3
    rh_ins: 0.3
    rthresh: 1.0e-05
    sedi_transport: false
    tau_g2v: 900.0
    tau_i2s: 1000.0
    tau_l2v:
    - 225.0
    tau_v2l: 150.0
    use_ccn: true
    use_ppm: false
    vg_max: 12.0
    vi_max: 1.0
    vr_max: 12.0
    vs_max: 2.0
    z_slope_ice: true
    z_slope_liq: true
  gfs_physics_nml:
    cal_pre: false
    cdmbgwd:
    - 3.5
    - 0.25
    cnvcld: false
    cnvgwd: true
    debug: false
    dspheat: true
    fhcyc: 24.0
    fhlwr: 3600.0
    fhswr: 3600.0
    fhzero: 0.25
    hybedmf: true
    iaer: 111
    ialb: 1
    ico2: 2
    iems: 1
    imfdeepcnv: 2
    imfshalcnv: 2
    imp_physics: 11
    isol: 2
    isot: 1
    isubc_lw: 2
    isubc_sw: 2
    ivegsrc: 1
    ldiag3d: true
    lwhtr: true
    ncld: 5
    nst_anl: true
    pdfcld: false
    pre_rad: false
    prslrd0: 0.0
    random_clds: false
    redrag: true
    shal_cnv: true
    swhtr: true
    trans_trac: true
    use_ufo: true
  interpolator_nml:
    interp_method: conserve_great_circle
  nam_stochy:
    lat_s: 96
    lon_s: 192
    ntrunc: 94
  namsfc:
    fabsl: 99999
    faisl: 99999
    faiss: 99999
    fnabsc: grb/global_mxsnoalb.uariz.t1534.3072.1536.rg.grb
    fnacna: ''
    fnaisc: grb/CFSR.SEAICE.1982.2012.monthly.clim.grb
    fnalbc: grb/global_snowfree_albedo.bosu.t1534.3072.1536.rg.grb
    fnalbc2: grb/global_albedo4.1x1.grb
    fnglac: grb/global_glacier.2x2.grb
    fnmskh: grb/seaice_newland.grb
    fnmxic: grb/global_maxice.2x2.grb
    fnslpc: grb/global_slope.1x1.grb
    fnsmcc: grb/global_soilmgldas.t1534.3072.1536.grb
    fnsnoa: ''
    fnsnoc: grb/global_snoclim.1.875.grb
    fnsotc: grb/global_soiltype.statsgo.t1534.3072.1536.rg.grb
    fntg3c: grb/global_tg3clim.2.6x1.5.grb
    fntsfa: ''
    fntsfc: grb/RTGSST.1982.2012.monthly.clim.grb
    fnvegc: grb/global_vegfrac.0.144.decpercent.grb
    fnvetc: grb/global_vegtype.igbp.t1534.3072.1536.rg.grb
    fnvmnc: grb/global_shdmin.0.144x0.144.grb
    fnvmxc: grb/global_shdmax.0.144x0.144.grb
    fnzorc: igbp
    fsicl: 99999
    fsics: 99999
    fslpl: 99999
    fsmcl:
    - 99999
    - 99999
    - 99999
    fsnol: 99999
    fsnos: 99999
    fsotl: 99999
    ftsfl: 99999
    ftsfs: 90
    fvetl: 99999
    fvmnl: 99999
    fvmxl: 99999
    ldebug: false
nudging: null
online_emulator:
  emulator: some/path
  ignore_humidity_below: null
  mask_kind: default
  online: false
  train: true
orographic_forcing: gs://vcm-fv3config/data/orographic_data/v1.0
prephysics: null
scikit_learn: null
tendency_prescriber: null
zhao_carr_emulation:
  gscond: null
  model:
    cloud_squash: null
    enforce_conservative: false
    gscond_cloud_conservative: false
<<<<<<< HEAD
    mask_emulator_levels: {}
=======
    mask_gscond_identical_cloud: false
    mask_gscond_zero_cloud: false
>>>>>>> ac16fd19
    online_schedule:
      initial_time: 2016-06-01 00:00:00
      period: 21600
    path: gs://vcm-ml-experiments/microphysics-emulation/2022-03-02/limit-tests-limiter-all-loss-rnn-7ef273/model.tf
    ranges: {}
  storage:
    output_freq_sec: 3600
    output_start_sec: 0
    save_nc: true
    save_tfrecord: false
    save_zarr: true
    var_meta_path: ''<|MERGE_RESOLUTION|>--- conflicted
+++ resolved
@@ -443,12 +443,9 @@
     cloud_squash: null
     enforce_conservative: false
     gscond_cloud_conservative: false
-<<<<<<< HEAD
     mask_emulator_levels: {}
-=======
     mask_gscond_identical_cloud: false
     mask_gscond_zero_cloud: false
->>>>>>> ac16fd19
     online_schedule:
       initial_time: 2016-06-01 00:00:00
       period: 21600
