--- conflicted
+++ resolved
@@ -49,15 +49,9 @@
     (tendencies, diagnostics, states) = ml_stepper(None, state)
     checksums = yaml.safe_dump(
         [
-<<<<<<< HEAD
-            ("tendencies", checksum_xarray_dict(tendencies)),
-            ("diagnostics", checksum_xarray_dict(diagnostics)),
-            ("states", checksum_xarray_dict(states)),
-=======
             ("tendencies", vcm.testing.checksum_dataarray_mapping(tendencies)),
             ("diagnostics", vcm.testing.checksum_dataarray_mapping(diagnostics)),
             ("states", vcm.testing.checksum_dataarray_mapping(states)),
->>>>>>> 149b545c
         ]
     )
 
