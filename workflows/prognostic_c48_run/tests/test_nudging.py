--- conflicted
+++ resolved
@@ -20,17 +20,7 @@
     assert result == label
 
 
-<<<<<<< HEAD
-# tests of nudging tendency below adapted from fv3gfs.util versions
-=======
-def test__label_to_time():
-    time, label = cftime.DatetimeJulian(2015, 1, 20, 6, 30, 0), "20150120.063000"
-    result = _label_to_time(label)
-    assert result == time
-
-
 # tests of nudging tendency below adapted from pace.util versions
->>>>>>> 598f8ad7
 
 
 @pytest.fixture(params=["empty", "one_var", "multiple_vars"])
