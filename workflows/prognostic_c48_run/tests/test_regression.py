--- conflicted
+++ resolved
@@ -436,13 +436,6 @@
     return path
 
 
-<<<<<<< HEAD
-@with_fv3gfs
-def test_fv3run_prognostic_succeeds(saved_model, tmpdir):
-    runfile = Path(__file__).parent.parent.joinpath("sklearn_runfile.py").as_posix()
-    config = get_prognostic_config(saved_model)
-    fv3config.run_native(config, str(tmpdir), runfile=runfile, capture_output=False)
-=======
 @pytest.fixture(scope="module")
 def completed_rundir(tmpdir_factory):
     if not FV3GFS_INSTALLED:
@@ -452,7 +445,7 @@
     saved_model = _save_mock_model(tmpdir)
 
     runfile = Path(__file__).parent.parent.joinpath("sklearn_runfile.py").as_posix()
-    config = get_config(saved_model)
+    config = get_prognostic_config(saved_model)
     fv3config.run_native(config, str(tmpdir), runfile=runfile, capture_output=False)
     return tmpdir
 
@@ -462,5 +455,4 @@
     # perhaps if an external library is updated.
     excepted_checksum = "fa79cf48c0774db1f1d13d3599536609"
     fv_core = completed_rundir.join("RESTART").join("fv_core.res.tile1.nc")
-    assert excepted_checksum == fv_core.computehash()
->>>>>>> 1d7c5b23
+    assert excepted_checksum == fv_core.computehash()