"""
Unit tests for the reservoir stepper.
"""

import numpy as np
import xarray as xr
import pytest
import runtime.steppers.reservoir as reservoir
from runtime.steppers.reservoir import (
    ReservoirIncrementOnlyStepper,
    ReservoirPredictStepper,
    _FiniteStateMachine,
    TimeAverageInputs,
    ReservoirConfig,
)
from datetime import datetime, timedelta
from unittest.mock import MagicMock

MODEL_TIMESTEP = 900


def test_reservoir_stepper_state():
    fsm = _FiniteStateMachine()

    assert fsm.completed_increments == 0

    for i in range(2):
        fsm.to_incremented()
        assert fsm._last_called == fsm.INCREMENT
        assert fsm.completed_increments == i + 1

    fsm.to_predicted()
    assert fsm._last_called == fsm.PREDICT
    assert fsm.completed_increments == 2


def test_state_machine_call():

    fsm = _FiniteStateMachine()
    fsm(fsm.INCREMENT)
    fsm(fsm.PREDICT)
    with pytest.raises(ValueError):
        fsm("unknown_state")


def test_state_machine_predict_without_increment():
    fsm = _FiniteStateMachine()

    # Test that predict() raises a ValueError when increment() has not been called
    fsm._last_called = None
    with pytest.raises(ValueError):
        fsm.to_predicted()


def test_input_averager_increment_running_average():
    averager = TimeAverageInputs(["a"])
    data = xr.Dataset({"a": xr.DataArray(np.ones(1), dims=["x"])})

    averager.increment_running_average(data)
    xr.testing.assert_equal(averager._running_total["a"], data["a"])

    # add an extra variable to check that it's ignored
    data["b"] = np.ones(1) * 5
    averager.increment_running_average(data)
    assert len(averager._running_total) == 1
    xr.testing.assert_equal(averager._running_total["a"], data["a"] * 2)

    with pytest.raises(KeyError):
        averager.increment_running_average({})


def test_input_averager_get_averages():
    averager = TimeAverageInputs(["a"])
    data = xr.Dataset({"a": xr.DataArray(np.ones(1), dims=["x"])})

    with pytest.raises(ValueError):
        averager.get_averages()

    # single increment
    averager.increment_running_average(data)
    result = averager.get_averages()
    assert len(result) == 1
    xr.testing.assert_equal(result["a"], data["a"])

    # multiple increments
    averager.increment_running_average(data)
    averager.increment_running_average(data * 2)
    averager.increment_running_average(data * 3)
    result = averager.get_averages()
    xr.testing.assert_equal(result["a"], xr.DataArray(np.ones(1) * 2.0, dims=["x"]))


def test_input_averager_no_variables():
    averager = TimeAverageInputs([])
    averager.increment_running_average({})
    averager.get_averages()


class MockState(dict):
    # Mocking the dataset variable filtering for xr.Dataset
    def __getitem__(self, key):
        d = dict(**self)
        if isinstance(key, list):
            return {k: d[k] for k in key}
        else:
            return d[key]


def get_mock_reservoir_model():
    mock_model = MagicMock()
    mock_model.input_variables = ["a"]
    mock_model.output_variables = ["a"]
    mock_model.nonhybrid_input_variables = ["a"]
    mock_model.model.input_variables = ["a"]
    mock_model.hybrid_variables = ["a"]
    mock_model.is_hybrid.return_value = True
    mock_model.input_overlap = 1
    out_data = xr.DataArray(np.ones(1), dims=["x"])
    mock_model.predict.return_value = xr.Dataset({"a": out_data})

    return mock_model


def get_mock_ReservoirSteppers():

    model = get_mock_reservoir_model()
    state_machine = _FiniteStateMachine()

    # Create a _ReservoirStepper object with mock objects
    incrementer = ReservoirIncrementOnlyStepper(
        model,
        datetime(2020, 1, 1, 0, 0, 0),
        timedelta(minutes=10),
        MODEL_TIMESTEP,
        2,
        state_machine=state_machine,
    )

    predictor = ReservoirPredictStepper(
        model,
        datetime(2020, 1, 1, 0, 0, 0),
        timedelta(minutes=10),
        MODEL_TIMESTEP,
        2,
        state_machine=state_machine,
    )

    return incrementer, predictor


@pytest.fixture(scope="function")
def patched_reservoir_module(monkeypatch):
    def append_halos_using_mpi(inputs, nhalo):
        return inputs

    monkeypatch.setattr(reservoir, "append_halos_using_mpi", append_halos_using_mpi)

    def open_rc_model(path):
        return get_mock_reservoir_model()

    monkeypatch.setattr(reservoir, "open_rc_model", open_rc_model)

    return reservoir


def test__ReservoirStepper__is_rc_update_step():
    # Test that the time check for a given TimeLoop time is correct

    stepper, _ = get_mock_ReservoirSteppers()

    time = stepper.initial_time
    assert stepper._is_rc_update_step(time)
    assert not stepper._is_rc_update_step(time + timedelta(minutes=5))
    assert stepper._is_rc_update_step(time + timedelta(minutes=10))
    assert stepper._is_rc_update_step(time + timedelta(hours=1, minutes=10))


def test__ReservoirStepper_model_sync(patched_reservoir_module):
    # Test that the model reset is called  when no completed steps and not otherwise
    # also check that completed sync steps is updated correctly

    incrementer, _ = get_mock_ReservoirSteppers()
    mock_state = MockState(a=1)

    incrementer.increment_reservoir(mock_state)
    incrementer.model.reset_state.assert_called()
    assert incrementer.completed_sync_steps == 1

    # shouldn't call reset again after it's been initialized
    incrementer.increment_reservoir(mock_state)
    incrementer.model.reset_state.assert_called_once()
    assert incrementer.completed_sync_steps == 2


def test__ReservoirStepper_model_predict(patched_reservoir_module):
    # Test that the model predict is called  when completed steps and not otherwise
    # also check that completed sync steps is updated correctly

    incrementer, predictor = get_mock_ReservoirSteppers()
    mock_state = MockState(a=xr.DataArray(np.ones(1), dims=["x"]))
    time = datetime(2020, 1, 1, 0, 0, 0)

    # no call to predict when at or below required number of sync steps
    for i in range(incrementer.synchronize_steps):
        incrementer(time, mock_state)
        _, _, output_state = predictor(time, mock_state)
        assert not output_state

    # call to predict when past synchronization period
    incrementer(time, mock_state)
    _, _, output_state = predictor(time, mock_state)
    assert "a" in output_state


def test_get_reservoir_steppers(patched_reservoir_module):

    config = ReservoirConfig({0: "model"}, 0, reservoir_timestep="10m")
    time = datetime(2020, 1, 1, 0, 0, 0)
<<<<<<< HEAD
    model = patched_reservoir_module.open_rc_model("model")
    incrementer, predictor = reservoir._get_reservoir_steppers(model, config, time)
=======
    incrementer, predictor = reservoir.get_reservoir_steppers(
        config, 0, time, MODEL_TIMESTEP
    )
>>>>>>> 92c808d1

    # Check that both steppers share model and state machine objects
    assert incrementer.model is predictor.model
    assert incrementer._state_machine is predictor._state_machine

    # check that call methods point to correct methods
    state = MockState(a=xr.DataArray(np.ones(1), dims=["x"]))
    incrementer(time, state)
    incrementer.model.increment_state.assert_called()
    predictor(time, state)
    predictor.model.predict.assert_called()


def test_reservoir_steppers_state_machine_constraint(patched_reservoir_module):

    config = ReservoirConfig({0: "model"}, 0, reservoir_timestep="10m")
    time = datetime(2020, 1, 1, 0, 0, 0)
<<<<<<< HEAD
    model = patched_reservoir_module.open_rc_model("model")
    incrementer, predictor = reservoir._get_reservoir_steppers(model, config, time)
=======
    incrementer, predictor = reservoir.get_reservoir_steppers(
        config, 0, time, MODEL_TIMESTEP
    )
>>>>>>> 92c808d1

    # check that steppers respect state machine limit
    state = MockState(a=xr.DataArray(np.ones(1), dims=["x"]))
    incrementer(time, state)
    incrementer(time, state)
    predictor(time, state)
    with pytest.raises(ValueError):
        predictor(time, state)


def test_reservoir_steppers_with_interval_averaging(patched_reservoir_module):

    config = ReservoirConfig(
        {0: "model"}, 0, reservoir_timestep="30m", time_average_inputs=True
    )
    init_time = datetime(2020, 1, 1, 0, 0, 0)
<<<<<<< HEAD
    model = patched_reservoir_module.open_rc_model("model")
    incrementer, predictor = reservoir._get_reservoir_steppers(model, config, init_time)
=======
    incrementer, predictor = reservoir.get_reservoir_steppers(
        config, 0, init_time, MODEL_TIMESTEP
    )
>>>>>>> 92c808d1

    state = MockState(a=xr.DataArray(np.ones(1), dims=["x"]))
    incrementer(init_time, state)

    for i in range(1, 4):
        predictor(init_time + timedelta(minutes=10 * i), state)
        incrementer(init_time + timedelta(minutes=10 * i), state)


def test_reservoir_steppers_diagnostic_only(patched_reservoir_module):
    config = ReservoirConfig(
        {0: "model"}, 0, reservoir_timestep="10m", diagnostic_only=True
    )
    init_time = datetime(2020, 1, 1, 0, 0, 0)
<<<<<<< HEAD
    model = patched_reservoir_module.open_rc_model("model")
    incrementer, predictor = reservoir._get_reservoir_steppers(model, config, init_time)
=======
    incrementer, predictor = reservoir.get_reservoir_steppers(
        config, 0, init_time, MODEL_TIMESTEP
    )
>>>>>>> 92c808d1

    state = MockState(a=xr.DataArray(np.ones(1), dims=["x"]))
    incrementer(init_time, state)
    _, _, state = predictor(init_time, state)
    assert not state


def test_reservoir_steppers_renaming(patched_reservoir_module):
    # wrapper state uses b, but model expects a
    config = ReservoirConfig(
        {0: "model"}, 0, reservoir_timestep="10m", rename_mapping={"a": "b"}
    )
    init_time = datetime(2020, 1, 1, 0, 0, 0)
<<<<<<< HEAD
    model = patched_reservoir_module.open_rc_model("model")
    incrementer, predictor = reservoir._get_reservoir_steppers(model, config, init_time)
=======
    incrementer, predictor = reservoir.get_reservoir_steppers(
        config, 0, init_time, MODEL_TIMESTEP
    )
>>>>>>> 92c808d1

    res_input = MockState(b=xr.DataArray(np.ones(3), dims=["x"]))
    # different dimension to test diagnostics dims renaming
    hyb_input = MockState(b=xr.DataArray(np.ones(1), dims=["x"]))
    incrementer(init_time, res_input)
    _, diags, state = predictor(init_time, hyb_input)

<<<<<<< HEAD
    assert "b" in state
=======
    assert "b" in state


def test_model_paths_and_rank_index_mismatch_on_load():
    config = ReservoirConfig({1: "model"}, 0, reservoir_timestep="10m")
    with pytest.raises(KeyError):
        reservoir.get_reservoir_steppers(
            config, 1, datetime(2020, 1, 1), MODEL_TIMESTEP
        )


def test_reservoir_config_raises_error_on_invalid_key():
    with pytest.raises(ValueError):
        ReservoirConfig({"a": "model"}, 1, reservoir_timestep="10m")
>>>>>>> 92c808d1
<|MERGE_RESOLUTION|>--- conflicted
+++ resolved
@@ -216,14 +216,10 @@
 
     config = ReservoirConfig({0: "model"}, 0, reservoir_timestep="10m")
     time = datetime(2020, 1, 1, 0, 0, 0)
-<<<<<<< HEAD
-    model = patched_reservoir_module.open_rc_model("model")
-    incrementer, predictor = reservoir._get_reservoir_steppers(model, config, time)
-=======
-    incrementer, predictor = reservoir.get_reservoir_steppers(
-        config, 0, time, MODEL_TIMESTEP
-    )
->>>>>>> 92c808d1
+    model = patched_reservoir_module.open_rc_model("model")
+    incrementer, predictor = reservoir._get_reservoir_steppers(
+        model, config, time, MODEL_TIMESTEP
+    )
 
     # Check that both steppers share model and state machine objects
     assert incrementer.model is predictor.model
@@ -241,14 +237,10 @@
 
     config = ReservoirConfig({0: "model"}, 0, reservoir_timestep="10m")
     time = datetime(2020, 1, 1, 0, 0, 0)
-<<<<<<< HEAD
-    model = patched_reservoir_module.open_rc_model("model")
-    incrementer, predictor = reservoir._get_reservoir_steppers(model, config, time)
-=======
-    incrementer, predictor = reservoir.get_reservoir_steppers(
-        config, 0, time, MODEL_TIMESTEP
-    )
->>>>>>> 92c808d1
+    model = patched_reservoir_module.open_rc_model("model")
+    incrementer, predictor = reservoir._get_reservoir_steppers(
+        model, config, time, MODEL_TIMESTEP
+    )
 
     # check that steppers respect state machine limit
     state = MockState(a=xr.DataArray(np.ones(1), dims=["x"]))
@@ -265,14 +257,10 @@
         {0: "model"}, 0, reservoir_timestep="30m", time_average_inputs=True
     )
     init_time = datetime(2020, 1, 1, 0, 0, 0)
-<<<<<<< HEAD
-    model = patched_reservoir_module.open_rc_model("model")
-    incrementer, predictor = reservoir._get_reservoir_steppers(model, config, init_time)
-=======
-    incrementer, predictor = reservoir.get_reservoir_steppers(
-        config, 0, init_time, MODEL_TIMESTEP
-    )
->>>>>>> 92c808d1
+    model = patched_reservoir_module.open_rc_model("model")
+    incrementer, predictor = reservoir._get_reservoir_steppers(
+        model, config, init_time, MODEL_TIMESTEP
+    )
 
     state = MockState(a=xr.DataArray(np.ones(1), dims=["x"]))
     incrementer(init_time, state)
@@ -287,14 +275,10 @@
         {0: "model"}, 0, reservoir_timestep="10m", diagnostic_only=True
     )
     init_time = datetime(2020, 1, 1, 0, 0, 0)
-<<<<<<< HEAD
-    model = patched_reservoir_module.open_rc_model("model")
-    incrementer, predictor = reservoir._get_reservoir_steppers(model, config, init_time)
-=======
-    incrementer, predictor = reservoir.get_reservoir_steppers(
-        config, 0, init_time, MODEL_TIMESTEP
-    )
->>>>>>> 92c808d1
+    model = patched_reservoir_module.open_rc_model("model")
+    incrementer, predictor = reservoir._get_reservoir_steppers(
+        model, config, init_time, MODEL_TIMESTEP
+    )
 
     state = MockState(a=xr.DataArray(np.ones(1), dims=["x"]))
     incrementer(init_time, state)
@@ -308,14 +292,10 @@
         {0: "model"}, 0, reservoir_timestep="10m", rename_mapping={"a": "b"}
     )
     init_time = datetime(2020, 1, 1, 0, 0, 0)
-<<<<<<< HEAD
-    model = patched_reservoir_module.open_rc_model("model")
-    incrementer, predictor = reservoir._get_reservoir_steppers(model, config, init_time)
-=======
-    incrementer, predictor = reservoir.get_reservoir_steppers(
-        config, 0, init_time, MODEL_TIMESTEP
-    )
->>>>>>> 92c808d1
+    model = patched_reservoir_module.open_rc_model("model")
+    incrementer, predictor = reservoir._get_reservoir_steppers(
+        model, config, init_time, MODEL_TIMESTEP
+    )
 
     res_input = MockState(b=xr.DataArray(np.ones(3), dims=["x"]))
     # different dimension to test diagnostics dims renaming
@@ -323,9 +303,6 @@
     incrementer(init_time, res_input)
     _, diags, state = predictor(init_time, hyb_input)
 
-<<<<<<< HEAD
-    assert "b" in state
-=======
     assert "b" in state
 
 
@@ -339,5 +316,4 @@
 
 def test_reservoir_config_raises_error_on_invalid_key():
     with pytest.raises(ValueError):
-        ReservoirConfig({"a": "model"}, 1, reservoir_timestep="10m")
->>>>>>> 92c808d1
+        ReservoirConfig({"a": "model"}, 1, reservoir_timestep="10m")