--- conflicted
+++ resolved
@@ -1,19 +1,3 @@
-<<<<<<< HEAD
-one_step_tendencies: 
-  path: gs://vcm-ml-experiments/2020-05-07-clouds-off-training-data/create-clouds-off-data/create_training_data/train
-  variables:
-    - dQ1
-    - dQ2
-    - pQ1
-    - pQ2
-    - pressure_thickness_of_atmospheric_layer
-    - land_sea_mask
-  batch_function: diagnostic_batches_from_mapper
-  batch_kwargs:
-    num_batches: 2
-    timesteps_per_batch: 1
-    init_time_dim_name: "initial_time"
-=======
 variables:
   - dQ1
   - dQ2
@@ -26,7 +10,6 @@
 sources:
   one_step_tendencies: 
     path: gs://vcm-ml-experiments-to-regional/2020-04-22-advisory-council/deep-shallow-mp-off-clearsky/create_training_data/train
->>>>>>> 0dc54ba9
     mapping_function: open_one_step
   nudging_tendencies: 
     path: gs://vcm-ml-data/mcgibbon-testing
