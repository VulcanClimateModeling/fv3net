import diagnostics_utils as utils
from loaders import batches
from vcm.cloud import get_fs
import xarray as xr
from tempfile import NamedTemporaryFile
import intake
import yaml
import argparse
from typing import Mapping
import sys
import os
import logging
import uuid

handler = logging.StreamHandler(sys.stdout)
handler.setFormatter(
    logging.Formatter("%(name)s %(asctime)s: %(module)s/L%(lineno)d %(message)s")
)
handler.setLevel(logging.INFO)
logging.basicConfig(handlers=[handler], level=logging.INFO)
logger = logging.getLogger("training_data_diags")

OUTPUT_NC_NAME = "diagnostics"
TIME_DIM = "time"


def _create_arg_parser() -> argparse.ArgumentParser:

    parser = argparse.ArgumentParser()
    parser.add_argument(
        "datasets_config_yml",
        type=str,
        help=(
            "Config file with dataset paths, mapping functions, and batch"
            "specifications."
        ),
    )
    parser.add_argument(
        "output_path",
        type=str,
        help=("Local or remote path where diagnostic dataset will be written."),
    )

    return parser.parse_args()


def _open_config(config_path: str) -> Mapping:

    with open(config_path, "r") as f:
        try:
            datasets_config = yaml.safe_load(f)
        except yaml.YAMLError as exc:
            raise ValueError(f"Bad yaml config: {exc}")

    return datasets_config


def _write_nc(ds: xr.Dataset, output_path: str):
    output_file = os.path.join(
        output_path, OUTPUT_NC_NAME + "_" + str(uuid.uuid1())[-6:] + ".nc"
    )
    with NamedTemporaryFile() as tmpfile:
        ds.to_netcdf(tmpfile.name)
        get_fs(output_path).put(tmpfile.name, output_file)
    logger.info(f"Writing netcdf to {output_file}")


if __name__ == "__main__":

    logger.info("Starting diagnostics routine.")

    args = _create_arg_parser()

    datasets_config = _open_config(args.datasets_config_yml)

    cat = intake.open_catalog("catalog.yml")
    grid = cat["grid/c48"].to_dask()
    grid = grid.drop(labels=["y_interface", "y", "x_interface", "x"])
    surface_type = cat["landseamask/c48"].to_dask()
    surface_type = surface_type.drop(labels=["y", "x"])
    grid = grid.merge(surface_type)

    variable_names = datasets_config["variables"]
    batch_kwargs = datasets_config["batch_kwargs"]

    diagnostic_datasets = {}
    for dataset_name, dataset_config in datasets_config["sources"].items():
        logger.info(f"Reading dataset: {dataset_name}.")
        ds_batches = batches.diagnostic_batches_from_geodata(
            dataset_config["path"],
            variable_names,
            mapping_function=dataset_config["mapping_function"],
            mapping_kwargs=dataset_config.get("mapping_kwargs", None),
            **batch_kwargs,
        )
<<<<<<< HEAD
        logger.info(f"Finished batching dataset: {dataset_name}.")
        ds_diagnostic = utils.reduce_to_diagnostic(ds_batches, grid)
=======
        ds = xr.concat(ds_batches, dim=TIME_DIM)
        ds = ds.pipe(utils.insert_total_apparent_sources).pipe(
            utils.insert_column_integrated_vars
        )
        ds_diagnostic = utils.reduce_to_diagnostic(ds, grid, domains=DOMAINS)

>>>>>>> 20231cd9
        diagnostic_datasets[dataset_name] = ds_diagnostic
        logger.info(f"Finished processing dataset: {dataset_name}.")

    diagnostics_all = xr.concat(
        [
            dataset.expand_dims({"data_source": [dataset_name]})
            for dataset_name, dataset in diagnostic_datasets.items()
        ],
        dim="data_source",
    ).load()

    _write_nc(diagnostics_all, args.output_path)<|MERGE_RESOLUTION|>--- conflicted
+++ resolved
@@ -93,17 +93,12 @@
             mapping_kwargs=dataset_config.get("mapping_kwargs", None),
             **batch_kwargs,
         )
-<<<<<<< HEAD
         logger.info(f"Finished batching dataset: {dataset_name}.")
-        ds_diagnostic = utils.reduce_to_diagnostic(ds_batches, grid)
-=======
         ds = xr.concat(ds_batches, dim=TIME_DIM)
         ds = ds.pipe(utils.insert_total_apparent_sources).pipe(
             utils.insert_column_integrated_vars
         )
-        ds_diagnostic = utils.reduce_to_diagnostic(ds, grid, domains=DOMAINS)
-
->>>>>>> 20231cd9
+        ds_diagnostic = utils.reduce_to_diagnostic(ds, grid)
         diagnostic_datasets[dataset_name] = ds_diagnostic
         logger.info(f"Finished processing dataset: {dataset_name}.")
 
