  
init_time_dim: "initial_time"

coord_x_center: "x"
coord_y_center: "y"
coord_z_center: "z"

var_lat: "lat"
var_lon: "lon"

grid_vars:
  - "lat"
  - "lon"
  - "latb"
  - "lonb"
  - "area"

stack_dims:
  - "tile"
  - "initial_time"
  - "x"
  - "y"

suffix_coarse_train_diag: "train"

<<<<<<< HEAD
=======
var_area: "area"
>>>>>>> b9353946
var_temp: "air_temperature"
var_sfc_temp: "surface_temperature"
var_sphum: "specific_humidity"
var_pressure_thickness: "pressure_thickness_of_atmospheric_layer"
var_q_heating_ml: "dQ1"
var_q_moistening_ml: "dQ2"
var_land_sea_mask: "land_sea_mask"

renamed_hires_grid_vars:
  "grid_xt": "x"
  "grid_yt": "y"

# TODO: right now it is not obvious what these following similar looking lists do;
# their usage will be refactored in a future PR
# features for prediction and other variables to keep
pred_vars_to_keep:
  - "surface_temperature"
  - "land_sea_mask"
  - "surface_geopotential"
  - "pressure_thickness_of_atmospheric_layer"
  - "specific_humidity"
  - "air_temperature"
  - "surface_temperature"
<<<<<<< HEAD
  - "latent_heat_flux"
  - "sensible_heat_flux"
  - "total_precipitation"
  - "DSWRFtoa_train"
  - "DSWRFsfc_train"
  - "USWRFtoa_train"
  - "USWRFsfc_train"
  - "DLWRFsfc_train"
  - "ULWRFtoa_train"
  - "ULWRFsfc_train"

=======
  - "pQ1"
  - "pQ2"
#  - "DSWRFtoa_train"
>>>>>>> b9353946

data_vars:
  - "dQ1"
  - "dQ2"
  - "pQ1"
  - "pQ2"
  - "Q1"
  - "Q2"
  - "specific_humidity"
  - "air_temperature"
  - "surface_temperature"
  - "net_precipitation"
  - "net_heating"
  - "net_precipitation_physics"
  - "net_heating_physics"
  - "net_precipitation_ml"
  - "net_heating_ml"
  - "pressure_thickness_of_atmospheric_layer"

  

mappable_var_kwargs:
  coord_x_center: "x"
  coord_y_center: "y"
  coord_x_outer: "x_interface"
  coord_y_outer: "y_interface"
  coord_vars:
    "lonb": 
      - "y_interface"
      - "x_interface"
      - "tile"
    "latb":
      - "y_interface"
      - "x_interface"
      - "tile"
    "lon":
      - "y"
      - "x"
      - "tile"
    "lat":
      - "y"
      - "x"
      - "tile"<|MERGE_RESOLUTION|>--- conflicted
+++ resolved
@@ -23,10 +23,6 @@
 
 suffix_coarse_train_diag: "train"
 
-<<<<<<< HEAD
-=======
-var_area: "area"
->>>>>>> b9353946
 var_temp: "air_temperature"
 var_sfc_temp: "surface_temperature"
 var_sphum: "specific_humidity"
@@ -50,7 +46,6 @@
   - "specific_humidity"
   - "air_temperature"
   - "surface_temperature"
-<<<<<<< HEAD
   - "latent_heat_flux"
   - "sensible_heat_flux"
   - "total_precipitation"
@@ -61,12 +56,8 @@
   - "DLWRFsfc_train"
   - "ULWRFtoa_train"
   - "ULWRFsfc_train"
-
-=======
   - "pQ1"
   - "pQ2"
-#  - "DSWRFtoa_train"
->>>>>>> b9353946
 
 data_vars:
   - "dQ1"
@@ -86,7 +77,6 @@
   - "net_heating_ml"
   - "pressure_thickness_of_atmospheric_layer"
 
-  
 
 mappable_var_kwargs:
   coord_x_center: "x"
