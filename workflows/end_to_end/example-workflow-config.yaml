--- conflicted
+++ resolved
@@ -5,7 +5,6 @@
   name: test-experiment-d8d2f94f
   unique_id: False
   fv3net_hash: ca279cb79c0b97a5e5e758ec8785612b3c7ec044
-<<<<<<< HEAD
   workflow_steps: [prognostic_run]
   # workflow_steps: [
     # coarsen_restarts,
@@ -15,16 +14,6 @@
     # test_sklearn_model,
     # prognostic_run,
   # ]
-=======
-  workflow_steps: 
-#     - coarsen_restarts
-#     - coarsen_diagnostics
-    - one_step_run
-    - create_training_data
-    - train_sklearn_model
-#     - test_sklearn_model
-    - prognostic_run
->>>>>>> 32d3058e
   experiment_vars:
     one_step_yaml: ./workflows/one_step_jobs/all-physics-off.yml
   steps:
@@ -77,12 +66,8 @@
         training_data:
           from: create_training_data
       method: 
-<<<<<<< HEAD
-        train-config-file: workflows/sklearn_regression/example_base_rf_training_config.yml
-        # train-config-file: workflows/sklearn_regression/example_rf_training_config.yml
-=======
-        train-config-file: ./workflows/sklearn_regression/example_rf_training_config.yml
->>>>>>> 32d3058e
+        # train-config-file: ./workflows/sklearn_regression/example_rf_training_config.yml
+        train-config-file: ./workflows/sklearn_regression/example_base_rf_training_config.yml
         
     test_sklearn_model: 
       command: ./workflows/sklearn_regression/orchestrator_test_sklearn.sh
