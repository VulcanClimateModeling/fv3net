--- conflicted
+++ resolved
@@ -5,13 +5,8 @@
   name: test-experiment
   unique_id: True
   fv3net_hash: ca279cb79c0b97a5e5e758ec8785612b3c7ec044
-<<<<<<< HEAD
-#   workflow_steps: [coarsen_restarts, one_step_run creating_training_data]
+#   workflow_steps: [coarsen_restarts, one_step_run, creating_training_data, train_sklearn_model]
   workflow_steps: [train_sklearn_model]
-=======
-  # workflow_steps: [coarsen_restarts, one_step_run]
-  workflow_steps: [create_training_data]
->>>>>>> 8766c688
   steps:
     coarsen_restarts:
       input_location:  gs://vcm-ml-data/orchestration-testing/shield-C384-restarts-2019-12-04
