user: brianh
storage_proto: gs
storage_root: vcm-ml-data/orchestration-testing
experiment:
  name: test-experiment
  unique_id: True
  fv3net_hash: ca279cb79c0b97a5e5e758ec8785612b3c7ec044
<<<<<<< HEAD
  workflow_steps: [prognostic_run]
  # workflow_steps: [
    # coarsen_restarts,
    # one_step_run,
    # create_training_data,
    # train_sklearn_model,
    # test_sklearn_model,
    # prognostic_run,
  # ]
=======
  workflow_steps: 
    - coarsen_restarts
    - coarsen_diagnostics
    - one_step_run
    - create_training_data
    - train_sklearn_model
    - test_sklearn_model
    - prognostic_run
>>>>>>> a256279a
  experiment_vars:
    one_step_yaml: ./workflows/one_step_jobs/all-physics-off.yml
  steps:
    coarsen_restarts:
      command: ./workflows/coarsen_restarts/orchestrator_job.sh
      inputs:
        data_to_coarsen:
          location: gs://vcm-ml-data/orchestration-testing/shield-C384-restarts-2019-12-04
      method:
        grid-spec: gs://vcm-ml-data/2020-01-06-C384-grid-spec-with-area-dx-dy
        source-resolution: 384
        target-resolution: 48
    
    coarsen_diagnostics:
      command: python ./workflows/coarsen_c384_diagnostics/coarsen_c384_diagnostics.py
      inputs:
        c384_diagnostics: 
          location: gs://vcm-ml-data/2019-12-05-40-day-X-SHiELD-simulation-C384-diagnostics/gfsphysics_15min_coarse.zarr
      method:
        coarsening_config: workflows/coarsen_c384_diagnostics/coarsen-c384-diagnostics.yml
    
    one_step_run:
      command: python ./workflows/one_step_jobs/orchestrate_submit_jobs.py
      inputs:
        restart_data:
          from: coarsen_restarts
      method: 
        experiment_yaml: one_step_yaml
        experiment_label: test-orchestration-group
      config_transforms:
        add_unique_id: 
          - experiment_label
        use_top_level:
          - experiment_yaml
    
    create_training_data:
      command: ./workflows/create_training_data/orchestrator_job_directrunner_test.sh
      inputs:
        one_step_data:
          from: one_step_run
#           location: gs://vcm-ml-data/orchestration-testing/test-experiment-e1b4376b/one_step_run_experiment_yaml_all-physics-off.yml_experiment_label_test-orchestration-group-e1b4376b
        diagnostics_data:
          from: coarsen_diagnostics
#           location: gs://vcm-ml-data/orchestration-testing/test-experiment-e1b4376b/coarsen_diagnostics_coarsening_config_coarsen-c384-diagnostics.yml/gfsphysics_15min_coarse.zarr
      method: 
        timesteps-per-output-file: 2
        mask-to-surface-type: 
        train-fraction: 0.5
        
    train_sklearn_model:
      command: ./workflows/sklearn_regression/orchestrator_train_sklearn.sh
      inputs:
        training_data:
          from: create_training_data
      method: 
        # train-config-file: ./workflows/sklearn_regression/example_rf_training_config.yml
        train-config-file: ./workflows/sklearn_regression/example_base_rf_training_config.yml
        
    test_sklearn_model: 
      command: ./workflows/sklearn_regression/orchestrator_test_sklearn.sh
      inputs:
        trained_model:
          from: train_sklearn_model
        testing_data:
          from: create_training_data
        diagnostics_data:
          from: coarsen_diagnostics
      method: 
        num-test-zarrs: 4
    
    prognostic_run:
      command: python workflows/prognostic_c48_run/orchestrate_submit_job.py
      inputs:
        sklearn_model:
          from: train_sklearn_model
          # location: gs://vcm-ml-data/test-annak/ml-pipeline-output/2020-01-17_rf_40d_run.pkl
        restart_file_dir:
          from: one_step_run
      method:
        prognostic_yaml_adjust: workflows/prognostic_c48_run/prognostic_config.yml
        ic_timestep: "20160801.001500"
        docker_image: "us.gcr.io/vcm-ml/prognostic-run-orchestration"<|MERGE_RESOLUTION|>--- conflicted
+++ resolved
@@ -5,17 +5,6 @@
   name: test-experiment
   unique_id: True
   fv3net_hash: ca279cb79c0b97a5e5e758ec8785612b3c7ec044
-<<<<<<< HEAD
-  workflow_steps: [prognostic_run]
-  # workflow_steps: [
-    # coarsen_restarts,
-    # one_step_run,
-    # create_training_data,
-    # train_sklearn_model,
-    # test_sklearn_model,
-    # prognostic_run,
-  # ]
-=======
   workflow_steps: 
     - coarsen_restarts
     - coarsen_diagnostics
@@ -24,7 +13,6 @@
     - train_sklearn_model
     - test_sklearn_model
     - prognostic_run
->>>>>>> a256279a
   experiment_vars:
     one_step_yaml: ./workflows/one_step_jobs/all-physics-off.yml
   steps:
