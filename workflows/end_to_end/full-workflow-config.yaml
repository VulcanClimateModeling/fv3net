--- conflicted
+++ resolved
@@ -40,7 +40,6 @@
           from: coarsen_restarts
         experiment_yaml: ./workflows/one_step_jobs/all-physics-off.yml
         docker_image: us.gcr.io/vcm-ml/prognostic_run:v0.1.0-a1
-<<<<<<< HEAD
         --config-version: v0.3  
         
     one_step_diags:
@@ -54,9 +53,6 @@
         --start_ind: 0
         --n_sample_inits: 12
         --runner: DataflowRunner
-=======
-        --config-version: v0.3
->>>>>>> a395e10b
 
     create_training_data:
       command: python -m fv3net.pipelines.create_training_data
