import argparse
import yaml
import json
import os
import uuid
from typing import List, Mapping


def get_experiment_steps_and_args(config_file: str):
    """
    Load all arguments for orchestration script from config and
    dump in a JSON format to be consumed.
    """

    with open(config_file, "r") as f:
        config = yaml.safe_load(f)

    # Resolve inputs, outputs, and other config parameters
    _apply_config_transforms(config)
    workflow_steps_config = config["experiment"]["steps_to_run"]
    all_step_arguments = _get_all_step_arguments(workflow_steps_config, config)
    experiment_steps_and_args = {
        "name": config["experiment"]["name"],
        "workflow": " ".join([step for step in workflow_steps_config]),
        "command_and_args": all_step_arguments,
    }
    return json.dumps(experiment_steps_and_args)


def _apply_config_transforms(config: Mapping):
    """
    Transforms to apply to the configuration dictionary.  All transforms
    are assumed to be in-place.
    """

    _add_unique_id(config)
    _resolve_output_location(config)
    _resolve_input_from(config)


def _add_unique_id(config: Mapping):
    """Add a shared uuid to specified configuration paramters"""

    exp_config = config["experiment"]
    if not exp_config["unique_id"]:
        return

    unique_id = str(uuid.uuid4())[-8:]
    exp_name = exp_config["name"]
    exp_config["name"] = exp_name + f"-{unique_id}"


def _resolve_output_location(config: Mapping):
    """Get the step output location if one is not specified"""
    root_exp_path = _get_experiment_path(config)
    all_steps_config = config["experiment"]["steps_config"]

    for step_name, step_config in all_steps_config.items():

        if "output_location" in step_config:
            continue
        else:
            output_stub = _generate_output_path_from_config(step_name, step_config)
            location = os.path.join(root_exp_path, output_stub)
            step_config["output_location"] = location


def _resolve_input_from(config: Mapping):
    """
    Get the step input location if not specified.  Derives from previous
    steps if the "from" keyword is used along with a step name.
    """

    all_steps_config = config["experiment"]["steps_config"]

    for step_name, step_config in all_steps_config.items():
        input_config = step_config["inputs"]

        for input_source, source_info in input_config.items():
            location = source_info.get("location", None)
            from_key = source_info.get("from", None)

            if location is not None and from_key is not None:
                raise ValueError(
                    f"Ambiguous input location for {step_name}-{input_source}."
                    f" Both 'from' and 'location' were specified"
                )
            if location is not None:
                continue
            elif from_key is not None:
                source_info["location"] = all_steps_config[from_key]["output_location"]
            else:
                raise KeyError(
                    f"Input section of {step_name} should have either 'location' "
                    "or 'from' specified in the orchestration configuration"
                )


def _get_experiment_path(config: Mapping):
    """Get root directory path for experiment output."""

    proto = config["storage_proto"]
    root = config["storage_root"]
    experiment = config["experiment"]

    if proto == "" or proto is None:
        proto = "file"

    if proto != "file" and proto != "gs":
        raise ValueError(
            f"Protocol, {proto}, is not currently supported. Please use "
            f"'file' or 'gs'"
        )

    experiment_name = f"{experiment['name']}"

    return f"{proto}://{root}/{experiment_name}"


def _get_all_step_arguments(workflow_steps: List[str], config: Mapping):
    """Get a dictionary of each step with i/o and methedological arguments"""

    steps_config = config["experiment"]["steps_config"]
    all_step_arguments = {}
    for i, step in enumerate(workflow_steps):
        curr_config = steps_config[step]
        all_input_locations = [
            input_info["location"] for input_info in curr_config["inputs"].values()
        ]
        output_location = curr_config["output_location"]
        command = curr_config["command"]
        extra_args = _generate_args(curr_config)

        input_args = " ".join(all_input_locations)
        step_args = " ".join([command, input_args, output_location, extra_args])
        all_step_arguments[step] = step_args

    return all_step_arguments


def _generate_output_path_from_config(
    step_name: str, step_config: Mapping, max_config_stubs: int = 3
):
<<<<<<< HEAD
    """generate an output location stub from a step's required argument config"""
=======
    """generate an output location stub from a step's argument configuration"""
>>>>>>> e0ef1521

    output_str = step_name
    arg_config = step_config.get("extra_args", None)
    if arg_config is not None:
        arg_strs = []
        for i, (key, val) in enumerate(arg_config.items()):
            if i >= max_config_stubs:
                break
            val = str(val)

            # get last part of path so string isn't so long
            if "/" in val:
                val = val.split("/")[-1]

            key = key.strip("--")  # remove prefix of optional argument
            key_val = f"{key}_{val}"
            arg_strs.append(key_val)
        arg_output_stub = "_".join(arg_strs)
        output_str += "_" + arg_output_stub

    return output_str


def _generate_args(step_config: Mapping):
    """
    Generate the arguments for the step as positional arguments
    in a string followed by optional arguments.
    """
    arg_config = step_config.get("extra_args", None)

    if arg_config is not None:
        optional_args = []
        required_args = []
        for arg_key, arg_value in arg_config.items():
            if arg_key[:2] == "--":
                optional_args += [arg_key, str(arg_value)]
            else:
                required_args.append(str(arg_value))

        combined_args = " ".join(required_args + optional_args)
    else:
        combined_args = ""

    return combined_args


if __name__ == "__main__":
    parser = argparse.ArgumentParser()
    parser.add_argument(
        "config_file", type=str, help="Location of workflow config yaml."
    )

    args = parser.parse_args()

    exp_args = get_experiment_steps_and_args(args.config_file)

    # Print JSON to stdout to be consumed by shell script
    print(exp_args)<|MERGE_RESOLUTION|>--- conflicted
+++ resolved
@@ -141,11 +141,7 @@
 def _generate_output_path_from_config(
     step_name: str, step_config: Mapping, max_config_stubs: int = 3
 ):
-<<<<<<< HEAD
-    """generate an output location stub from a step's required argument config"""
-=======
     """generate an output location stub from a step's argument configuration"""
->>>>>>> e0ef1521
 
     output_str = step_name
     arg_config = step_config.get("extra_args", None)
