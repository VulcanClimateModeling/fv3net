resources:
  - prognostic_run_diags.yaml
  - nudging/nudging.yaml
  - prognostic-run.yaml
  - training-rf.yaml
  - nudge_to_obs/workflow.yaml
<<<<<<< HEAD
  - run-fv3gfs.yaml
=======
  - offline-diags.yaml
  - train_diags_prog_steps/workflow.yaml
>>>>>>> 7a2c0b40
<|MERGE_RESOLUTION|>--- conflicted
+++ resolved
@@ -4,9 +4,6 @@
   - prognostic-run.yaml
   - training-rf.yaml
   - nudge_to_obs/workflow.yaml
-<<<<<<< HEAD
   - run-fv3gfs.yaml
-=======
   - offline-diags.yaml
-  - train_diags_prog_steps/workflow.yaml
->>>>>>> 7a2c0b40
+  - train_diags_prog_steps/workflow.yaml