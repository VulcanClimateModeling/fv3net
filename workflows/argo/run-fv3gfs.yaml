--- conflicted
+++ resolved
@@ -3,22 +3,6 @@
 metadata:
   name: run-fv3gfs
 spec:
-<<<<<<< HEAD
-=======
-  arguments:
-    parameters:
-      - name: fv3config
-      - name: runfile
-      - name: fv3gfs-image
-      - name: output-url
-      - name: post-process-image
-      - {name: chunks, value: "{}"}
-      - {name: cpu, value: "6"}
-      - {name: memory, value: 4Gi}
-      - {name: segment-count, value: "1"}
-      - {name: work-volume-name, value: work-volume}
-      - {name: external-volume-name, value: external-volume}
->>>>>>> 62ab689d
   entrypoint: run-fv3gfs
   templates:
   - name: run-fv3gfs
