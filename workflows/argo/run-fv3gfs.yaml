--- conflicted
+++ resolved
@@ -79,25 +79,6 @@
           path: /mnt/data/runfile.py
       parameters:
         - name: runURL
-<<<<<<< HEAD
-        - name: chunks
-=======
-    tolerations:
-    - key: "dedicated"
-      operator: "Equal"
-      value: "climate-sim-pool"
-      effect: "NoSchedule"
-    podSpecPatch: |
-      containers:
-        - name: main
-          resources:
-            limits:
-              cpu: "{{inputs.parameters.cpu}}"
-              memory: "{{inputs.parameters.memory}}"
-            requests:
-              cpu: "{{inputs.parameters.cpu}}"
-              memory: "{{inputs.parameters.memory}}"
->>>>>>> 74d9ba08
     container:
       image: us.gcr.io/vcm-ml/prognostic_run
       command: ["/bin/bash", "-c", "-x", "-e"]
