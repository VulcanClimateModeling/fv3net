--- conflicted
+++ resolved
@@ -93,13 +93,8 @@
             EOF
 
             python prepare_config.py \
-<<<<<<< HEAD
-              --prog_config_yml config.yaml \
-              {{inputs.parameters.flags}} \
-=======
               {{inputs.parameters.flags}} \
               config.yaml \
->>>>>>> 423d8588
               {{inputs.parameters.reference-restarts}} \
               {{inputs.parameters.initial-condition}} \
               > /tmp/fv3config.yaml