--- conflicted
+++ resolved
@@ -11,14 +11,6 @@
           - name: bucket
           - name: project
           - name: tag
-<<<<<<< HEAD
-      script:
-        image: us.gcr.io/vcm-ml/fv3net
-        command: [bash]
-        source: |
-          set -e
-          artifacts generate {{inputs.parameters.bucket}} {{inputs.parameters.project}} {{inputs.parameters.tag}}
-=======
       outputs:
         parameters:
         - name: url
@@ -30,5 +22,4 @@
         args:
           - |
             artifacts generate "{{inputs.parameters.bucket}}" "{{inputs.parameters.project}}" "{{inputs.parameters.tag}}" > /tmp/url.txt
->>>>>>> 911b0353
           