#!/usr/bin/env python
import argparse
import logging
from functools import partial
from typing import Any, Callable, List

import dask.diagnostics
import fv3viz
import matplotlib.pyplot as plt
import numpy as np
import plotly.express as px
import vcm
import vcm.catalog
import vcm.fv3.metadata
import xarray as xr
from fv3fit.tensorboard import plot_to_image

import wandb
from fv3net.diagnostics.prognostic_run.load_run_data import (
    open_segmented_logs_as_strings,
)
from fv3net.diagnostics.prognostic_run.logs import parse_duration

from . import tendencies

logger = logging.getLogger(__name__)

SKILL_FIELDS = ["cloud_water", "specific_humidity", "air_temperature"]

WANDB_PROJECT = "microphysics-emulation"
WANDB_ENTITY = "ai2cm"

log_functions = []
summary_functions = []


def register_log(func):
    log_functions.append(func)
    return func


def register_summary(func):
    summary_functions.append(func)
    return func


def compute_summaries(ds):
    out = {}
    for func in summary_functions:
        for key, val in func(ds).items():
            out[key] = val

    return out


def _get_image(fig=None):
    if fig is None:
        fig = plt.gcf()
    fig.set_size_inches(6, 4)
    im = wandb.Image(plot_to_image(fig))
    plt.close(fig)
    return im


def _cast_time_to_datetime(ds):
    return ds.assign_coords(time=np.vectorize(vcm.cast_to_datetime)(ds.time))


def get_url_wandb(job, artifact: str):
    art = job.use_artifact(artifact + ":latest", type="prognostic-run")
    path = "fv3config.yml"
    url = art.get_path(path).ref
    return url[: -len("/" + path)]


@register_log
def plot_histogram_begin_end(ds):
    bins = 10.0 ** np.arange(-15, 0, 0.25)
    ds.cloud_water_mixing_ratio.isel(time=0).plot.hist(bins=bins, histtype="step")
    # include second to last timestep if is nan
    ds.cloud_water_mixing_ratio.isel(time=-2).plot.hist(bins=bins, histtype="step")
    plt.legend([ds.time[0].item(), ds.time[-1].item()])
    plt.xscale("log")
    plt.yscale("log")
    plt.ylim(top=1e7)
    return {"cloud_histogram": _get_image()}


def _plot_cloud_time_vs_z(cloud: xr.DataArray):
    cloud.plot(vmin=-2e-5, vmax=2e-5, cmap="RdBu_r", y="z", yincrease=True)


@register_log
def plot_cloud_weighted_average(ds):
    global_cloud = vcm.weighted_average(ds.cloud_water_mixing_ratio, ds.area)
    _plot_cloud_time_vs_z(global_cloud)
    plt.title("Global average cloud water")
    return {"global_average_cloud": _get_image()}


@register_log
def plot_cloud_maps(ds):
    ds = ds.assign(z=ds.z)
    fig = fv3viz.plot_cube(
        ds.isel(time=[0, -1], z=[20, 43]),
        "cloud_water_mixing_ratio",
        row="z",
        col="time",
        vmax=0.0005,
    )[0]
    fig.set_size_inches(10, 5)
    return {"cloud_maps": _get_image()}


@register_log
def skill_table(ds):
    fields = SKILL_FIELDS
    out = {}
    for name, transform in [
        ("total", tendencies.total_tendency),
        ("gscond", tendencies.gscond_tendency),
        ("precpd", tendencies.precpd_tendency),
    ]:
        skills = skills_3d(ds, fields=fields, transform=transform)
        # total tendency named skill for backwards compatibility reasons
        out["total" if name == "total" else name] = time_dependent_dataset(skills)

        for field in skills:
            plotme = _cast_time_to_datetime(skills[field])
            out[f"skill/time_vs_lev/{name}/{field}"] = px.imshow(
                plotme.transpose("z", "time"),
                zmin=-1,
                zmax=1,
                color_continuous_scale="RdBu_r",
            )

    return out


@register_log
def skill_time_table(ds):
    return {"skill_time": time_dependent_dataset(skills_1d(ds))}


def summarize_column_skill(ds, prefix, tendency_func):
    return {
        f"{prefix}/{field}": float(
            column_integrated_skill(ds, partial(tendency_func, field=field))
        )
        for field in SKILL_FIELDS
    }


for name, tendency_func in [
    # total tendency named skill for backwards compatibility reasons
    ("column_skill", tendencies.total_tendency),
    ("column_skill/gscond", tendencies.gscond_tendency),
    ("column_skill/precpd", tendencies.precpd_tendency),
]:
    register_summary(
        partial(summarize_column_skill, prefix=name, tendency_func=tendency_func)
    )


@register_summary
def summarize_precip_skill(ds):
    return {
        "column_skill/surface_precipitation": float(
            column_integrated_skill(ds, tendencies.surface_precipitation)
        )
    }


def mse(x: xr.DataArray, y, area, dims=None):
    if dims is None:
        dims = set(area.dims)
    return vcm.weighted_average((x - y) ** 2, area, dims)


def skill_improvement(truth, pred, area):
    return 1 - mse(truth, pred, area) / mse(truth, 0, area)


def skill_improvement_column(truth, pred, area):
    return 1 - mse(truth, pred, area).mean() / mse(truth, 0, area).mean()


def plot_r2(r2):
    r2.drop("z").plot(yincrease=False, y="z", vmax=1)


def skills_3d(
    ds: xr.Dataset,
    fields: List[str],
    transform: Callable[[xr.Dataset, str, str], xr.DataArray],
):
    out = {}
    for field in fields:
        prediction = transform(ds, field, source="emulator")
        truth = transform(ds, field, source="physics")
        out[field] = skill_improvement(truth, prediction, ds.area)
    return xr.Dataset(out)


def column_integrated_skill(
    ds: xr.Dataset, transform: Callable[[xr.Dataset, str], xr.DataArray],
):
    prediction = transform(ds, source="emulator")
    truth = transform(ds, source="physics")
    return skill_improvement_column(truth, prediction, ds.area)


def skills_1d(ds):
    return xr.Dataset(
        dict(
            surface_precipitation=skill_improvement(
                ds.surface_precipitation_due_to_zhao_carr_physics,
                ds.surface_precipitation_due_to_zhao_carr_emulator,
                ds.area,
            )
        )
    )


def plot_cloud_skill_zonal(ds, field, time):
    emu = ds[f"tendency_of_{field}_due_to_zhao_carr_emulator"]
    phys = ds[f"tendency_of_{field}_due_to_zhao_carr_physics"]

    num = vcm.zonal_average_approximate(ds.lat, (emu - phys) ** 2)
    denom = vcm.zonal_average_approximate(ds.lat, phys ** 2)

    score = 1 - num / denom
    if isinstance(time, int):
        plotme = score.isel(time=time)
        time = plotme.time.item().isoformat()
    else:
        plotme = score.mean("time")

    return px.imshow(plotme, zmin=-1, zmax=1, color_continuous_scale="RdBu_r")


def time_dependent_dataset(skills):
    skills = _cast_time_to_datetime(skills)
    df = skills.to_dataframe().reset_index()
    df["time"] = df.time.apply(lambda x: x.isoformat())
    return wandb.Table(dataframe=df)


def log_lat_vs_p_skill(field):
    """Returns a function that will compute the lat vs pressure skill of a field"""

    def func(ds):
        return {
            f"lat_p_skill/{field}": wandb.Plotly(
                plot_cloud_skill_zonal(ds, field, "mean")
            )
        }

    return func


for field in ["cloud_water", "specific_humidity", "air_temperature"]:
    register_log(log_lat_vs_p_skill(field))


def get_duration_seconds(url) -> int:
    logs = open_segmented_logs_as_strings(url)
    return parse_duration(logs).total_seconds()


def register_parser(subparsers) -> None:
    parser: argparse.ArgumentParser = subparsers.add_parser(
        "piggy",
        help="Log piggy backed metrics for prognostic run named TAG"
        "to weights and biases.",
    )
    parser.add_argument("tag", help="The unique tag used for the prognostic run.")
    parser.set_defaults(func=main)


def get_prognostic_run_from_tag(tag: str) -> Any:
    api = wandb.Api()
    runs = api.runs(filters={"group": tag}, path=f"{WANDB_ENTITY}/{WANDB_PROJECT}")
    prognostic_runs = []

    for run in runs:
        if run.job_type == "prognostic_run":
            prognostic_runs.append(run)
    (run,) = prognostic_runs
    return run

<<<<<<< HEAD

def get_rundir_from_prognostic_run(run: Any) -> str:
    return run.config["rundir"]


=======

def get_rundir_from_prognostic_run(run: Any) -> str:
    return run.config["rundir"]


>>>>>>> 79ebe213
def open_zarr(url: str):
    cachedir = "/tmp/files"
    logger.info(f"Opening {url} with caching at {cachedir}.")
    return xr.open_zarr(
        "filecache::" + url, storage_options={"filecache": {"cache_storage": cachedir}}
    )


<<<<<<< HEAD
=======
def open_rundir(url):
    grid = vcm.catalog.catalog["grid/c48"].to_dask().load()
    piggy = open_zarr(url + "/piggy.zarr")
    state = open_zarr(url + "/state_after_timestep.zarr")
    return vcm.fv3.metadata.gfdl_to_standard(piggy).merge(grid).merge(state)


>>>>>>> 79ebe213
def upload_diagnostics_for_rundir(url):
    wandb.config["run"] = url
    wandb.summary["duration_seconds"] = get_duration_seconds(url)

<<<<<<< HEAD
    grid = vcm.catalog.catalog["grid/c48"].to_dask().load()
    piggy = open_zarr(url + "/piggy.zarr")
    state = open_zarr(url + "/state_after_timestep.zarr")

    ds = vcm.fv3.metadata.gfdl_to_standard(piggy).merge(grid).merge(state)
=======
    ds = open_rundir(url)
>>>>>>> 79ebe213

    for func in log_functions:
        print(f"Running {func}")
        with dask.diagnostics.ProgressBar():
            wandb.log(func(ds))

    for key, val in compute_summaries(ds).items():
        wandb.summary[key] = val


def upload_diagnostics_for_tag(tag: str):
    run = wandb.init(
        job_type="piggy-back",
        project=WANDB_PROJECT,
        entity=WANDB_ENTITY,
        group=tag,
        tags=[tag],
        reinit=True,
    )
    with run:
        url = get_rundir_from_prognostic_run(get_prognostic_run_from_tag(tag))
        upload_diagnostics_for_rundir(url)


def main(args):
    return upload_diagnostics_for_tag(args.tag)<|MERGE_RESOLUTION|>--- conflicted
+++ resolved
@@ -289,19 +289,11 @@
     (run,) = prognostic_runs
     return run
 
-<<<<<<< HEAD
 
 def get_rundir_from_prognostic_run(run: Any) -> str:
     return run.config["rundir"]
 
 
-=======
-
-def get_rundir_from_prognostic_run(run: Any) -> str:
-    return run.config["rundir"]
-
-
->>>>>>> 79ebe213
 def open_zarr(url: str):
     cachedir = "/tmp/files"
     logger.info(f"Opening {url} with caching at {cachedir}.")
@@ -310,8 +302,6 @@
     )
 
 
-<<<<<<< HEAD
-=======
 def open_rundir(url):
     grid = vcm.catalog.catalog["grid/c48"].to_dask().load()
     piggy = open_zarr(url + "/piggy.zarr")
@@ -319,20 +309,11 @@
     return vcm.fv3.metadata.gfdl_to_standard(piggy).merge(grid).merge(state)
 
 
->>>>>>> 79ebe213
 def upload_diagnostics_for_rundir(url):
     wandb.config["run"] = url
     wandb.summary["duration_seconds"] = get_duration_seconds(url)
 
-<<<<<<< HEAD
-    grid = vcm.catalog.catalog["grid/c48"].to_dask().load()
-    piggy = open_zarr(url + "/piggy.zarr")
-    state = open_zarr(url + "/state_after_timestep.zarr")
-
-    ds = vcm.fv3.metadata.gfdl_to_standard(piggy).merge(grid).merge(state)
-=======
     ds = open_rundir(url)
->>>>>>> 79ebe213
 
     for func in log_functions:
         print(f"Running {func}")
