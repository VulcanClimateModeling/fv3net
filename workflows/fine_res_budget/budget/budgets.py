--- conflicted
+++ resolved
@@ -50,14 +50,7 @@
         pi = self.pressure_at_interface(delp_fine)
         pi_c = self.pressure_at_interface(delp_coarse)
         pi_c_up = self.block_upsample(pi_c, factor=factor)
-<<<<<<< HEAD
-        if self.z in field.dims:
-            fg = self.regrid_vertical(pi, field, pi_c_up)
-        else:
-            fg = field
-=======
         fg = self.regrid_vertical(pi, field, pi_c_up)
->>>>>>> fed94ba4
         avg = self.weighted_block_average(fg, area, factor)
         return avg.drop_vars([self.x, self.y, self.z], errors="ignore").rename(
             field.name
