--- conflicted
+++ resolved
@@ -21,17 +21,12 @@
     env = {}
     env["TF_MODEL_PATH"] = args.model
     env["OUTPUT_FREQ_SEC"] = args.output_frequency
-<<<<<<< HEAD
     env["SAVE_ZARR"] = args.save_zarr
     env["SAVE_TFRECORD"] = args.save_tfrecord
     env["SAVE_NC"] = args.save_nc
 
     env = {k: str(v) for k, v in env.items()}
-=======
-    env["SAVE_ZARR"] = str(args.save_zarr)
-    env["SAVE_TFRECORD"] = str(args.save_tfrecord)
-    env["SAVE_NC"] = str(args.save_nc)
->>>>>>> 087986e7
+
     return env
 
 
