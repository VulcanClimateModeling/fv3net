--- conflicted
+++ resolved
@@ -1,13 +1,7 @@
 import argparse
 import logging
 import os
-<<<<<<< HEAD
-from datetime import timedelta
-=======
-import uuid
->>>>>>> e83f32f3
 from pathlib import Path
-from typing import Any
 import dacite
 
 import wandb
@@ -21,30 +15,6 @@
 
 PROJECT = "2021-10-14-microphsyics-emulation-paper"
 BUCKET = "vcm-ml-scratch"
-
-
-<<<<<<< HEAD
-def prepare_config(
-    user_config: Any, duration: timedelta, initial_condition: str, online: bool
-):
-=======
-def prepare_config(user_config: Any, duration: str, initial_condition: str):
->>>>>>> e83f32f3
-    """Create an fv3config object from a ``user_config``
-    
-    Args:
-        user_config: the input to ``to_fv3config``
-        duration: the length of the run
-        initial_condition: the path to the initial condition
-    """
-<<<<<<< HEAD
-    config = to_fv3config(user_config, nudging_url="")
-    config = fv3config.set_run_duration(config, duration)
-    config["namelist"]["gfs_physics_nml"]["emulate_zc_microphysics"] = online
-    return fv3config.enable_restart(config, initial_condition)
-=======
-    return user_config.to_fv3config()
->>>>>>> e83f32f3
 
 
 def get_env(args):
@@ -98,19 +68,10 @@
 with CONFIG_PATH.open() as f:
     config = yaml.safe_load(f)
 
-<<<<<<< HEAD
-config = prepare_config(
-    config,
-    duration=pd.to_timedelta(args.duration).to_pytimedelta(),
-    initial_condition=args.initial_condition,
-    online=args.online,
-)
-
-=======
 config = dacite.from_dict(HighLevelConfig, config)
 config.initial_conditions = args.initial_condition
 config.duration = args.duration
->>>>>>> e83f32f3
+config.namelist["gfs_physics_nml"]["emulate_zc_microphysics"] = args.online
 
 url = resolve_url(BUCKET, PROJECT, tag)
 env = get_env(args)
