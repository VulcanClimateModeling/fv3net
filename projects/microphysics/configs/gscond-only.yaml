--- conflicted
+++ resolved
@@ -1,13 +1,8 @@
 # submit with
 # python3 argo/end_to_end.py train/precpd-only.yaml
 kind: prognostic
-<<<<<<< HEAD
 experiment: gscond-precpd
 name: gscond-only-classifier-zcloud-upper5zero-10d-v1
-=======
-experiment: pscaling-test
-name: gscond-only-tscale-zcloud-retrained-v1
->>>>>>> ee32f1d0
 image_tag: latest
 config:
   base_version: v0.5
@@ -272,7 +267,7 @@
   zhao_carr_emulation:
     gscond:
       classifier_path: gs://vcm-ml-experiments/microphysics-emulation/2022-06-09/gscond-classifier-v1/model.tf
-      path: gs://vcm-ml-experiments/microphysics-emulation/2022-07-26/gscond-only-dense-local-tscale-retrain-v1/model.tf
+      path: gs://vcm-ml-experiments/microphysics-emulation/2022-05-12/gscond-only-tscale-dense-local-41b1c1-v1/model.tf
       enforce_conservative: true
       gscond_cloud_conservative: true
       mask_emulator_levels:
