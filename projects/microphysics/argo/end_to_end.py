"""Configuration class for submitting end to end experiments with argo
"""
from copy import deepcopy
import yaml
from typing import Mapping, Protocol, Optional, Sequence
import subprocess
import dataclasses
import base64
import os
from fv3net.artifacts.resolve_url import resolve_url
import pathlib
import sys


WORKFLOW_FILE = pathlib.Path(__file__).parent / "argo.yaml"


def load_yaml(path):
    return yaml.safe_load(pathlib.Path(path).read_bytes())


class ArgoJob(Protocol):
    project: str
    name: str  # trial name

    @property
    def parameters(self):
        """return dict of argo parameters"""
        pass

    @property
    def entrypoint(self) -> str:
        """name of argo template to use as an entrypoint"""
        pass


def submit(
    job: ArgoJob,
    labels: Mapping[str, str],
    other_parameters: Optional[Mapping[str, str]] = None,
):
    """Submit an ArgoJob to the cluster

    Args:
        job: the argo job to run
        labels: labels to apply to the k8s metadata of the argo job.
        other_parameters: Other common parameters to pass to the workflow an
            addition to ``job.parameters``
    """
    other_parameters = other_parameters or {}
    args = (
        [
            "argo",
            "submit",
            WORKFLOW_FILE.absolute().as_posix(),
            "--entrypoint",
            job.entrypoint,
            "--name",
            job.name,
        ]
        + _argo_parameters(dict(**job.parameters, **other_parameters))
        + _label_args(labels)
    )
    subprocess.check_call(args, stdout=subprocess.DEVNULL)


def _run_job_q(job):
    print(job)
    return input("Y/n") != "n"


def submit_jobs(jobs: Sequence[ArgoJob], experiment_name: str):
    """Submit a set of experiments

    Will display the set of proposed experiments and prompt the user
    if they should be run or not.

    Args:
        experiment_name: the argo workflow is tagged with this and the wandb
            jobs are tagged with ``experiment/{experiment_name}``

    """
    print("The following experiments are queued:")
    for job in jobs:
        print(job)

    if sys.stdin.isatty():
        ch = input("Submit? (Y/n,i)")
    else:
        ch = "y"
    if ch == "n":
        sys.exit(1)
    elif ch == "i":
        jobs = [job for job in jobs if _run_job_q(job)]

    with open("experiment-logs.txt", "a") as f:
        for job in jobs:
            submit(
                job,
                labels={
                    "project": job.project,
                    "experiment": experiment_name,
                    "trial": job.name,
                },
                other_parameters={
                    "wandb-tags": f"experiment/{experiment_name}",
                    "wandb-group": experiment_name,
                },
            )
            print(job, file=f)
            print(job)
        print(
            f"to monitor experiments: argo list -lexperiment={experiment_name}", file=f
        )
    print(f"to monitor experiments: argo list -lexperiment={experiment_name}")


def _label_args(labels):
    label_vals = [f"{key}={val}" for key, val in labels.items()]
    return ["--labels", ",".join(label_vals)] if labels else []


def set_prognostic_emulation_model(
    config: dict,
    model_path: str,
    gscond_only: bool = False,
<<<<<<< HEAD
    emu_model_kwargs: Optional[dict] = None,
) -> dict:
    prog_config = deepcopy(config)
    assert model_path.startswith("gs://")
    emu_model_kwargs = {} if emu_model_kwargs is None else emu_model_kwargs
    emu_model_kwargs["path"] = model_path

    if gscond_only:
        emu_config = {"gscond": {**emu_model_kwargs}}
        prog_config["namelist"]["gfs_physics_nml"]["emulate_gscond_only"] = True
    else:
        emu_config = {"model": {**emu_model_kwargs}}
=======
    gscond_conservative: bool = True,
) -> dict:
    prog_config = deepcopy(config)
    assert model_path.startswith("gs://")

    if gscond_only:
        emu_config = {
            "gscond": {
                "path": model_path,
                "gscond_cloud_conservative": gscond_conservative,
            }
        }
        prog_config["namelist"]["gfs_physics_nml"]["emulate_gscond_only"] = True
    else:
        emu_config = {"model": {"path": model_path}}
>>>>>>> 279a92aa
    prog_config["zhao_carr_emulation"] = emu_config
    return prog_config


@dataclasses.dataclass
class PrognosticJob:
    """A configuration for prognostic jobs

    Examples:

    A short configuration::

        from end_to_end import PrognosticJob, load_yaml

        job = PrognosticJob(
            name="test-v5",
            image_tag="d848e586db85108eb142863e600741621307502b",
            config=load_yaml("../configs/default_short.yaml"),
        )

    """

    name: str
    # dict for prognostic config, must be a
    # runtime.segmented_run.HighLevelConfig object.  Also supports a couple
    # other options. Consumed by projects/microphysics/scripts/prognostic_run.py
    # See the source for more information.
    config: dict = dataclasses.field(repr=False)
    image_tag: str
    bucket: str = "vcm-ml-experiments"
    project: str = "microphysics-emulation"

    @property
    def entrypoint(self):
        return "prognostic-run"

    @property
    def parameters(self):
        return {
            "config": _encode(self.config),
            "image_tag": self.image_tag,
        }


@dataclasses.dataclass
class TrainingJob:
    """

    Examples:

    A short configuration::

        from end_to_end import TrainingJob, load_yaml

        job = TrainingJob(
            name="test-v5",
            fv3fit_image_tag="d848e586db85108eb142863e600741621307502b",
            config=load_yaml("../train/rnn.yaml"),
        )

    """

    name: str
    # training config passed to -m fv3fit.train_microphysics
    # Should be parseable into fv3fit.train_microphysics.TrainConfig using
    # from_dict
    config: dict = dataclasses.field(repr=False)
    fv3fit_image_tag: str
    bucket: str = "vcm-ml-experiments"
    project: str = "microphysics-emulation"

    @property
    def parameters(self):
        model_out_url = resolve_url(self.bucket, self.project, self.name)
        assert model_out_url.startswith(
            "gs://"
        ), f"Must use a remote URL. Got {model_out_url}"

        config = deepcopy(self.config)
        config["out_url"] = model_out_url
        return {
            "training-config": _encode(config),
            "fv3fit_image_tag": self.fv3fit_image_tag,
        }

    @property
    def entrypoint(self):
        return "training"


@dataclasses.dataclass
class EndToEndJob:
    """A configuration for E2E training and prognostic

    Examples:

    A short configuration::

        from end_to_end import EndToEndJob, load_yaml

        job = EndToEndJob(
            name="test-v5",
            fv3fit_image_tag="d848e586db85108eb142863e600741621307502b",
            image_tag="d848e586db85108eb142863e600741621307502b",
            ml_config=load_yaml("../train/rnn.yaml"),
            prog_config=load_yaml("../configs/default_short.yaml"),
        )

    """

    name: str
    ml_config: dict = dataclasses.field(repr=False)
    prog_config: dict = dataclasses.field(repr=False)
    fv3fit_image_tag: str
    image_tag: str
    bucket: str = "vcm-ml-experiments"
    project: str = "microphysics-emulation"
    gscond_only: bool = False
    gscond_conservative: bool = True

    @property
    def entrypoint(self):
        return "end-to-end"

    @property
    def parameters(self):
        model_out_url = resolve_url(self.bucket, self.project, self.name)
        assert model_out_url.startswith(
            "gs://"
        ), f"Must use a remote URL. Got {model_out_url}"

        ml_config = deepcopy(self.ml_config)
        ml_config["out_url"] = model_out_url

        model_path = os.path.join(model_out_url, "model.tf")
<<<<<<< HEAD
        model_kwargs = {"gscond_cloud_conservative": True}
        prog_config = set_prognostic_emulation_model(
            self.prog_config,
            model_path,
            gscond_only=True,
            emu_model_kwargs=model_kwargs,
        )
=======
        prog_config = set_prognostic_emulation_model(
            self.prog_config,
            model_path,
            gscond_only=self.gscond_only,
            gscond_conservative=self.gscond_conservative,
        )

>>>>>>> 279a92aa
        return {
            "training-config": _encode(ml_config),
            "config": _encode(prog_config),
            "image_tag": self.image_tag,
            "fv3fit_image_tag": self.fv3fit_image_tag,
        }


def _encode(dict):
    s = yaml.safe_dump(dict).encode()
    return base64.b64encode(s).decode()


def _argo_parameters(kwargs):
    args = []
    for key, val in kwargs.items():
        if isinstance(val, dict):
            encoded = _encode(val)
        else:
            encoded = str(val)
        args.extend(["-p", key + "=" + encoded])
    return args<|MERGE_RESOLUTION|>--- conflicted
+++ resolved
@@ -124,20 +124,6 @@
     config: dict,
     model_path: str,
     gscond_only: bool = False,
-<<<<<<< HEAD
-    emu_model_kwargs: Optional[dict] = None,
-) -> dict:
-    prog_config = deepcopy(config)
-    assert model_path.startswith("gs://")
-    emu_model_kwargs = {} if emu_model_kwargs is None else emu_model_kwargs
-    emu_model_kwargs["path"] = model_path
-
-    if gscond_only:
-        emu_config = {"gscond": {**emu_model_kwargs}}
-        prog_config["namelist"]["gfs_physics_nml"]["emulate_gscond_only"] = True
-    else:
-        emu_config = {"model": {**emu_model_kwargs}}
-=======
     gscond_conservative: bool = True,
 ) -> dict:
     prog_config = deepcopy(config)
@@ -153,7 +139,6 @@
         prog_config["namelist"]["gfs_physics_nml"]["emulate_gscond_only"] = True
     else:
         emu_config = {"model": {"path": model_path}}
->>>>>>> 279a92aa
     prog_config["zhao_carr_emulation"] = emu_config
     return prog_config
 
@@ -289,15 +274,6 @@
         ml_config["out_url"] = model_out_url
 
         model_path = os.path.join(model_out_url, "model.tf")
-<<<<<<< HEAD
-        model_kwargs = {"gscond_cloud_conservative": True}
-        prog_config = set_prognostic_emulation_model(
-            self.prog_config,
-            model_path,
-            gscond_only=True,
-            emu_model_kwargs=model_kwargs,
-        )
-=======
         prog_config = set_prognostic_emulation_model(
             self.prog_config,
             model_path,
@@ -305,7 +281,6 @@
             gscond_conservative=self.gscond_conservative,
         )
 
->>>>>>> 279a92aa
         return {
             "training-config": _encode(ml_config),
             "config": _encode(prog_config),
