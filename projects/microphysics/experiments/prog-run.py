import sys

sys.path.insert(0, "../argo")

from end_to_end import (
    PrognosticJob,
    load_yaml,
    submit_jobs,
    set_prognostic_emulation_model,
)  # noqa: E402

<<<<<<< HEAD
MODEL = "gs://vcm-ml-experiments/microphysics-emulation/2022-05-12/gscond-only-tscale-dense-local-41b1c1-v1/model.tf"  # noqa: E501
config = load_yaml("../configs/default.yaml")

# Stop emulator application on top 5 model levels
upper_5_levels = dict(start=74, stop=None)
mask_levels = {
    "specific_humdity_after_gscond": upper_5_levels,
    "air_temperature_after_gscond": upper_5_levels,
}

model_kwargs = dict(gscond_cloud_conservative=True, mask_emulator_levels=mask_levels,)
config = set_prognostic_emulation_model(
    config, MODEL, gscond_only=True, emu_model_kwargs=model_kwargs,
)

job = PrognosticJob(
    name=f"gscond-only-tscale-dense-local-41b1c1-v1-30d",
    image_tag="41b1c1a5443ebb5903ed61bd6923cc628b4981a2",
    config=config,
=======
MODEL = "gs://vcm-ml-experiments/microphysics-emulation/2022-05-12/gscond-only-dense-local-nfiles3960-41b1c1-v1/model.tf"  # noqa
NAME = "fixtenddiags-model273r8qbx-v2"
config = load_yaml("../configs/default.yaml")

config = set_prognostic_emulation_model(
    config, MODEL, gscond_only=True, gscond_conservative=True
)
config["duration"] = "2d"

job = PrognosticJob(
    name=NAME, image_tag="324cd5c40b4d0f5b756828091904e34125f51b4e", config=config,
>>>>>>> 279a92aa
)

jobs = [job]
submit_jobs(jobs, f"gscond-only-emu-may2022")<|MERGE_RESOLUTION|>--- conflicted
+++ resolved
@@ -9,10 +9,6 @@
     set_prognostic_emulation_model,
 )  # noqa: E402
 
-<<<<<<< HEAD
-MODEL = "gs://vcm-ml-experiments/microphysics-emulation/2022-05-12/gscond-only-tscale-dense-local-41b1c1-v1/model.tf"  # noqa: E501
-config = load_yaml("../configs/default.yaml")
-
 # Stop emulator application on top 5 model levels
 upper_5_levels = dict(start=74, stop=None)
 mask_levels = {
@@ -20,16 +16,6 @@
     "air_temperature_after_gscond": upper_5_levels,
 }
 
-model_kwargs = dict(gscond_cloud_conservative=True, mask_emulator_levels=mask_levels,)
-config = set_prognostic_emulation_model(
-    config, MODEL, gscond_only=True, emu_model_kwargs=model_kwargs,
-)
-
-job = PrognosticJob(
-    name=f"gscond-only-tscale-dense-local-41b1c1-v1-30d",
-    image_tag="41b1c1a5443ebb5903ed61bd6923cc628b4981a2",
-    config=config,
-=======
 MODEL = "gs://vcm-ml-experiments/microphysics-emulation/2022-05-12/gscond-only-dense-local-nfiles3960-41b1c1-v1/model.tf"  # noqa
 NAME = "fixtenddiags-model273r8qbx-v2"
 config = load_yaml("../configs/default.yaml")
@@ -41,7 +27,6 @@
 
 job = PrognosticJob(
     name=NAME, image_tag="324cd5c40b4d0f5b756828091904e34125f51b4e", config=config,
->>>>>>> 279a92aa
 )
 
 jobs = [job]
