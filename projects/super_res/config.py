from ml_collections import config_dict

<<<<<<< HEAD
batch_size = 4
data_config = {
=======
config = config_dict.ConfigDict()

config.dim = 64
config.dim_mults = (1, 1, 2, 2, 4, 4)
config.learned_sinusoidal_cond = True,
config.random_fourier_features = True,
config.learned_sinusoidal_dim = 32
config.diffusion_steps = 1400
config.sampling_steps = 6
config.loss = "l1"
config.objective = "pred_v"
config.lr = 8e-5
config.steps = 5000000
config.grad_acc = 2
config.val_num_of_batch = 2
config.save_and_sample_every = 5000
config.ema_decay = 0.995
config.amp = False
config.split_batches = True
config.additional_note = ""
config.eval_folder = "./evaluate"
config.results_folder = "./results"
config.tensorboard_dir = "./tensorboard"
config.milestone = 1

config.batch_size = 1
config.data_config = config_dict.ConfigDict({
>>>>>>> f2c21cbd
    "dataset_name": "c384",
    "length": 7,
    #"channels": ["UGRD10m_coarse","VGRD10m_coarse"],
    "channels": ["PRATEsfc_coarse"],
    #"img_channel": 2,
    "img_channel": 1,
<<<<<<< HEAD
    "img_size": 384,
    "logscale": True
}
=======
    "img_size": 384
})
>>>>>>> f2c21cbd

config.data_name = f"{config.data_config['dataset_name']}-{config.data_config['channels']}-{config.objective}-{config.loss}-d{config.dim}-t{config.diffusion_steps}{config.additional_note}"
config.model_name = f"c384-{config.data_config['channels']}-{config.objective}-{config.loss}-d{config.dim}-t{config.diffusion_steps}{config.additional_note}"<|MERGE_RESOLUTION|>--- conflicted
+++ resolved
@@ -1,9 +1,6 @@
 from ml_collections import config_dict
 
-<<<<<<< HEAD
 batch_size = 4
-data_config = {
-=======
 config = config_dict.ConfigDict()
 
 config.dim = 64
@@ -31,21 +28,15 @@
 
 config.batch_size = 1
 config.data_config = config_dict.ConfigDict({
->>>>>>> f2c21cbd
     "dataset_name": "c384",
     "length": 7,
     #"channels": ["UGRD10m_coarse","VGRD10m_coarse"],
     "channels": ["PRATEsfc_coarse"],
     #"img_channel": 2,
     "img_channel": 1,
-<<<<<<< HEAD
     "img_size": 384,
     "logscale": True
-}
-=======
-    "img_size": 384
 })
->>>>>>> f2c21cbd
 
 config.data_name = f"{config.data_config['dataset_name']}-{config.data_config['channels']}-{config.objective}-{config.loss}-d{config.dim}-t{config.diffusion_steps}{config.additional_note}"
 config.model_name = f"c384-{config.data_config['channels']}-{config.objective}-{config.loss}-d{config.dim}-t{config.diffusion_steps}{config.additional_note}"