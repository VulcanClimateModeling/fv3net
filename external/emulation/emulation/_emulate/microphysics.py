--- conflicted
+++ resolved
@@ -32,7 +32,7 @@
     @property
     def output_names(self):
         return []
-    
+ 
     @property
     def input_names(self):
         return []
@@ -76,26 +76,21 @@
 @print_errors
 def _load_tf_model(model_path: str) -> tf.keras.Model:
     logger.info(f"Loading keras model: {model_path}")
-<<<<<<< HEAD
 
     if model_path == "NO_MODEL":
         model = NoModel()
     else:
         with get_dir(model_path) as local_model_path:
             model = tf.keras.models.load_model(local_model_path)
-=======
-    with get_dir(model_path) as local_model_path:
-        model = tf.keras.models.load_model(local_model_path)
-        model = RenamedOutputModel(
-            model,
-            # for backwards compatibility
-            translation={
-                "air_temperature_output": "air_temperature_after_precpd",
-                "specific_humidity_output": "specific_humidity_after_precpd",
-                "cloud_water_mixing_ratio_output": "cloud_water_mixing_ratio_after_precpd",  # noqa: E501
-            },
-        )
->>>>>>> 10116179
+            model = RenamedOutputModel(
+                model,
+                # for backwards compatibility
+                translation={
+                    "air_temperature_output": "air_temperature_after_precpd",
+                    "specific_humidity_output": "specific_humidity_after_precpd",
+                    "cloud_water_mixing_ratio_output": "cloud_water_mixing_ratio_after_precpd",  # noqa: E501
+                },
+            )
 
     return model
 
