from dataclasses import dataclass
import datetime
from typing import Callable
import cftime
import gc
import sys
<<<<<<< HEAD
from typing import Callable, Optional, Set
=======
>>>>>>> 79ebe213

from .._typing import FortranState
from .._time import translate_time

# Tensorflow looks at sys args which are not initialized
# when this module is loaded under callpyfort, so ensure
# it's available here
if not hasattr(sys, "argv"):
    sys.argv = [""]

import logging  # noqa: E402
import numpy as np  # noqa: E402
import tensorflow as tf  # noqa: E402
from ..debug import print_errors  # noqa: E402
from fv3fit.keras import adapters  # noqa: E402
from .._filesystem import get_dir  # noqa: E402

logger = logging.getLogger(__name__)
logger.setLevel(logging.INFO)


MaskFn = Callable[[FortranState, FortranState, FortranState], FortranState]


@dataclass
class IntervalSchedule:
    """Select left value if in first half of interval of a given ``period`` and
    ``initial_time``.
    """

    period: datetime.timedelta
    initial_time: cftime.DatetimeJulian

    def __call__(self, time: cftime.DatetimeJulian) -> float:
        fraction_of_interval = ((time - self.initial_time) / self.period) % 1
        return 1.0 if fraction_of_interval < 0.5 else 0.0


@dataclass
class TimeMask:
    schedule: IntervalSchedule

    def __call__(self, state: FortranState, emulator: FortranState) -> FortranState:
        time = translate_time(state["model_time"])
        alpha = self.schedule(time)
        common_keys = set(state) & set(emulator)
        return {
            key: state[key] * alpha + emulator[key] * (1 - alpha) for key in common_keys
        }


def always_emulator(state: FortranState, emulator: FortranState):
    return emulator

<<<<<<< HEAD
    def __init__(
        self,
        model: tf.keras.Model,
        mask: MaskFn,
        garbage_collection_interval: int = 10,
    ) -> None:
=======

Mask = Callable[[FortranState, FortranState], FortranState]


class MicrophysicsHook:
    """Object that applies a ML model to the fortran state"""

    def __init__(
        self,
        model_path: str,
        mask: Mask = always_emulator,
        garbage_collection_interval: int = 10,
    ) -> None:
        """

        Args:
            model_path: URL to model. gcs is ok too.
            mask: ``mask(state, emulator_updates)`` blends the state and
                emulator_updates into a single prediction. Used to e.g. mask
                portions of the emulators prediction.
        """
>>>>>>> 79ebe213

        self.name = "microphysics emulator"

        # These following two adapters are for backwards compatibility
        dict_output_model = adapters.ensure_dict_output(model)
        self.model = adapters.rename_dict_output(
            dict_output_model,
            translation={
                "air_temperature_output": "air_temperature_after_precpd",
                "specific_humidity_output": "specific_humidity_after_precpd",
                "cloud_water_mixing_ratio_output": "cloud_water_mixing_ratio_after_precpd",  # noqa: E501
            },
        )
        self.orig_outputs: Optional[Set[str]] = None
        self.garbage_collection_interval = garbage_collection_interval
        self.mask = mask
        self._calls_since_last_collection = 0
        self._mask = mask

    @staticmethod
    @print_errors
    def from_path(model_path: str, mask: MaskFn) -> tf.keras.Model:
        logger.info(f"Loading keras model: {model_path}")
        with get_dir(model_path) as local_model_path:
            model = tf.keras.models.load_model(local_model_path)
        return MicrophysicsHook(model, mask)

    def _maybe_garbage_collect(self):
        if self._calls_since_last_collection % self.garbage_collection_interval:
            gc.collect()
            self._calls_since_last_collection = 0
        else:
            self._calls_since_last_collection += 1

    def microphysics(self, state: FortranState) -> None:
        """
        Hook function for running the tensorflow emulator of the
        Zhao-Carr microphysics using call_py_fort.  Updates state
        dictionary in place.

        Args:
            state: Fortran state pushed into python by call_py_fort
                'set_state' calls.  Expected to be [feature, sample]
                dimensions or [sample]
        """
        # grab model-required variables and
        # switch state to model-expected [sample, feature]
        inputs = {name: state[name].T for name in self.model.input_names}
        inputs["latitude"] = np.rad2deg(state["latitude"].reshape((-1, 1)))

        predictions = self.model.predict(inputs)

        true_output = {
            name: np.atleast_2d(state[name]).T for name in state if name in predictions
        }
        predictions = self._mask(inputs, true_output, predictions)

        # tranpose back to FV3 conventions
        model_outputs = {name: tensor.T for name, tensor in predictions.items()}

        # fields stay in global state so check overwrites on first step
        if self.orig_outputs is None:
            self.orig_outputs = set(state).intersection(model_outputs)
            logger.debug(f"Overwriting existing state fields: {self.orig_outputs}")

        microphysics_diag = {
            f"{name}_physics_diag": state[name] for name in self.orig_outputs
        }

        model_outputs.update(self.mask(state, model_outputs))
        state.update(model_outputs)
        state.update(microphysics_diag)
        self._maybe_garbage_collect()<|MERGE_RESOLUTION|>--- conflicted
+++ resolved
@@ -1,13 +1,9 @@
 from dataclasses import dataclass
 import datetime
-from typing import Callable
 import cftime
 import gc
 import sys
-<<<<<<< HEAD
 from typing import Callable, Optional, Set
-=======
->>>>>>> 79ebe213
 
 from .._typing import FortranState
 from .._time import translate_time
@@ -21,9 +17,7 @@
 import logging  # noqa: E402
 import numpy as np  # noqa: E402
 import tensorflow as tf  # noqa: E402
-from ..debug import print_errors  # noqa: E402
 from fv3fit.keras import adapters  # noqa: E402
-from .._filesystem import get_dir  # noqa: E402
 
 logger = logging.getLogger(__name__)
 logger.setLevel(logging.INFO)
@@ -59,19 +53,11 @@
         }
 
 
-def always_emulator(state: FortranState, emulator: FortranState):
+def always_emulator(state: FortranState, outputs, emulator: FortranState):
     return emulator
 
-<<<<<<< HEAD
-    def __init__(
-        self,
-        model: tf.keras.Model,
-        mask: MaskFn,
-        garbage_collection_interval: int = 10,
-    ) -> None:
-=======
 
-Mask = Callable[[FortranState, FortranState], FortranState]
+Mask = Callable[[FortranState, FortranState, FortranState], FortranState]
 
 
 class MicrophysicsHook:
@@ -79,7 +65,7 @@
 
     def __init__(
         self,
-        model_path: str,
+        model: tf.keras.Model,
         mask: Mask = always_emulator,
         garbage_collection_interval: int = 10,
     ) -> None:
@@ -91,7 +77,6 @@
                 emulator_updates into a single prediction. Used to e.g. mask
                 portions of the emulators prediction.
         """
->>>>>>> 79ebe213
 
         self.name = "microphysics emulator"
 
@@ -110,14 +95,6 @@
         self.mask = mask
         self._calls_since_last_collection = 0
         self._mask = mask
-
-    @staticmethod
-    @print_errors
-    def from_path(model_path: str, mask: MaskFn) -> tf.keras.Model:
-        logger.info(f"Loading keras model: {model_path}")
-        with get_dir(model_path) as local_model_path:
-            model = tf.keras.models.load_model(local_model_path)
-        return MicrophysicsHook(model, mask)
 
     def _maybe_garbage_collect(self):
         if self._calls_since_last_collection % self.garbage_collection_interval:
@@ -147,6 +124,7 @@
         true_output = {
             name: np.atleast_2d(state[name]).T for name in state if name in predictions
         }
+        # masking happens in transposed space
         predictions = self._mask(inputs, true_output, predictions)
 
         # tranpose back to FV3 conventions
@@ -161,7 +139,6 @@
             f"{name}_physics_diag": state[name] for name in self.orig_outputs
         }
 
-        model_outputs.update(self.mask(state, model_outputs))
         state.update(model_outputs)
         state.update(microphysics_diag)
         self._maybe_garbage_collect()