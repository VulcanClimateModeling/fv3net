--- conflicted
+++ resolved
@@ -8,7 +8,6 @@
 from emulation._emulate.mask import MaskConfig
 from emulation._monitor.monitor import StorageConfig, StorageHook
 from emulation._typing import FortranState
-
 
 logger = logging.getLogger("emulation")
 
@@ -31,33 +30,21 @@
     gscond: Optional[ModelConfig] = None
     storage: Optional[StorageConfig] = None
 
-<<<<<<< HEAD
-    def build_model_hook(self) -> StateFunc:
-        if self.model is None:
-            logger.info("No model configured.")
-            return do_nothing
-        else:
-=======
     @staticmethod
     def _build_model(model: ModelConfig):
         if model is None:
             logger.info("No model configured.")
             return do_nothing
         else:
-            return MicrophysicsHook(model.path).microphysics
+            return MicrophysicsHook(model.path, model.mask).microphysics
 
     def build_model_hook(self):
         return self._build_model(self.model)
 
     def build_gscond_hook(self):
         return self._build_model(self.gscond)
->>>>>>> 28789171
 
-            return MicrophysicsHook.from_path(
-                self.model.path, self.model.mask
-            ).microphysics
-
-    def build_storage_hook(self) -> StateFunc:
+    def build_storage_hook(self):
         if self.storage is None:
             logger.info("No storage configured.")
             return do_nothing
