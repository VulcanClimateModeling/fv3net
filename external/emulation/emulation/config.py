--- conflicted
+++ resolved
@@ -31,31 +31,20 @@
     gscond: Optional[ModelConfig] = None
     storage: Optional[StorageConfig] = None
 
-<<<<<<< HEAD
-    def build_model_hook(self) -> StateFunc:
-        if self.model is None:
-            logger.info("No model configured.")
-            return do_nothing
-        else:
-=======
     @staticmethod
     def _build_model(model: ModelConfig):
         if model is None:
             logger.info("No model configured.")
             return do_nothing
         else:
-            return MicrophysicsHook(model.path).microphysics
+            hook = MicrophysicsHook(model.path, model.mask)
+            return hook.microphysics
 
     def build_model_hook(self):
         return self._build_model(self.model)
 
     def build_gscond_hook(self):
         return self._build_model(self.gscond)
->>>>>>> df39ca8a
-
-            return MicrophysicsHook.from_path(
-                self.model.path, self.model.mask
-            ).microphysics
 
     def build_storage_hook(self) -> StateFunc:
         if self.storage is None:
