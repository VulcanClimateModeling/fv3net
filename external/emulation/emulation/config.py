import dataclasses
import datetime
import logging
from typing import Iterable, Mapping, Optional, Tuple
import os

import cftime
import dacite
import f90nml
import yaml
from emulation._emulate.microphysics import (
    MicrophysicsHook,
    IntervalSchedule,
    Mask,
    TimeMask,
)
from emulation._monitor.monitor import StorageConfig, StorageHook
from emulation._time import from_datetime, to_datetime
from emulation.masks import RangeMask, LevelMask, compose_masks
import emulation.zhao_carr

logger = logging.getLogger("emulation")


def do_nothing(state):
    pass


def _get_timestep(namelist):
    return int(namelist["coupler_nml"]["dt_atmos"])


def _load_nml():
    path = os.path.join(os.getcwd(), "input.nml")
    namelist = f90nml.read(path)
    logger.info(f"Loaded namelist for ZarrMonitor from {path}")

    return namelist


@dataclasses.dataclass
class Range:
    min: Optional[float] = None
    max: Optional[float] = None


@dataclasses.dataclass
class LevelSlice:
    start: Optional[int] = None
    stop: Optional[int] = None


@dataclasses.dataclass
class ModelConfig:
    """

    Attributes:
        path: path to a saved tensorflow model
        online_schedule: an object controlling when to use the emulator instead
            of the fortran model. Only supports scheduling by an interval.
            The physics is used for the first half of the interval, and the ML
            for the second half.
        ranges: post-hoc limits to apply to the predicted values
        min_cloud_threshold: all cloud values less than this amount (including
            negative values) will be squashed to zero.
    """

    path: str
    online_schedule: Optional[IntervalSchedule] = None
    ranges: Mapping[str, Range] = dataclasses.field(default_factory=dict)
    mask_emulator_levels: Mapping[str, LevelSlice] = dataclasses.field(
        default_factory=dict
    )
    cloud_squash: Optional[float] = None
    gscond_cloud_conservative: bool = False

    def build(self) -> MicrophysicsHook:
        return MicrophysicsHook(self.path, mask=self._build_mask())

    def _build_mask(self) -> Mask:
        return compose_masks(self._build_masks())

    def _build_masks(self) -> Iterable[Mask]:
        if self.online_schedule:
            yield TimeMask(self.online_schedule)

        for key, range in self.ranges.items():
            yield RangeMask(key, min=range.min, max=range.max)

<<<<<<< HEAD
        for key, _slice in self.mask_emulator_levels.items():
            yield LevelMask(key, start=_slice.start, stop=_slice.stop)

        yield partial(
            emulation.zhao_carr.modify_zhao_carr,
            cloud_squash=self.cloud_squash,
            gscond_cloud_conservative=self.gscond_cloud_conservative,
        )
=======
        if self.gscond_cloud_conservative:
            yield emulation.zhao_carr.infer_gscond_cloud_from_conservation

        if self.cloud_squash is not None:
            yield lambda x, y: emulation.zhao_carr.squash_gscond(
                x, y, self.cloud_squash
            )
            yield lambda x, y: emulation.zhao_carr.squash_precpd(
                x, y, self.cloud_squash
            )
>>>>>>> 279a92aa


@dataclasses.dataclass
class EmulationConfig:
    model: Optional[ModelConfig] = None
    gscond: Optional[ModelConfig] = None
    storage: Optional[StorageConfig] = None

    @staticmethod
    def _build_model(model: ModelConfig):
        if model is None:
            logger.info("No model configured.")
            return do_nothing
        else:
            return model.build().microphysics

    def build_model_hook(self):
        return self._build_model(self.model)

    def build_gscond_hook(self):
        return self._build_model(self.gscond)

    def build_storage_hook(self):
        hook = _get_storage_hook(self.storage)
        return hook.store if hook else do_nothing

    @staticmethod
    def from_dict(dict_: dict) -> "EmulationConfig":
        return dacite.from_dict(
            EmulationConfig,
            dict_,
            config=dacite.Config(
                type_hooks={
                    cftime.DatetimeJulian: from_datetime,
                    datetime.timedelta: lambda x: datetime.timedelta(seconds=x),
                }
            ),
        )

    def to_dict(self) -> dict:
        def factory(keyvals):
            out = {}
            for key, val in keyvals:
                if isinstance(val, cftime.DatetimeJulian):
                    out[key] = to_datetime(val)
                elif isinstance(val, datetime.timedelta):
                    out[key] = int(val.total_seconds())
                else:
                    out[key] = val
            return out

        return dataclasses.asdict(self, dict_factory=factory)


def _get_storage_hook(storage_config: Optional[StorageConfig]) -> Optional[StorageHook]:

    if storage_config is None:
        logger.info("No storage configured.")
        return None

    try:
        namelist = _load_nml()
    except FileNotFoundError:
        logger.warn("Namelist could not be loaded. Storage disabled.")
        return None

    # get metadata
    path = os.getenv("VAR_META_PATH", storage_config.var_meta_path)
    try:
        with open(str(path), "r") as f:
            variable_metadata = yaml.safe_load(f)
            logger.info(f"Loaded variable metadata from: {path}")
    except FileNotFoundError:
        variable_metadata = {}
        logger.info(f"No metadata found at: {path}")

    timestep = _get_timestep(namelist)
    layout: Tuple[int, int] = namelist["fv_core_nml"]["layout"]

    kwargs = dataclasses.asdict(storage_config)
    kwargs.pop("var_meta_path", None)
    return StorageHook(
        metadata=variable_metadata, layout=layout, dt_sec=timestep, **kwargs
    )


def get_hooks():
    path = "fv3config.yml"
    config_key = "zhao_carr_emulation"
    try:
        with open(path) as f:
            dict_ = yaml.safe_load(f)
    except FileNotFoundError:
        logging.warn("Config not found...using defaults.")
        dict_ = {}
    config = EmulationConfig.from_dict(dict_.get(config_key, {}))

    return (
        config.build_gscond_hook(),
        config.build_model_hook(),
        config.build_storage_hook(),
    )<|MERGE_RESOLUTION|>--- conflicted
+++ resolved
@@ -87,16 +87,9 @@
         for key, range in self.ranges.items():
             yield RangeMask(key, min=range.min, max=range.max)
 
-<<<<<<< HEAD
         for key, _slice in self.mask_emulator_levels.items():
             yield LevelMask(key, start=_slice.start, stop=_slice.stop)
 
-        yield partial(
-            emulation.zhao_carr.modify_zhao_carr,
-            cloud_squash=self.cloud_squash,
-            gscond_cloud_conservative=self.gscond_cloud_conservative,
-        )
-=======
         if self.gscond_cloud_conservative:
             yield emulation.zhao_carr.infer_gscond_cloud_from_conservation
 
@@ -107,7 +100,6 @@
             yield lambda x, y: emulation.zhao_carr.squash_precpd(
                 x, y, self.cloud_squash
             )
->>>>>>> 279a92aa
 
 
 @dataclasses.dataclass
