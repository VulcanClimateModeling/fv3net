--- conflicted
+++ resolved
@@ -6,22 +6,17 @@
 import cftime
 import dacite
 import yaml
-<<<<<<< HEAD
-from emulation._emulate.microphysics import MicrophysicsHook
 from emulation._emulate.mask import MaskConfig
-from emulation._monitor.monitor import StorageConfig, StorageHook
+from toolz import compose
 from emulation._typing import FortranState
-=======
 from emulation._emulate.microphysics import (
     MicrophysicsHook,
     IntervalSchedule,
     Mask,
     TimeMask,
-    always_emulator,
 )
 from emulation._monitor.monitor import StorageConfig, StorageHook
 from emulation._time import from_datetime, to_datetime
->>>>>>> 79ebe213
 
 logger = logging.getLogger("emulation")
 
@@ -45,20 +40,26 @@
     """
 
     path: str
-<<<<<<< HEAD
     mask: MaskConfig = MaskConfig()
-=======
     online_schedule: Optional[IntervalSchedule] = None
 
     def build(self) -> MicrophysicsHook:
         return MicrophysicsHook(self.path, mask=self._build_mask())
 
     def _build_mask(self) -> Mask:
-        if self.online_schedule:
-            return TimeMask(self.online_schedule)
-        else:
-            return always_emulator
->>>>>>> 79ebe213
+        mask = self.mask
+
+        def time_mask(
+            inputs: FortranState, outputs: FortranState, predictions: FortranState
+        ):
+            if self.online_schedule:
+                return TimeMask(self.online_schedule)(
+                    {**inputs, **outputs}, predictions
+                )
+            else:
+                return predictions
+
+        return compose(mask, time_mask)
 
 
 @dataclasses.dataclass
@@ -73,11 +74,7 @@
             logger.info("No model configured.")
             return do_nothing
         else:
-<<<<<<< HEAD
-            return MicrophysicsHook(model.path, model.mask).microphysics
-=======
             return model.build().microphysics
->>>>>>> 79ebe213
 
     def build_model_hook(self):
         return self._build_model(self.model)
