import dataclasses
import datetime
import logging
from typing import Iterable, Mapping, Optional, Tuple
import os

import cftime
import dacite
import f90nml
import yaml
from emulation._emulate.microphysics import (
    MicrophysicsHook,
    IntervalSchedule,
    Mask,
    TimeMask,
)
from emulation._monitor.monitor import StorageConfig, StorageHook
from emulation._time import from_datetime, to_datetime
from emulation.masks import RangeMask, LevelMask, compose_masks
import emulation.zhao_carr

logger = logging.getLogger("emulation")


def do_nothing(state):
    pass


def _get_timestep(namelist):
    return int(namelist["coupler_nml"]["dt_atmos"])


def _load_nml():
    path = os.path.join(os.getcwd(), "input.nml")
    namelist = f90nml.read(path)
    logger.info(f"Loaded namelist for ZarrMonitor from {path}")

    return namelist


@dataclasses.dataclass
class Range:
    min: Optional[float] = None
    max: Optional[float] = None


@dataclasses.dataclass
class LevelSlice:
    start: Optional[int] = None
    stop: Optional[int] = None


@dataclasses.dataclass
class ModelConfig:
    """

    Attributes:
        path: path to a saved tensorflow model
        online_schedule: an object controlling when to use the emulator instead
            of the fortran model. Only supports scheduling by an interval.
            The physics is used for the first half of the interval, and the ML
            for the second half.
        ranges: post-hoc limits to apply to the predicted values
        mask_emulator_levels:  override the emulator tendencies with the fortran
            physics tendencies for a specified level range.
        cloud_squash: all cloud values less than this amount (including
            negative values) will be squashed to zero.
<<<<<<< HEAD
        gscond_cloud_conservative: infer the gscond cloud from conservation via
            gscond humidity tendency
    """
=======
        enforce_conservative: if True, temperature and humidity change will be
            inferred from the cloud change after all masks have been applied. The
            latent heat is inferred assuming liquid condensate. Differs from,
            but typically used in concert with ``gscond_cloud_conservative``.

        """
>>>>>>> ac16fd19

    path: str
    online_schedule: Optional[IntervalSchedule] = None
    ranges: Mapping[str, Range] = dataclasses.field(default_factory=dict)
    mask_emulator_levels: Mapping[str, LevelSlice] = dataclasses.field(
        default_factory=dict
    )
    cloud_squash: Optional[float] = None
    gscond_cloud_conservative: bool = False
    mask_gscond_identical_cloud: bool = False
    mask_gscond_zero_cloud: bool = False
    enforce_conservative: bool = False

    def build(self) -> MicrophysicsHook:
        return MicrophysicsHook(self.path, mask=self._build_mask())

    def _build_mask(self) -> Mask:
        return compose_masks(self._build_masks())

    def _build_masks(self) -> Iterable[Mask]:
        if self.online_schedule:
            yield TimeMask(self.online_schedule)

        for key, range in self.ranges.items():
            yield RangeMask(key, min=range.min, max=range.max)

        if self.gscond_cloud_conservative:
            yield emulation.zhao_carr.infer_gscond_cloud_from_conservation

        if self.cloud_squash is not None:
            yield lambda x, y: emulation.zhao_carr.squash_gscond(
                x, y, self.cloud_squash
            )
            yield lambda x, y: emulation.zhao_carr.squash_precpd(
                x, y, self.cloud_squash
            )

<<<<<<< HEAD
        for key, _slice in self.mask_emulator_levels.items():
            yield LevelMask(key, start=_slice.start, stop=_slice.stop)
=======
        if self.mask_gscond_identical_cloud:
            yield emulation.zhao_carr.mask_where_fortran_cloud_identical

        if self.mask_gscond_zero_cloud:
            yield emulation.zhao_carr.mask_where_fortran_cloud_vanishes_gscond

        if self.enforce_conservative:
            yield emulation.zhao_carr.enforce_conservative_gscond
>>>>>>> ac16fd19


@dataclasses.dataclass
class EmulationConfig:
    model: Optional[ModelConfig] = None
    gscond: Optional[ModelConfig] = None
    storage: Optional[StorageConfig] = None

    @staticmethod
    def _build_model(model: ModelConfig):
        if model is None:
            logger.info("No model configured.")
            return do_nothing
        else:
            return model.build().microphysics

    def build_model_hook(self):
        return self._build_model(self.model)

    def build_gscond_hook(self):
        return self._build_model(self.gscond)

    def build_storage_hook(self):
        hook = _get_storage_hook(self.storage)
        return hook.store if hook else do_nothing

    @staticmethod
    def from_dict(dict_: dict) -> "EmulationConfig":
        return dacite.from_dict(
            EmulationConfig,
            dict_,
            config=dacite.Config(
                type_hooks={
                    cftime.DatetimeJulian: from_datetime,
                    datetime.timedelta: lambda x: datetime.timedelta(seconds=x),
                }
            ),
        )

    def to_dict(self) -> dict:
        def factory(keyvals):
            out = {}
            for key, val in keyvals:
                if isinstance(val, cftime.DatetimeJulian):
                    out[key] = to_datetime(val)
                elif isinstance(val, datetime.timedelta):
                    out[key] = int(val.total_seconds())
                else:
                    out[key] = val
            return out

        return dataclasses.asdict(self, dict_factory=factory)


def _get_storage_hook(storage_config: Optional[StorageConfig]) -> Optional[StorageHook]:

    if storage_config is None:
        logger.info("No storage configured.")
        return None

    try:
        namelist = _load_nml()
    except FileNotFoundError:
        logger.warn("Namelist could not be loaded. Storage disabled.")
        return None

    # get metadata
    path = os.getenv("VAR_META_PATH", storage_config.var_meta_path)
    try:
        with open(str(path), "r") as f:
            variable_metadata = yaml.safe_load(f)
            logger.info(f"Loaded variable metadata from: {path}")
    except FileNotFoundError:
        variable_metadata = {}
        logger.info(f"No metadata found at: {path}")

    timestep = _get_timestep(namelist)
    layout: Tuple[int, int] = namelist["fv_core_nml"]["layout"]

    kwargs = dataclasses.asdict(storage_config)
    kwargs.pop("var_meta_path", None)
    return StorageHook(
        metadata=variable_metadata, layout=layout, dt_sec=timestep, **kwargs
    )


def get_hooks():
    path = "fv3config.yml"
    config_key = "zhao_carr_emulation"
    try:
        with open(path) as f:
            dict_ = yaml.safe_load(f)
    except FileNotFoundError:
        logging.warn("Config not found...using defaults.")
        dict_ = {}
    config = EmulationConfig.from_dict(dict_.get(config_key, {}))

    return (
        config.build_gscond_hook(),
        config.build_model_hook(),
        config.build_storage_hook(),
    )<|MERGE_RESOLUTION|>--- conflicted
+++ resolved
@@ -65,18 +65,14 @@
             physics tendencies for a specified level range.
         cloud_squash: all cloud values less than this amount (including
             negative values) will be squashed to zero.
-<<<<<<< HEAD
         gscond_cloud_conservative: infer the gscond cloud from conservation via
             gscond humidity tendency
-    """
-=======
         enforce_conservative: if True, temperature and humidity change will be
             inferred from the cloud change after all masks have been applied. The
             latent heat is inferred assuming liquid condensate. Differs from,
             but typically used in concert with ``gscond_cloud_conservative``.
 
-        """
->>>>>>> ac16fd19
+    """
 
     path: str
     online_schedule: Optional[IntervalSchedule] = None
@@ -114,19 +110,17 @@
                 x, y, self.cloud_squash
             )
 
-<<<<<<< HEAD
+        if self.mask_gscond_identical_cloud:
+            yield emulation.zhao_carr.mask_where_fortran_cloud_identical
+
+        if self.mask_gscond_zero_cloud:
+            yield emulation.zhao_carr.mask_where_fortran_cloud_vanishes_gscond
+
+        if self.enforce_conservative:
+            yield emulation.zhao_carr.enforce_conservative_gscond
+
         for key, _slice in self.mask_emulator_levels.items():
             yield LevelMask(key, start=_slice.start, stop=_slice.stop)
-=======
-        if self.mask_gscond_identical_cloud:
-            yield emulation.zhao_carr.mask_where_fortran_cloud_identical
-
-        if self.mask_gscond_zero_cloud:
-            yield emulation.zhao_carr.mask_where_fortran_cloud_vanishes_gscond
-
-        if self.enforce_conservative:
-            yield emulation.zhao_carr.enforce_conservative_gscond
->>>>>>> ac16fd19
 
 
 @dataclasses.dataclass
