"""Zhao Carr specific emulation options

the functions in this submodule know the variable names of the ZC microphysics

"""
import logging
import numpy as np
import numba
from fv3fit.emulation.transforms.zhao_carr import (
    CLASS_NAMES,
    ZERO_CLOUD,
    ZERO_TENDENCY,
    POSITIVE_TENDENCY,
    NEGATIVE_TENDENCY,
)

logger = logging.getLogger(__name__)

__all__ = [
    "infer_gscond_cloud_from_conservation",
    "squash_gscond",
    "squash_precpd",
    "mask_where_fortran_cloud_identical",
    "mask_where_fortran_cloud_vanishes_gscond",
    "mask_zero_tend_classifier",
    "mask_zero_cloud_classifier",
    "mask_zero_cloud_classifier_precpd",
    "enforce_conservative_gscond",
    "enforce_conservative_phase_dependent",
]


# from physcons.f
GRAVITY = 9.80665  # m / s2
CP = 1.0046e3  # J / kg / K
LV = 2.5e6  # J / kg
RHO_WATER = 1000.0  # kg / m3


class Input:
    cloud_water = "cloud_water_mixing_ratio_input"
    humidity = "specific_humidity_input"
    temperature = "air_temperature_input"
    delp = "pressure_thickness_of_atmospheric_layer"


class GscondOutput:
    cloud_water = "cloud_water_mixing_ratio_after_gscond"
    humidity = "specific_humidity_after_gscond"
    temperature = "air_temperature_after_gscond"


class PrecpdOutput:
    cloud_water = "cloud_water_mixing_ratio_after_precpd"
    humidity = "specific_humidity_after_precpd"
    temperature = "air_temperature_after_precpd"
    precip = "total_precipitation"


def squash_water_water_conserving(cloud, humidity, bound: float):
    cloud_out = np.where(cloud < bound, 0, cloud)
    qv_out = humidity + (cloud - cloud_out)
    return cloud_out, qv_out


def _apply_squash(struct, output_state, cloud_squash: float):
    out = {**output_state}
    if struct.cloud_water in output_state:
        cloud, humidity = squash_water_water_conserving(
            output_state[struct.cloud_water],
            output_state[struct.humidity],
            cloud_squash,
        )
        out[struct.cloud_water] = cloud
        out[struct.humidity] = humidity
    return out


def infer_gscond_cloud_from_conservation(state, emulator):
    out = {**emulator}
    humidity_change = emulator[GscondOutput.humidity] - state[Input.humidity]
    out[GscondOutput.cloud_water] = state[Input.cloud_water] - humidity_change
    return out


def squash_gscond(state, emulator, cloud_squash):
    return _apply_squash(GscondOutput, emulator, cloud_squash)


def squash_precpd(state, emulator, cloud_squash):
    return _apply_squash(PrecpdOutput, emulator, cloud_squash)


def _limit_net_condensation_conserving(state, net_condensation):
    available_vapor = state[Input.humidity]
    available_liquid = state[Input.cloud_water]
    condensation = np.where(net_condensation > 0, net_condensation, 0.0)
    evaporation = np.where(net_condensation < 0, net_condensation, 0.0)

    limited_evaporation = np.maximum(evaporation, -available_liquid)
    limited_condensation = np.minimum(condensation, available_vapor)
    logger.info({"evap_mass_cons_adj": np.sum(limited_evaporation - evaporation)})
    logger.info({"cond_mass_cons_adj": np.sum(limited_condensation - condensation)})
    net_condensation = limited_evaporation + limited_condensation
    return net_condensation


def apply_condensation_liquid_phase(state, net_condensation):
    # from physcons.f
    lv = 2.5e6
    return apply_condensation(state, net_condensation, lv=lv)


@numba.njit
def ice_water_flag(temperature_celsius, cloud):
    """Implement ice water id number from gscond.f

    If this is 1 then the cloud is all ice. If it is 0, then it is all liquid.

    Note a small difference in < -15 case to remove the RH dependent threshold
    """

    n, z = temperature_celsius.shape
    iw = np.zeros_like(temperature_celsius)
    climit = 1e-20
    # loop over slow coordinate
    for i in range(n):
        for k in range(z - 1, -1, -1):
            t_celsius = temperature_celsius[i, k]
            if t_celsius < -15:
                # no RH dependent threshold here.
                iw[i, k] = 1.0
            elif t_celsius > 0.0:
                iw[i, k] = 0.0
            else:
                if k < z - 1 and iw[i, k + 1] == 1 and cloud[i, k] > climit:
                    iw[i, k] = 1.0
    return iw


def latent_heat_phase_dependent(iw):
    hvap = 2.5e6
    hfus = 3.3358e5
    return hvap + iw * hfus


def apply_condensation_phase_dependent(state, net_condensation):
    temperature_celsius = state[Input.temperature] - 273.16
    iw = ice_water_flag(temperature_celsius, cloud=state[Input.cloud_water])
    lv = latent_heat_phase_dependent(iw)
    return apply_condensation(state, net_condensation=net_condensation, lv=lv)


def apply_condensation(state, net_condensation, lv):
    # from physcons.f
    cp = 1.0046e3
    cloud_out = state[Input.cloud_water] + net_condensation
    qv_out = state[Input.humidity] - net_condensation
    latent_heating = lv * net_condensation / cp
    temperature_out = state[Input.temperature] + latent_heating
    return {
        GscondOutput.cloud_water: cloud_out,
        GscondOutput.humidity: qv_out,
        GscondOutput.temperature: temperature_out,
    }


def _update_with_net_condensation(cloud_out, state, emulator):
    net_condensation = cloud_out - state[Input.cloud_water]
    net_condensation = _limit_net_condensation_conserving(state, net_condensation)
    return {**emulator, **apply_condensation_liquid_phase(state, net_condensation)}


def mask_where_fortran_cloud_vanishes_gscond(state, emulator):
    threshold = 1e-15
    cloud_out = np.where(
        state[GscondOutput.cloud_water] < threshold,
        0,
        emulator[GscondOutput.cloud_water],
    )
    return _update_with_net_condensation(cloud_out, state, emulator)


def mask_where_fortran_cloud_identical(state, emulator):
    cloud_out = np.where(
        state[GscondOutput.cloud_water] == state[Input.cloud_water],
        state[Input.cloud_water],
        emulator[GscondOutput.cloud_water],
    )
    return _update_with_net_condensation(cloud_out, state, emulator)


def _get_classify_output(logit_classes, one_hot_axis=0):
    names = sorted(CLASS_NAMES)
    one_hot = logit_classes == np.max(logit_classes, axis=one_hot_axis, keepdims=True)
    d = {name: np.take(one_hot, i, one_hot_axis) for i, name in enumerate(names)}
    d["nontrivial_tendency"] = d[POSITIVE_TENDENCY] | d[NEGATIVE_TENDENCY]
    return d


def mask_zero_cloud_classifier(state, emulator):
    cloud_out = np.where(
        _get_classify_output(emulator["gscond_classes"])[ZERO_CLOUD],
        0,
        emulator[GscondOutput.cloud_water],
    )
    return _update_with_net_condensation(cloud_out, state, emulator)


def mask_zero_tend_classifier(state, emulator):
    cloud_out = np.where(
        _get_classify_output(emulator["gscond_classes"])[ZERO_TENDENCY],
        state[Input.cloud_water],
        emulator[GscondOutput.cloud_water],
    )
    return _update_with_net_condensation(cloud_out, state, emulator)


def mask_zero_cloud_classifier_precpd(state, emulator):
    cloud_out = np.where(
        _get_classify_output(emulator["precpd_classes"])[ZERO_CLOUD],
        0,
        emulator[PrecpdOutput.cloud_water],
    )
    out = {**emulator, PrecpdOutput.cloud_water: cloud_out}
    return out


def enforce_conservative_gscond(state, emulator):
    cloud_out = emulator[GscondOutput.cloud_water]
    return _update_with_net_condensation(cloud_out, state, emulator)


def enforce_conservative_phase_dependent(state, emulator):
    cloud_out = emulator[GscondOutput.cloud_water]
    net_condensation = cloud_out - state[Input.cloud_water]
<<<<<<< HEAD
    net_condensation = _limit_net_condensation_conserving(state, net_condensation)
    return {**emulator, **apply_condensation_phase_dependent(state, net_condensation)}
=======
    return {**emulator, **apply_condensation_phase_dependent(state, net_condensation)}


def mixing_ratio_to_mass(x: np.ndarray, delp: np.ndarray) -> np.ndarray:
    """convert data proportional to kg/kg -> kg/m2"""
    return x * delp / GRAVITY


def mass_to_mixing_ratio(x: np.ndarray, delp: np.ndarray) -> np.ndarray:
    """convert data proportional to kg/m2 -> kg/kg"""
    return x / delp * GRAVITY


def liquid_water_equivalent(x: np.ndarray) -> np.ndarray:
    """convert data proportional to kg/m2 -> m"""
    return x / RHO_WATER


def _strict_conservative_precip_from_TOA_to_surface(
    condensate_to_precip: np.ndarray, precip_to_vapor: np.ndarray
):

    """
    Iterates backwards through precip source and evaporation terms to
    determine surface precip.  Function limits evaporation to available
    precipitation at each level, and limits source/sink terms to be positive.

    Expects data in [feature x sample] dimensions (default for fields from Fortran)
    """

    limited_c_to_p = np.maximum(condensate_to_precip, 0)  # no condensate from precip
    limited_p_to_v = np.maximum(precip_to_vapor, 0)  # no precip from vapor

    if not len(precip_to_vapor.shape) == 2:
        raise ValueError(
            "Expected 2D inputs to the strict conservative precip function"
        )

    num_features, num_samples = precip_to_vapor.shape

    total_precip = np.zeros(num_samples)

    # calculate precip and evaporation starting from TOA
    for k in range(num_features - 1, -1, -1):
        precip = limited_c_to_p[k]
        total_precip += precip
        evaporation = limited_p_to_v[k]
        limited_evap = np.minimum(total_precip, evaporation)
        total_precip -= limited_evap
        limited_p_to_v[k, :] = limited_evap

    return limited_c_to_p, limited_p_to_v, total_precip


def enforce_conservative_precpd(state, emulator):
    cloud_change = emulator[PrecpdOutput.cloud_water] - state[GscondOutput.cloud_water]
    humidity_change = emulator[PrecpdOutput.humidity] - state[GscondOutput.humidity]

    # switch to kg / m2
    delp = state[Input.delp]
    precip_source = mixing_ratio_to_mass(-1 * cloud_change, delp)
    precip_sink = mixing_ratio_to_mass(humidity_change, delp)

    [
        precip_src_limited,
        precip_sink_limited,
        total_precip,
    ] = _strict_conservative_precip_from_TOA_to_surface(precip_source, precip_sink)

    surface_precip_m = liquid_water_equivalent(total_precip)
    limited_evaporation = mass_to_mixing_ratio(precip_sink_limited, delp)

    # temperature adjust
    evaporative_cooling = LV / CP * -1 * limited_evaporation

    cloud_out = state[GscondOutput.cloud_water] + mass_to_mixing_ratio(
        -1 * precip_src_limited, delp
    )
    humidity_out = state[GscondOutput.humidity] + limited_evaporation
    temperature_out = state[GscondOutput.temperature] + evaporative_cooling

    return {
        **emulator,
        PrecpdOutput.cloud_water: cloud_out,
        PrecpdOutput.humidity: humidity_out,
        PrecpdOutput.temperature: temperature_out,
        PrecpdOutput.precip: surface_precip_m,
    }


def conservative_precip_simple(state, emulator, sum_axis=0):
    qv_before = state[GscondOutput.humidity]
    qv_after = emulator[PrecpdOutput.humidity]
    qc_before = state[GscondOutput.cloud_water]
    qc_after = emulator[PrecpdOutput.cloud_water]
    delp = state[Input.delp]

    water_before = qv_before + qc_before
    water_after = qv_after + qc_after
    column_water_before = np.sum(
        mixing_ratio_to_mass(water_before, delp), axis=sum_axis
    )
    column_water_after = np.sum(mixing_ratio_to_mass(water_after, delp), axis=sum_axis)
    surface_precipitation = liquid_water_equivalent(
        column_water_before - column_water_after
    )
    return {**emulator, PrecpdOutput.precip: surface_precipitation}
>>>>>>> 99b74dcc
<|MERGE_RESOLUTION|>--- conflicted
+++ resolved
@@ -234,10 +234,7 @@
 def enforce_conservative_phase_dependent(state, emulator):
     cloud_out = emulator[GscondOutput.cloud_water]
     net_condensation = cloud_out - state[Input.cloud_water]
-<<<<<<< HEAD
     net_condensation = _limit_net_condensation_conserving(state, net_condensation)
-    return {**emulator, **apply_condensation_phase_dependent(state, net_condensation)}
-=======
     return {**emulator, **apply_condensation_phase_dependent(state, net_condensation)}
 
 
@@ -344,5 +341,4 @@
     surface_precipitation = liquid_water_equivalent(
         column_water_before - column_water_after
     )
-    return {**emulator, PrecpdOutput.precip: surface_precipitation}
->>>>>>> 99b74dcc
+    return {**emulator, PrecpdOutput.precip: surface_precipitation}