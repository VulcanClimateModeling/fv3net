--- conflicted
+++ resolved
@@ -56,15 +56,11 @@
         use_fortran_state = slice(self.start, self.stop)
         # Fortran state TOA is index 79, and dims are [z, sample]
         emulator_field = np.copy(emulator[self.key])
-<<<<<<< HEAD
-        # TODO: harmonize state/emulator dict data types
-=======
 
         # Currently, fortran fields pushed into python state are 64bit floats
         # while the emulator output is float32, since there are no post-hoc adjustments
         # for precpd, this lead to noise in the tendencies estimated from the
         # masked levels due to 32 -> 64 casting, this hack resolves
->>>>>>> 9027b5f6
         if emulator_field.dtype != np.float64:
             emulator_field = emulator_field.astype(np.float64)
 
