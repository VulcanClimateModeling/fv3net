import pytest
import numpy as np
<<<<<<< HEAD
import tensorflow as tf
from typing import Iterable

from emulation._emulate.microphysics import (
    MicrophysicsHook,
    RenamedOutputModel,
    NoModel,
    _unpack_predictions,
    _load_tf_model,
)


def test__unpack_predictions_single_out():
    data = np.arange(20).reshape(4, 5)

    out_names = ["field1"]

    result = _unpack_predictions(data, out_names)

    assert len(result) == 1
    assert result["field1"].shape == (5, 4)


def test__unpack_predictions_multi_out():
    data = np.arange(20).reshape(4, 5)

    out_names = ["field1", "field2", "field3"]

    result = _unpack_predictions([data] * 3, out_names)

    assert len(result) == len(out_names)
    for name in out_names:
        assert name in result

    for name in out_names:
        assert result[name].shape == (5, 4)
=======

from emulation._emulate.microphysics import MicrophysicsHook
>>>>>>> d6b8ea6b


def test_Config_integration(saved_model_path, dummy_rundir):

    config = MicrophysicsHook(saved_model_path)

    state = {
        "air_temperature_input": np.ones((63, 100)),
    }

    # something that will be overwritten by call to microphysics
    state["air_temperature_dummy"] = state["air_temperature_input"]

    for i in range(3):
        input = state["air_temperature_input"]

        config.microphysics(state)

        # microphysics saves any key overwrites as a diagnostic
        updated = state["air_temperature_dummy"]
        diag = state["air_temperature_dummy_physics_diag"]

        np.testing.assert_array_equal(diag, input)
        np.testing.assert_array_almost_equal(input + 1, updated)

        state["air_temperature_input"] = updated


def test_error_on_call():

    with pytest.raises(ImportError):
        from emulation import microphysics

<<<<<<< HEAD
        microphysics({})


def test_NoModel():
    model = NoModel()

    in_ = model.input_names
    out_ = model.output_names
    pred = model.predict(1)

    for value in [in_, out_, pred]:
        assert not value
        assert isinstance(value, Iterable)


def test_load_tf_model_NoModel():
    model = _load_tf_model("NO_MODEL")
    assert isinstance(model, NoModel)


def test_microphysics_NoModel(dummy_rundir):

    state = {"empty_state": 1}
    hook = MicrophysicsHook("NO_MODEL")
    hook.microphysics(state)

    assert state == {"empty_state": 1}


def test_RenamedOutputModel():
    in_ = tf.keras.layers.Input(shape=(63,), name="air_temperature_input")
    old_names = ["a", "b"]
    new_names = ["c", "d"]
    out_ = [tf.keras.layers.Lambda(lambda x: x, name=name)(in_) for name in old_names]
    model = tf.keras.Model(inputs=in_, outputs=out_)
    renamed_model = RenamedOutputModel(model, dict(zip(old_names, new_names)))

    assert renamed_model.output_names == new_names
=======
        microphysics({})
>>>>>>> d6b8ea6b
<|MERGE_RESOLUTION|>--- conflicted
+++ resolved
@@ -1,46 +1,13 @@
 import pytest
 import numpy as np
-<<<<<<< HEAD
 import tensorflow as tf
 from typing import Iterable
 
 from emulation._emulate.microphysics import (
     MicrophysicsHook,
-    RenamedOutputModel,
     NoModel,
-    _unpack_predictions,
     _load_tf_model,
 )
-
-
-def test__unpack_predictions_single_out():
-    data = np.arange(20).reshape(4, 5)
-
-    out_names = ["field1"]
-
-    result = _unpack_predictions(data, out_names)
-
-    assert len(result) == 1
-    assert result["field1"].shape == (5, 4)
-
-
-def test__unpack_predictions_multi_out():
-    data = np.arange(20).reshape(4, 5)
-
-    out_names = ["field1", "field2", "field3"]
-
-    result = _unpack_predictions([data] * 3, out_names)
-
-    assert len(result) == len(out_names)
-    for name in out_names:
-        assert name in result
-
-    for name in out_names:
-        assert result[name].shape == (5, 4)
-=======
-
-from emulation._emulate.microphysics import MicrophysicsHook
->>>>>>> d6b8ea6b
 
 
 def test_Config_integration(saved_model_path, dummy_rundir):
@@ -74,7 +41,6 @@
     with pytest.raises(ImportError):
         from emulation import microphysics
 
-<<<<<<< HEAD
         microphysics({})
 
 
@@ -101,18 +67,4 @@
     hook = MicrophysicsHook("NO_MODEL")
     hook.microphysics(state)
 
-    assert state == {"empty_state": 1}
-
-
-def test_RenamedOutputModel():
-    in_ = tf.keras.layers.Input(shape=(63,), name="air_temperature_input")
-    old_names = ["a", "b"]
-    new_names = ["c", "d"]
-    out_ = [tf.keras.layers.Lambda(lambda x: x, name=name)(in_) for name in old_names]
-    model = tf.keras.Model(inputs=in_, outputs=out_)
-    renamed_model = RenamedOutputModel(model, dict(zip(old_names, new_names)))
-
-    assert renamed_model.output_names == new_names
-=======
-        microphysics({})
->>>>>>> d6b8ea6b
+    assert state == {"empty_state": 1}