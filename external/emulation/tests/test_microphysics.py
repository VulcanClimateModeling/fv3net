--- conflicted
+++ resolved
@@ -1,18 +1,14 @@
 import pytest
 import numpy as np
-<<<<<<< HEAD
-from typing import Iterable
-
-from emulation._emulate.microphysics import _unpack_predictions, MicrophysicsHook, NoModel, _load_tf_model
-=======
 import tensorflow as tf
 
 from emulation._emulate.microphysics import (
     MicrophysicsHook,
     RenamedOutputModel,
+    NoModel,
     _unpack_predictions,
+    _load_tf_model,
 )
->>>>>>> 10116179
 
 
 def test__unpack_predictions_single_out():
@@ -75,7 +71,6 @@
         microphysics({})
 
 
-<<<<<<< HEAD
 def test_NoModel():
     model = NoModel()
 
@@ -100,7 +95,8 @@
     hook.microphysics(state)
 
     assert state == {"empty_state": 1}
-=======
+
+
 def test_RenamedOutputModel():
     in_ = tf.keras.layers.Input(shape=(63,), name="air_temperature_input")
     old_names = ["a", "b"]
@@ -109,5 +105,4 @@
     model = tf.keras.Model(inputs=in_, outputs=out_)
     renamed_model = RenamedOutputModel(model, dict(zip(old_names, new_names)))
 
-    assert renamed_model.output_names == new_names
->>>>>>> 10116179
+    assert renamed_model.output_names == new_names