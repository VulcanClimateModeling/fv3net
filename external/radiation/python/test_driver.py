--- conflicted
+++ resolved
@@ -27,13 +27,9 @@
 driver = RadiationDriver()
 
 serial = ser.Serializer(
-<<<<<<< HEAD
     ser.OpenModeKind.Read,
     "../fortran/data/radiation_driver",
     "Generator_rank0",
-=======
-    ser.OpenModeKind.Read, os.path.join(FORTRANDATA_DIR, "SW"), "Generator_rank0",
->>>>>>> 0076b2c6
 )
 
 si = serial.read("si", serial.savepoint["rad-initialize"])
