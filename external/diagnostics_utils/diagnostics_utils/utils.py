from .config import (
    VARNAMES,
    SURFACE_TYPE_ENUMERATION,
    DOMAINS,
    PRIMARY_VARS,
)
from vcm import thermo, safe
import xarray as xr
import numpy as np
import logging
from typing import Sequence, Mapping, Union, Tuple

logger = logging.getLogger(__name__)


def reduce_to_diagnostic(
    ds: xr.Dataset,
    grid: xr.Dataset,
    domains: Sequence[str] = DOMAINS,
    primary_vars: Sequence[str] = PRIMARY_VARS,
    net_precipitation: xr.DataArray = None,
    time_dim: str = "time",
    derivation_dim: str = "derivation",
    uninformative_coords: Sequence[str] = ["tile", "z", "y", "x"],
) -> xr.Dataset:
    """Reduce a sequence of batches to a diagnostic dataset
    
    Args:
        ds: xarray datasets with relevant variables batched in time
        grid: xarray dataset containing grid variables
        (latb, lonb, lat, lon, area, land_sea_mask)
        domains: sequence of area domains over which to produce conditional
            averages; optional, defaults to global, land, sea, and positive and
            negative net_precipitation domains
        primary_vars: sequence of variables for which to compute column integrals
            and composite means; optional, defaults to dQs, pQs and Qs
        net_precipitation: xr.DataArray of net_precipitation values for computing
            composites, typically supplied by SHiELD net_precipitation; optional
        time_dim: name of the dataset time dimension to average over; optional,
            defaults to 'time'
        derivation_dim: name of the dataset derivation dimension containing coords
            such as 'target', 'predict', etc.; optional, defaults to 'derivation'
        uninformative_coords: sequence of names of uninformative (i.e.,
            range(len(dim))), coordinates to be dropped
            
    Returns:
        diagnostic_ds: xarray dataset of reduced diagnostic variables
    """

    ds = ds.drop_vars(names=uninformative_coords, errors="ignore")
    ds = _rechunk_time_z(ds)

    grid = grid.drop_vars(names=uninformative_coords, errors="ignore")
    surface_type_array = snap_mask_to_type(grid[VARNAMES["surface_type"]])
    if any(["net_precipitation" in category for category in domains]):
        net_precipitation_type_array = snap_net_precipitation_to_type(net_precipitation)
        net_precipitation_type_array = net_precipitation_type_array.drop_vars(
            names=uninformative_coords, errors="ignore"
        )

    domain_datasets = {}
    for category in domains:
        varname = f"{category}_average"
        if "net_precipitation" in category:
            cell_type = net_precipitation_type_array
        else:
            cell_type = surface_type_array
        domain_datasets[varname] = conditional_average(
            safe.get_variables(ds, primary_vars), cell_type, category, grid["area"],
        )

    domain_ds = xr.concat(
        [dataset for dataset in domain_datasets.values()], dim="domain"
    ).assign_coords({"domain": (["domain"], [*domain_datasets.keys()])})

    ds = xr.merge([domain_ds, ds.drop(labels=primary_vars)])

    return ds.mean(dim=time_dim, keep_attrs=True)


def insert_column_integrated_vars(
    ds: xr.Dataset, column_integrated_vars: Sequence[str] = PRIMARY_VARS
) -> xr.Dataset:
    """Insert column integrated (<*>) terms,
    really a wrapper around vcm.thermo funcs"""

    for var in column_integrated_vars:
        column_integrated_name = f"column_integrated_{var}"
        if "Q1" in var:
            da = thermo.column_integrated_heating(ds[var], ds[VARNAMES["delp"]])
        elif "Q2" in var:
            da = -thermo.minus_column_integrated_moistening(
                ds[var], ds[VARNAMES["delp"]]
            )
            da = da.assign_attrs(
                {"long_name": "column integrated moistening", "units": "mm/day"}
            )
        ds = ds.assign({column_integrated_name: da})

    return ds


def insert_total_apparent_sources(ds: xr.Dataset) -> xr.Dataset:
    """Inserts apparent source (Q) terms as the sum of dQ and pQ, assumed to be present in
    dataset ds
    """
    return ds.assign(
        {
            total_apparent_sources_name: da
            for total_apparent_sources_name, da in zip(
                ("Q1", "Q2"),
                _total_apparent_sources(ds["dQ1"], ds["dQ2"], ds["pQ1"], ds["pQ2"]),
            )
        }
    )


def _total_apparent_sources(
    dQ1: xr.DataArray, dQ2: xr.DataArray, pQ1: xr.DataArray, pQ2: xr.DataArray
) -> Tuple[xr.DataArray, xr.DataArray]:

    Q1 = pQ1 + dQ1
    Q2 = pQ2 + dQ2

    return Q1, Q2


def insert_net_terms_as_Qs(
    ds: xr.Dataset,
    var_mapping: Mapping = None,
    derivation_dim: str = "derivation",
    shield_coord: str = "coarsened_SHiELD",
    derivations_keep: Sequence[str] = ("target", "predict"),
) -> xr.Dataset:
    """Insert the SHiELD net_* variables as the column_integrated_Q* variables
        for coordinate 'coarsened_SHiELD', also drop the net_* variables and the
        'coarse_FV3GFS' coordinate; this is useful in the offline_ML_diags routine
        because eliminates an unnecessary coordinate and includes SHiELD variables
        in the calculated diagnostics and metrics
        
    Args:
        ds: xr dataset to from which to compute diagnostics
        var_mapping: dict which maps SHiELD net_* var names to
            column_integrated_Q* var names; optional
        derivation_dim: name of derivation dim; optional, defaults to 'derivation'
        shield_coord: name of SHiELD coordinate in derivation dim; optional
        derivations_keep: sequence of derivation coords to keep in output dataset
            
    Returns:
        xr dataset of renamed and rearranged variables
    """
    var_mapping = var_mapping or {
        "net_heating": "column_integrated_Q1",
        "net_precipitation": "column_integrated_Q2",
    }

    ds_new = ds.sel({derivation_dim: list(derivations_keep)}).drop_vars(
        names=var_mapping.keys(), errors="ignore"
    )

    shield_data = {}
    for var_source_name, var_target_name in var_mapping.items():
        if "Q1" in var_target_name:
            shield_data[var_target_name] = ds[var_source_name].sel(
                {derivation_dim: [shield_coord]}
            )
        elif "Q2" in var_target_name:
            shield_data[var_target_name] = -ds[var_source_name].sel(
                {derivation_dim: [shield_coord]}
            )

    return ds_new.merge(shield_data)


def _rechunk_time_z(
    ds: xr.Dataset, dim_nchunks: Mapping[str, tuple] = None
) -> xr.Dataset:

    dim_nchunks = dim_nchunks or {"time": 1, "z": ds.sizes["z"]}
    ds = ds.unify_chunks()
    chunks = {dim: ds.sizes[dim] // nchunks for dim, nchunks in dim_nchunks.items()}

    return ds.chunk(chunks)


def conditional_average(
    ds: Union[xr.Dataset, xr.DataArray],
    cell_type_array: xr.DataArray,
    category: str,
    area: xr.DataArray,
    dims: Sequence[str] = ["tile", "y", "x"],
) -> xr.Dataset:
    """Average over a conditional type
    
    Args:
        ds: xr dataarray or dataset of variables to averaged conditionally
        cell_type_array: xr datarray of cell category strings
        category: str of category over which to conditionally average
        area: xr datarray of grid cell areas for weighted averaging
        dims: dimensions to average over
            
    Returns:
        xr dataarray or dataset of conditionally averaged variables
    """

    all_types = list(np.unique(cell_type_array))

    if category == "global":
        area_masked = area
    elif category in all_types:
        area_masked = area.where(cell_type_array == category)
    else:
        raise ValueError(
            f"surface type {category} not in provided surface type array "
            f"with types {all_types}."
        )

    return weighted_average(ds, area_masked, dims)


def _weighted_average(array, weights, axis=None):

    return np.nansum(array * weights, axis=axis) / np.nansum(weights, axis=axis)


def weighted_average(
    array: Union[xr.Dataset, xr.DataArray],
    weights: xr.DataArray,
    dims: Sequence[str] = ["tile", "y", "x"],
) -> xr.Dataset:
    """Compute a weighted average of an array or dataset
    
    Args:
        array: xr dataarray or dataset of variables to averaged
        weights: xr datarray of grid cell weights for averaging
        dims: dimensions to average over
            
    Returns:
        xr dataarray or dataset of weighted averaged variables
    """
    if dims is not None:
        kwargs = {"axis": tuple(range(-len(dims), 0))}
    else:
        kwargs = {}
    return xr.apply_ufunc(
        _weighted_average,
        array,
        weights,
        input_core_dims=[dims, dims],
        kwargs=kwargs,
        dask="allowed",
    )


def snap_mask_to_type(
    float_mask: xr.DataArray,
    enumeration: Mapping[str, float] = SURFACE_TYPE_ENUMERATION,
    atol: float = 1e-7,
) -> xr.DataArray:
    """Convert float surface type array to categorical surface type array
    
    Args:
        float_mask: xr dataarray of float cell types
        enumeration: mapping of surface type str names to float values
        atol: absolute tolerance of float value matching
            
    Returns:
        types: xr dataarray of str categorical cell types
    
    """

    types = np.full(float_mask.shape, np.nan)
    for type_name, type_number in enumeration.items():
        types = np.where(
            np.isclose(float_mask.values, type_number, atol), type_name, types
        )

    types = xr.DataArray(types, float_mask.coords, float_mask.dims)

    return types


<<<<<<< HEAD
def _units_from_var(var):
    if "q1" in var.lower():
        if "column_integrated" in var:
            return "[W/m^2]"
        else:
            return "[K/s]"
    elif "q2" in var.lower():
        if "column_integrated" in var:
            return "[mm/day]"
        else:
            return "[kg/kg/s]"
    else:
        return None
=======
def snap_net_precipitation_to_type(
    net_precipitation: xr.DataArray, type_names: Mapping[str, str] = None
) -> xr.DataArray:
    """Convert net_precipitation array to positive and negative categorical types
    
    Args:
        net_precipitation: xr.DataArray of numerical values
        type_names: Mapping relating the "positive" and "negative" cases to their
            categorical type names
            
    Returns:
        types: xr dataarray of categorical str type
    
    """

    type_names = type_names or {
        "negative": "negative_net_precipitation",
        "positive": "positive_net_precipitation",
    }

    if any(key not in type_names for key in ["negative", "positive"]):
        raise ValueError("'type_names' must include 'positive' and negative' as keys")

    types = np.where(
        net_precipitation.values < 0, type_names["negative"], type_names["positive"]
    )

    return xr.DataArray(types, net_precipitation.coords, net_precipitation.dims)
>>>>>>> b5ac186f
<|MERGE_RESOLUTION|>--- conflicted
+++ resolved
@@ -280,7 +280,6 @@
     return types
 
 
-<<<<<<< HEAD
 def _units_from_var(var):
     if "q1" in var.lower():
         if "column_integrated" in var:
@@ -294,7 +293,8 @@
             return "[kg/kg/s]"
     else:
         return None
-=======
+
+
 def snap_net_precipitation_to_type(
     net_precipitation: xr.DataArray, type_names: Mapping[str, str] = None
 ) -> xr.DataArray:
@@ -322,5 +322,4 @@
         net_precipitation.values < 0, type_names["negative"], type_names["positive"]
     )
 
-    return xr.DataArray(types, net_precipitation.coords, net_precipitation.dims)
->>>>>>> b5ac186f
+    return xr.DataArray(types, net_precipitation.coords, net_precipitation.dims)