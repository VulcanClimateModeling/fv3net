--- conflicted
+++ resolved
@@ -15,13 +15,9 @@
 
 UNINFORMATIVE_COORDS = ["tile", "z", "y", "x"]
 TIME_DIM = "time"
-<<<<<<< HEAD
 DERIVATION_DIM = "derivation"
-=======
 PRESSURE_DIM = "pressure"
 VERTICAL_DIM = "z"
-PRIMARY_VARS = ("dQ1", "pQ1", "dQ2", "pQ2", "Q1", "Q2")
->>>>>>> 34fc7767
 
 
 def reduce_to_diagnostic(
@@ -50,15 +46,13 @@
     ds = _rechunk_time_z(ds)
 
     grid = grid.drop_vars(names=UNINFORMATIVE_COORDS, errors="ignore")
-    surface_type_array = values_da_to_type(
-        grid[VARNAMES["surface_type"]],
-        SURFACE_TYPE_ENUMERATION,
-        np.isclose,
-        boolean_func_kwargs={"atol": 1e-7},
-    )
-
+    surface_type_array = snap_mask_to_type(grid[VARNAMES["surface_type"]])
     if any(["net_precipitation" in category for category in domains]):
-        net_precipitation_type_array = _net_precipitation_type(ds)
+        net_precipitation_type_array = snap_mask_to_type(
+            ds["net_precipitation"].sel(derivation=DERIVATION_DIM),
+            NET_PRECIPITATION_ENUMERATION,
+            np.greater_equal,
+        )
 
     domain_datasets = {}
     for category in domains:
@@ -138,18 +132,6 @@
     return ds.chunk(chunks)
 
 
-def _net_precipitation_type(ds: xr.Dataset) -> xr.DataArray:
-
-    net_precipitation_SHiELD = ds["net_precipitation"].sel(
-        {DERIVATION_DIM: "coarsened_SHiELD"}
-    )
-    net_precipitation_type_array = values_da_to_type(
-        net_precipitation_SHiELD, NET_PRECIPITATION_ENUMERATION, np.greater_equal
-    )
-
-    return net_precipitation_type_array
-
-
 def conditional_average(
     ds: Union[xr.Dataset, xr.DataArray],
     cell_type_array: xr.DataArray,
@@ -219,16 +201,16 @@
     )
 
 
-def values_da_to_type(
-    da: xr.DataArray,
-    enumeration: Mapping[str, float],
-    boolean_func: Callable[..., np.ndarray],
+def snap_mask_to_type(
+    float_mask: xr.DataArray,
+    enumeration: Mapping[str, float] = SURFACE_TYPE_ENUMERATION,
+    boolean_func: Callable[..., np.ndarray] = np.isclose,
     boolean_func_kwargs: Mapping[str, Any] = None,
 ) -> xr.DataArray:
     """Convert float surface type array to categorical surface type array
     
     Args:
-        da: xr.DataArray of numerical values
+        float_mask: xr.DataArray of numerical values
         enumeration: mapping of categorical string types to array values
         boolean_func: callable used to map a numerical array to a boolean array
             for a particular value, e.g., np.isclose(arr, value)
@@ -239,16 +221,16 @@
     
     """
 
-    boolean_func_kwargs = boolean_func_kwargs or {}
-
-    types = np.full(da.values.shape, np.nan)
+    boolean_func_kwargs = boolean_func_kwargs or {"atol": 1e-7}
+
+    types = np.full(float_mask.values.shape, np.nan)
     for type_name, type_number in enumeration.items():
         types = np.where(
-            boolean_func(da.values, type_number, **boolean_func_kwargs),
+            boolean_func(float_mask.values, type_number, **boolean_func_kwargs),
             type_name,
             types,
         )
 
-    type_da = xr.DataArray(types, da.coords, da.dims)
+    type_da = xr.DataArray(types, float_mask.coords, float_mask.dims)
 
     return type_da