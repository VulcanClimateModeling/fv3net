--- conflicted
+++ resolved
@@ -9,37 +9,25 @@
 import xarray as xr
 import numpy as np
 import logging
-<<<<<<< HEAD
-from typing import Sequence, Mapping, Union, Callable, Any
-=======
-from typing import Sequence, Mapping, Union, Tuple
->>>>>>> 20231cd9
+from typing import Sequence, Mapping, Union, Callable, Any, Tuple
 
 logger = logging.getLogger(__name__)
 
 UNINFORMATIVE_COORDS = ["tile", "z", "y", "x"]
 TIME_DIM = "time"
-<<<<<<< HEAD
 DERIVATION_DIM = "derivation"
-=======
-PRIMARY_VARS = ("dQ1", "pQ1", "dQ2", "pQ2", "Q1", "Q2")
->>>>>>> 20231cd9
 
 
 def reduce_to_diagnostic(
     ds: xr.Dataset,
     grid: xr.Dataset,
-<<<<<<< HEAD
     domains: Sequence[str] = DOMAINS,
-=======
-    domains: Sequence[str] = SURFACE_TYPE_ENUMERATION.keys(),
->>>>>>> 20231cd9
     primary_vars: Sequence[str] = PRIMARY_VARS,
 ) -> xr.Dataset:
     """Reduce a sequence of batches to a diagnostic dataset
     
     Args:
-        ds_batches: loader sequence of xarray datasets with relevant variables
+        ds: xarray datasets with relevant variables batched in time
         grid: xarray dataset containing grid variables
         (latb, lonb, lat, lon, area, land_sea_mask)
         domains: sequence of area domains over which to produce conditional
@@ -50,21 +38,12 @@
     Returns:
         diagnostic_ds: xarray dataset of reduced diagnostic variables
     """
-<<<<<<< HEAD
-
-    ds = xr.concat(ds_batches, dim=TIME_DIM).drop_vars(
-=======
-    ds = _rechunk_time_z(ds)
-    ds_time_averaged = ds.mean(dim=TIME_DIM, keep_attrs=True)
-    ds_time_averaged = ds_time_averaged.drop_vars(
->>>>>>> 20231cd9
-        names=UNINFORMATIVE_COORDS, errors="ignore"
-    )
+
+    ds = ds.drop_vars(names=UNINFORMATIVE_COORDS, errors="ignore")
     ds = insert_column_integrated_vars(ds, primary_vars)
     ds = _rechunk_time_z(ds)
 
     grid = grid.drop_vars(names=UNINFORMATIVE_COORDS, errors="ignore")
-<<<<<<< HEAD
     surface_type_array = values_da_to_type(
         grid[VARNAMES["surface_type"]],
         SURFACE_TYPE_ENUMERATION,
@@ -84,17 +63,6 @@
             cell_type = surface_type_array
         domain_datasets[varname] = conditional_average(
             safe.get_variables(ds, primary_vars), cell_type, category, grid["area"],
-=======
-    surface_type_array = snap_mask_to_type(grid[VARNAMES["surface_type"]])
-    conditional_datasets = {}
-    for surface_type in domains:
-        varname = f"{surface_type}_average"
-        conditional_datasets[varname] = conditional_average(
-            safe.get_variables(ds_time_averaged, primary_vars),
-            surface_type_array,
-            surface_type,
-            grid["area"],
->>>>>>> 20231cd9
         )
 
     domain_ds = xr.concat(
