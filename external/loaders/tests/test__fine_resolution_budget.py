import pytest
import numpy as np
import xarray as xr
from vcm import safe
from loaders.mappers._fine_resolution_budget import _convergence, FineResolutionSources

coords = [(["x"], [1.0]), (["pfull"], [1.0, 0.0])]
budget_ds_input = xr.Dataset(
    dict(
        T=xr.DataArray([[270.0, 280.0]], coords, ["x", "pfull"], attrs={"units": "K"}),
        t_dt_phys_coarse=xr.DataArray(
            [[0.1, 0.2]], coords, ["x", "pfull"], attrs={"units": "K/s"}
        ),
        t_dt_fv_sat_adj_coarse=xr.DataArray(
            [[0.2, 0.3]], coords, ["x", "pfull"], attrs={"units": "K/s"}
        ),
        t_dt_nudge_coarse=xr.DataArray(
            [[-0.1, 0.0]], coords, ["x", "pfull"], attrs={"units": "K/s"}
        ),
        eddy_flux_vulcan_omega_temp=xr.DataArray(
            [[-0.1, 0.0]], coords, ["x", "pfull"], attrs={"units": "K Pa/s"}
        ),
        T_vulcan_omega_coarse=xr.DataArray(
            [[-0.1, 0.0]], coords, ["x", "pfull"], attrs={"units": "K Pa/s"}
        ),
        T_storage=xr.DataArray(
            [[-0.1, 0.0]], coords, ["x", "pfull"], attrs={"units": "K/s"}
        ),
        sphum=xr.DataArray(
            [[1.0e-3, 2.0e-3]], coords, ["x", "pfull"], attrs={"units": "kg/kg"}
        ),
        qv_dt_phys_coarse=xr.DataArray(
            [[1.0e-6, 2.0e-6]], coords, ["x", "pfull"], attrs={"units": "kg/kg/s"}
        ),
        qv_dt_fv_sat_adj_coarse=xr.DataArray(
            [[2.0e-6, 3.0e-6]], coords, ["x", "pfull"], attrs={"units": "kg/kg/s"}
        ),
        sphum_storage=xr.DataArray(
            [[2.0e-6, 3.0e-6]], coords, ["x", "pfull"], attrs={"units": "kg/kg/s"}
        ),
        eddy_flux_vulcan_omega_sphum=xr.DataArray(
            [[-1.0e-6, 0.0]], coords, ["x", "pfull"], attrs={"units": "kg Pa/kg/s"}
        ),
        sphum_vulcan_omega_coarse=xr.DataArray(
            [[-1.0e-6, 0.0]], coords, ["x", "pfull"], attrs={"units": "kg Pa/kg/s"}
        ),
        vulcan_omega_coarse=xr.DataArray(
            [[-1.0e-6, 0.0]], coords, ["x", "pfull"], attrs={"units": "Pa/s"}
        ),
        delp=xr.DataArray(
            [[200.0, 100.0]], coords, ["x", "pfull"], attrs={"units": "Pa"}
        ),
    )
)


budget_ds = xr.Dataset(
    dict(
        air_temperature=xr.DataArray(
            [270.0], [(["pfull"], [1.0])], ["pfull"], attrs={"units": "K"}
        ),
        air_temperature_physics=xr.DataArray(
            [0.1], [(["pfull"], [1.0])], ["pfull"], attrs={"units": "K/s"}
        ),
        air_temperature_saturation_adjustment=xr.DataArray(
            [0.2], [(["pfull"], [1.0])], ["pfull"], attrs={"units": "K/s"}
        ),
        air_temperature_convergence=xr.DataArray(
            [-0.1], [(["pfull"], [1.0])], ["pfull"], attrs={"units": "K/s"}
        ),
        specific_humidity=xr.DataArray(
            [1.0e-3], [(["pfull"], [1.0])], ["pfull"], attrs={"units": "kg/kg"}
        ),
        specific_humidity_physics=xr.DataArray(
            [1.0e-6], [(["pfull"], [1.0])], ["pfull"], attrs={"units": "kg/kg/s"}
        ),
        specific_humidity_saturation_adjustment=xr.DataArray(
            [2.0e-6], [(["pfull"], [1.0])], ["pfull"], attrs={"units": "kg/kg/s"}
        ),
        specific_humidity_convergence=xr.DataArray(
            [-1.0e-6], [(["pfull"], [1.0])], ["pfull"], attrs={"units": "kg/kg/s"}
        ),
    )
)
apparent_source_terms = ["physics", "saturation_adjustment", "convergence"]


@pytest.mark.parametrize(
    "ds, variable_name, apparent_source_name, apparent_source_terms, expected",
    [
        pytest.param(
            budget_ds,
            "air_temperature",
            "dQ1",
            apparent_source_terms,
            budget_ds.assign(
                {
                    "dQ1": xr.DataArray(
                        [0.2],
                        [(["pfull"], [1.0])],
                        ["pfull"],
                        attrs={
                            "name": "apparent source of air_temperature",
                            "units": "K/s",
                        },
                    )
                }
            ),
            id="base case",
        ),
        pytest.param(
            budget_ds,
            "air_temperature",
            "dQ1",
            ["physics", "saturation_adjustment"],
            budget_ds.assign(
                {
                    "dQ1": xr.DataArray(
                        [0.3],
                        [(["pfull"], [1.0])],
                        ["pfull"],
                        attrs={
                            "name": "apparent source of air_temperature",
                            "units": "K/s",
                        },
                    )
                }
            ),
            id="no convergence",
        ),
        pytest.param(
            budget_ds,
            "air_temperature",
            "dQ1",
            [],
            budget_ds.assign(
                {
                    "dQ1": xr.DataArray(
                        [0.3],
                        [(["pfull"], [1.0])],
                        ["pfull"],
                        attrs={
                            "name": "apparent source of air_temperature",
                            "units": "K/s",
                        },
                    )
                }
            ),
            id="empty list",
            marks=pytest.mark.xfail,
        ),
    ],
)
def test__insert_budget_dQ(
    ds, variable_name, apparent_source_name, apparent_source_terms, expected
):
    output = FineResolutionSources._insert_budget_dQ(
        ds, variable_name, apparent_source_name, apparent_source_terms,
    )
    xr.testing.assert_allclose(output["dQ1"], expected["dQ1"])
    assert output["dQ1"].attrs == expected["dQ1"].attrs


@pytest.mark.parametrize(
    "ds, variable_name, apparent_source_name, expected",
    [
        pytest.param(
            budget_ds,
            "air_temperature",
            "pQ1",
            budget_ds.assign(
                {
                    "pQ1": xr.DataArray(
                        [0.0],
                        [(["pfull"], [1.0])],
                        ["pfull"],
                        attrs={
                            "name": "coarse-res physics tendency of air_temperature",
                            "units": "K/s",
                        },
                    )
                }
            ),
            id="base case",
        ),
        pytest.param(
            xr.Dataset(
                {
                    "air_temperature": xr.DataArray(
                        [270.0], [(["pfull"], [1.0])], ["pfull"]
                    )
                }
            ),
            "air_temperature",
            "pQ1",
            budget_ds.assign(
                {
                    "pQ1": xr.DataArray(
                        [0.0],
                        [(["pfull"], [1.0])],
                        ["pfull"],
                        attrs={
                            "name": "coarse-res physics tendency of air_temperature"
                        },
                    )
                }
            ),
            id="no units",
        ),
        pytest.param(
            budget_ds,
            "air_temperature",
            "pQ1",
            budget_ds.assign(
                {
                    "pQ1": xr.DataArray(
                        [0.0],
                        [(["pfull"], [1.0])],
                        ["pfull"],
                        attrs={
                            "name": "coarse-res physics tendency of air_temperature",
                            "units": "K",
                        },
                    )
                }
            ),
            id="wrong units",
            marks=pytest.mark.xfail,
        ),
    ],
)
def test__insert_budget_pQ(ds, variable_name, apparent_source_name, expected):
    output = FineResolutionSources._insert_budget_pQ(
        ds, variable_name, apparent_source_name
    )
    xr.testing.assert_allclose(output["pQ1"], expected["pQ1"])
    assert output["pQ1"].attrs == expected["pQ1"].attrs


@pytest.fixture
def fine_res_mapper():
    return {"20160901.001500": budget_ds_input}


def test_FineResolutionSources(fine_res_mapper):
    fine_res_source_mapper = FineResolutionSources(
<<<<<<< HEAD
        fine_res_mapper, dim_order=("x", "pfull")
=======
        fine_res_mapper, dim_order=("pfull",)
>>>>>>> 3d4f6458
    )
    source_ds = fine_res_source_mapper["20160901.001500"]
    safe.get_variables(
        source_ds, ["dQ1", "dQ2", "pQ1", "pQ2", "air_temperature", "specific_humidity"]
    )


def test__convergence_constant():
    nz = 5
    delp = np.ones(nz).reshape((1, 1, nz))

    expected = np.array([0, 0, 0, 0, 0]).reshape((1, 1, nz))

    ans = _convergence(delp, delp)
    np.testing.assert_almost_equal(ans, expected)


def test__convergence_linear():
    nz = 5
    f = np.arange(nz).reshape((1, 1, nz))
    delp = np.ones(nz).reshape((1, 1, nz))

    expected = np.array([-1, -1, -1, -1, -1]).reshape((1, 1, nz))

    ans = _convergence(f, delp)
    np.testing.assert_almost_equal(ans, expected)<|MERGE_RESOLUTION|>--- conflicted
+++ resolved
@@ -244,11 +244,7 @@
 
 def test_FineResolutionSources(fine_res_mapper):
     fine_res_source_mapper = FineResolutionSources(
-<<<<<<< HEAD
         fine_res_mapper, dim_order=("x", "pfull")
-=======
-        fine_res_mapper, dim_order=("pfull",)
->>>>>>> 3d4f6458
     )
     source_ds = fine_res_source_mapper["20160901.001500"]
     safe.get_variables(
