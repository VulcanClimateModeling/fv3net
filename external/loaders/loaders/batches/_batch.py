import logging
from numpy.random import RandomState
import pandas as pd
from typing import (
    Iterable,
    Sequence,
    Mapping,
    Any,
    Optional,
    Union,
    List,
    no_type_check,
)
import xarray as xr
from vcm import safe, parse_datetime_from_str
from toolz import partition_all, curry, compose_left
from ._sequences import Map, BaseSequence
from .._utils import (
    add_grid_info,
    add_derived_data,
    add_wind_rotation_info,
    check_empty,
    nonderived_variables,
    preserve_samples_per_batch,
    shuffled,
    stack_non_vertical,
    subsample,
    SAMPLE_DIM_NAME,
)
from ..constants import TIME_NAME
from .._config import register_batches_function
from ._serialized_phys import (
    SerializedSequence,
    FlattenDims,
    open_serialized_physics_data,
)
import loaders

logger = logging.getLogger(__name__)
logger.setLevel(logging.INFO)


<<<<<<< HEAD
@register_batches_function
=======
# TODO: remove this decorator or delete this function
@no_type_check
>>>>>>> 7bf6e9ad
def batches_from_geodata(
    data_path: Union[str, List, tuple],
    variable_names: Iterable[str],
    mapping_function: str,
    mapping_kwargs: Optional[Mapping[str, Any]] = None,
    timesteps_per_batch: int = 1,
    random_seed: int = 0,
    timesteps: Optional[Sequence[str]] = None,
    res: str = "c48",
    subsample_size: int = None,
    needs_grid: bool = True,
) -> BaseSequence[xr.Dataset]:
    """ The function returns a sequence of datasets that is later
    iterated over in  ..sklearn.train. The data is assumed to
    have geospatial dimensions and is accessed through a mapper interface.


    Args:
        data_path (str): Path to data store to be loaded via mapper.
        variable_names (Iterable[str]): data variables to select
        mapping_function (str): Name of a callable which opens a mapper to the data
        mapping_kwargs (Mapping[str, Any]): mapping of keyword arguments to be
            passed to the mapping function
        timesteps_per_batch (int, optional): Defaults to 1.
        random_seed (int, optional): Defaults to 0.
        res: grid resolution, format as f'c{number cells in tile}'
        subsample_size: draw a random subsample from the batch of the
            specified size along the sampling dimension
        needs_grid: Add grid information into batched datasets. [Warning] requires
            remote GCS access
    Raises:
        TypeError: If no variable_names are provided to select the final datasets

    Returns:
        Sequence of xarray datasets for use in training batches.
    """
    data_mapping = _create_mapper(data_path, mapping_function, mapping_kwargs)
    batches = batches_from_mapper(
        data_mapping,
        variable_names,
        timesteps_per_batch,
        random_seed,
        timesteps,
        res,
        training=True,
        subsample_size=subsample_size,
        needs_grid=needs_grid,
    )
    return batches


def _create_mapper(
    data_path, mapping_func_name: str, mapping_kwargs: Mapping[str, Any]
) -> Mapping[str, xr.Dataset]:
    mapping_func = getattr(loaders.mappers, mapping_func_name)
    mapping_kwargs = mapping_kwargs or {}
    return mapping_func(data_path, **mapping_kwargs)


def batches_from_mapper(
    data_mapping: Mapping[str, xr.Dataset],
    variable_names: Sequence[str],
    timesteps_per_batch: int = 1,
    random_seed: int = 0,
    timesteps: Optional[Sequence[str]] = None,
    res: str = "c48",
    needs_grid: bool = True,
    training: bool = True,
    subsample_size: int = None,
) -> BaseSequence[xr.Dataset]:
    """ The function returns a sequence of datasets that is later
    iterated over in  ..sklearn.train.

    Args:
        data_mapping: Interface to select data for
            given timestep keys.
        variable_names: data variables to select
        timesteps_per_batch (int, optional): Defaults to 1.
        random_seed: Defaults to 0.
        timesteps: List of timesteps to use in training.
        needs_grid: Add grid information into batched datasets. [Warning] requires
            remote GCS access
        training: apply stack_non_vertical, dropna, shuffle, and samples-per-batch
            preseveration to the batch transforms. useful for ML model
            training
        subsample_size: draw a random subsample from the batch of the
            specified size along the sampling dimension
    Raises:
        TypeError: If no variable_names are provided to select the final datasets

    Returns:
        Sequence of xarray datasets
    """
    if timesteps and set(timesteps).issubset(data_mapping.keys()) is False:
        raise ValueError(
            "Timesteps specified in file are not present in data: "
            f"{list(set(timesteps)-set(data_mapping.keys()))}"
        )

    random_state = RandomState(random_seed)
    if len(variable_names) == 0:
        raise TypeError("At least one value must be given for variable_names")

    if timesteps is None:
        timesteps = list(data_mapping.keys())
    num_times = len(timesteps)
    times = _sample(timesteps, num_times, random_state)
    batched_timesteps = list(partition_all(timesteps_per_batch, times))

    # First function goes from mapper + timesteps to xr.dataset
    # Subsequent transforms are all dataset -> dataset
    transforms = [_get_batch(data_mapping, variable_names)]

    if needs_grid:
        transforms += [
            add_grid_info(res),
            add_wind_rotation_info(res),
        ]

    transforms += [add_derived_data(variable_names)]

    if training:
        transforms += [
            stack_non_vertical,
            lambda ds: ds.load(),
            lambda ds: ds.dropna(dim=SAMPLE_DIM_NAME),
            check_empty,
            preserve_samples_per_batch,
            shuffled(random_state),
        ]

    if subsample_size is not None:
        transforms.append(subsample(subsample_size, random_state))

    batch_func = compose_left(*transforms)

    seq = Map(batch_func, batched_timesteps)
    seq.attrs["times"] = times

    return seq


<<<<<<< HEAD
@register_batches_function
=======
# TODO: remove this decorator or delete this function
@no_type_check
>>>>>>> 7bf6e9ad
def diagnostic_batches_from_geodata(
    data_path: Union[str, List, tuple],
    variable_names: Sequence[str],
    mapping_function: str,
    mapping_kwargs: Optional[Mapping[str, Any]] = None,
    timesteps_per_batch: int = 1,
    random_seed: int = 0,
    timesteps: Optional[Sequence[str]] = None,
    res: str = "c48",
    subsample_size: int = None,
    needs_grid: bool = True,
) -> BaseSequence[xr.Dataset]:
    """Load a dataset sequence for dagnostic purposes. Uses the same batch subsetting as
    as batches_from_mapper but without transformation and stacking

    Args:
        data_path: Path to data store to be loaded via mapper.
        variable_names (Iterable[str]): data variables to select
        mapping_function (str): Name of a callable which opens a mapper to the data
        mapping_kwargs (Mapping[str, Any]): mapping of keyword arguments to be
            passed to the mapping function
        timesteps_per_batch (int, optional): Defaults to 1.
        num_batches (int, optional): Defaults to None.
        random_seed (int, optional): Defaults to 0.
        timesteps: List of timesteps to use in training.
        res: grid resolution, format as f'c{number cells in tile}'
        subsample_size: draw a random subsample from the batch of the
            specified size along the sampling dimension
        needs_grid: Add grid information into batched datasets. [Warning] requires
            remote GCS access

    Raises:
        TypeError: If no variable_names are provided to select the final datasets

    Returns:
        Sequence of xarray datasets for use in training batches.
    """

    data_mapping = _create_mapper(data_path, mapping_function, mapping_kwargs)
    sequence = batches_from_mapper(
        data_mapping,
        variable_names,
        timesteps_per_batch,
        random_seed,
        timesteps,
        res,
        training=False,
        subsample_size=subsample_size,
        needs_grid=needs_grid,
    )
    return sequence


def _sample(seq: Sequence[Any], n: int, random_state: RandomState) -> Sequence[Any]:
    return random_state.choice(list(seq), n, replace=False).tolist()


@curry
def _get_batch(
    mapper: Mapping[str, xr.Dataset], data_vars: Sequence[str], keys: Iterable[str],
) -> xr.Dataset:
    """
    Selects requested variables in the dataset that are there by default
    (i.e., not added in derived step), converts time strings to time, and combines
    into a single dataset.
    """
    time_coords = [parse_datetime_from_str(key) for key in keys]
    ds = xr.concat([mapper[key] for key in keys], pd.Index(time_coords, name=TIME_NAME))
    nonderived_vars = nonderived_variables(data_vars, tuple(ds.data_vars))
    ds = safe.get_variables(ds, nonderived_vars)
    return ds


@register_batches_function
def batches_from_serialized(
    path: str,
    zarr_prefix: str = "phys",
    sample_dims: Sequence[str] = ["savepoint", "rank", "horizontal_dimension"],
    savepoints_per_batch: int = 1,
) -> BaseSequence[xr.Dataset]:
    """
    Load a sequence of serialized physics data for use in model fitting procedures.
    Data variables are reduced to a sample and feature dimension by stacking specified
    dimensions any remaining feature dims along the last dimension. (An extra last
    dimensiononly appeared for tracer fields in the serialized turbulence data.)

    Args:
        path: Path (local or remote) to the input/output zarr files
        zarr_prefix: Zarr file prefix for input/output files.  Becomes {prefix}_in.
            zarr and {prefix}_out.zarr
        sample_dims: Sequence of dimensions to stack as a single sample dimension
        savepoints_per_batch: Number of serialized savepoints to include in a single
            batch
    
    Returns:
        A seqence of batched serialized data ready for model testing/training
    """
    ds = open_serialized_physics_data(path, zarr_prefix=zarr_prefix)
    serialized_seq = SerializedSequence(ds)
    flattened_seq = FlattenDims(serialized_seq, sample_dims)

    if savepoints_per_batch > 1:
        batch_args: Sequence[Union[int, slice]] = [
            slice(start, start + savepoints_per_batch)
            for start in range(0, len(flattened_seq), savepoints_per_batch)
        ]
    else:
        batch_args = list(range(len(flattened_seq)))

    def _load_item(item: Union[int, slice]):
        return flattened_seq[item]

    func_seq = Map(_load_item, batch_args)

    return func_seq<|MERGE_RESOLUTION|>--- conflicted
+++ resolved
@@ -40,12 +40,8 @@
 logger.setLevel(logging.INFO)
 
 
-<<<<<<< HEAD
 @register_batches_function
-=======
-# TODO: remove this decorator or delete this function
 @no_type_check
->>>>>>> 7bf6e9ad
 def batches_from_geodata(
     data_path: Union[str, List, tuple],
     variable_names: Iterable[str],
@@ -188,12 +184,8 @@
     return seq
 
 
-<<<<<<< HEAD
 @register_batches_function
-=======
-# TODO: remove this decorator or delete this function
 @no_type_check
->>>>>>> 7bf6e9ad
 def diagnostic_batches_from_geodata(
     data_path: Union[str, List, tuple],
     variable_names: Sequence[str],
