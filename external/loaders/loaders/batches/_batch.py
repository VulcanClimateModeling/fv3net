import logging
from loaders.typing import Batches
import numpy as np
import pandas as pd
from typing import (
    Iterable,
    Sequence,
    Mapping,
    Any,
    Optional,
    Union,
    List,
)
import xarray as xr
from vcm import safe, parse_datetime_from_str
from toolz import partition_all, curry, compose_left
from ._sequences import Map
from .._utils import (
    add_grid_info,
    add_derived_data,
    add_wind_rotation_info,
    nonderived_variables,
    stack,
    shuffle,
    dropna,
    select_first_samples,
)
from ..constants import TIME_NAME
from .._config import batches_functions, batches_from_mapper_functions
from ._serialized_phys import (
    SerializedSequence,
    FlattenDims,
    open_serialized_physics_data,
)
import loaders
import fsspec
import vcm

logger = logging.getLogger(__name__)
logger.setLevel(logging.INFO)


@batches_functions.register
def batches_from_geodata(
    data_path: Union[str, List, tuple],
    variable_names: Iterable[str],
    mapping_function: str,
    mapping_kwargs: Optional[Mapping[str, Any]] = None,
    timesteps_per_batch: int = 1,
    timesteps: Optional[Sequence[str]] = None,
    res: str = "c48",
    needs_grid: bool = True,
    in_memory: bool = False,
    unstacked_dims: Optional[Sequence[str]] = None,
    subsample_ratio: float = 1.0,
    drop_nans: bool = False,
) -> loaders.typing.Batches:
    """ The function returns a sequence of datasets that is later
    iterated over in  ..sklearn.train. The data is assumed to
    have geospatial dimensions and is accessed through a mapper interface.

    Args:
        data_path (str): Path to data store to be loaded via mapper.
        variable_names (Iterable[str]): data variables to select
        mapping_function (str): Name of a callable which opens a mapper to the data
        mapping_kwargs (Mapping[str, Any]): mapping of keyword arguments to be
            passed to the mapping function
        timesteps_per_batch (int, optional): Defaults to 1.
        random_seed (int, optional): Defaults to 0.
        res: grid resolution, format as f'c{number cells in tile}'
        needs_grid: Add grid information into batched datasets. [Warning] requires
            remote GCS access
        in_memory: if True, load data eagerly and keep it in memory
        unstacked_dims: if given, produce stacked and shuffled batches retaining
            these dimensions as unstacked (non-sample) dimensions
        subsample_ratio: the fraction of data to retain in each batch, selected
            at random along the sample dimension.
        drop_nans: if True, drop samples with NaN values from the data, and raise an
            exception if all values in a batch are NaN. requires unstacked_dims
            argument is given, raises a ValueError otherwise.
    Raises:
        TypeError: If no variable_names are provided to select the final datasets

    Returns:
        Sequence of xarray datasets for use in training batches.
    """
    if mapping_kwargs is None:
        mapping_kwargs = {}
    data_mapping = _create_mapper(data_path, mapping_function, mapping_kwargs)
    batches = batches_from_mapper(
        data_mapping,
        variable_names=variable_names,
        timesteps_per_batch=timesteps_per_batch,
        timesteps=timesteps,
        res=res,
        needs_grid=needs_grid,
        in_memory=in_memory,
        unstacked_dims=unstacked_dims,
        subsample_ratio=subsample_ratio,
        drop_nans=drop_nans,
    )
    return batches


def _create_mapper(
    data_path, mapping_func_name: str, mapping_kwargs: Mapping[str, Any]
) -> Mapping[str, xr.Dataset]:
    mapping_func = getattr(loaders.mappers, mapping_func_name)
    return mapping_func(data_path, **mapping_kwargs)


@batches_from_mapper_functions.register
def batches_from_mapper(
    data_mapping: Mapping[str, xr.Dataset],
    variable_names: Sequence[str],
    timesteps_per_batch: int = 1,
    timesteps: Optional[Sequence[str]] = None,
    res: str = "c48",
    needs_grid: bool = True,
    in_memory: bool = False,
    unstacked_dims: Optional[Sequence[str]] = None,
    subsample_ratio: float = 1.0,
    drop_nans: bool = False,
) -> loaders.typing.Batches:
    """ The function returns a sequence of datasets that is later
    iterated over in  ..sklearn.train.

    Args:
        data_mapping: Interface to select data for
            given timestep keys.
        variable_names: data variables to select
        timesteps_per_batch (int, optional): Defaults to 1.
        timesteps: List of timesteps to use in training.
        needs_grid: Add grid information into batched datasets. [Warning] requires
            remote GCS access
        in_memory: if True, load data eagerly and keep it in memory
        unstacked_dims: if given, produce stacked and shuffled batches retaining
            these dimensions as unstacked (non-sample) dimensions
        subsample_ratio: the fraction of data to retain in each batch, selected
            at random along the sample dimension.
        drop_nans: if True, drop samples with NaN values from the data, and raise an
            exception if all values in a batch are NaN. requires unstacked_dims
            argument is given, raises a ValueError otherwise.
    Raises:
        TypeError: If no variable_names are provided to select the final datasets

    Returns:
        Sequence of xarray datasets
    """
    if timesteps and set(timesteps).issubset(data_mapping.keys()) is False:
        raise ValueError(
            "Timesteps specified in file are not present in data: "
            f"{list(set(timesteps)-set(data_mapping.keys()))}"
        )

    if len(variable_names) == 0:
        raise TypeError("At least one value must be given for variable_names")

    if timesteps is None:
        timesteps = list(data_mapping.keys())
    shuffled_times = np.random.choice(timesteps, len(timesteps), replace=False).tolist()
    batched_timesteps = list(partition_all(timesteps_per_batch, shuffled_times))

    # First function goes from mapper + timesteps to xr.dataset
    # Subsequent transforms are all dataset -> dataset
    transforms = [_get_batch(data_mapping, variable_names)]

    if needs_grid:
        transforms += [
            add_grid_info(res),
            add_wind_rotation_info(res),
        ]

    transforms.append(add_derived_data(variable_names))

    if unstacked_dims is not None:
        transforms.append(curry(stack)(unstacked_dims))
        transforms.append(shuffle)
        transforms.append(select_first_samples(subsample_ratio))
        if drop_nans:
            transforms.append(dropna)
    elif subsample_ratio != 1.0:
        raise ValueError(
            "setting subsample_ratio != 1.0 requires providing unstacked_dims"
        )
    elif drop_nans:
        raise ValueError("drop_nans=True requires unstacked_dims argument is provided")

    batch_func = compose_left(*transforms)

    seq = Map(batch_func, batched_timesteps)
    seq.attrs["times"] = shuffled_times

    if in_memory:
        out_seq: Batches = tuple(ds.load() for ds in seq)
    else:
        out_seq = seq
    return out_seq


@batches_functions.register
def diagnostic_batches_from_geodata(
    data_path: Union[str, List, tuple],
    variable_names: Sequence[str],
    mapping_function: str,
    mapping_kwargs: Optional[Mapping[str, Any]] = None,
    timesteps_per_batch: int = 1,
    random_seed: int = 0,
    timesteps: Optional[Sequence[str]] = None,
    res: str = "c48",
    subsample_size: int = None,
    needs_grid: bool = True,
) -> loaders.typing.Batches:
    """Load a dataset sequence for dagnostic purposes. Uses the same batch subsetting as
    as batches_from_mapper but without transformation and stacking

    Args:
        data_path: Path to data store to be loaded via mapper.
        variable_names (Iterable[str]): data variables to select
        mapping_function (str): Name of a callable which opens a mapper to the data
        mapping_kwargs (Mapping[str, Any]): mapping of keyword arguments to be
            passed to the mapping function
        timesteps_per_batch (int, optional): Defaults to 1.
        num_batches (int, optional): Defaults to None.
        random_seed (int, optional): Defaults to 0.
        timesteps: List of timesteps to use in training.
        res: grid resolution, format as f'c{number cells in tile}'
        needs_grid: Add grid information into batched datasets. [Warning] requires
            remote GCS access

    Raises:
        TypeError: If no variable_names are provided to select the final datasets

    Returns:
        Sequence of xarray datasets for use in training batches.
    """
    if mapping_kwargs is None:
        mapping_kwargs = {}
    data_mapping = _create_mapper(data_path, mapping_function, mapping_kwargs)
    sequence = batches_from_mapper(
        data_mapping,
        variable_names,
        timesteps_per_batch,
        random_seed,
        timesteps,
        res,
        needs_grid=needs_grid,
    )
    return sequence


@curry
def _get_batch(
    mapper: Mapping[str, xr.Dataset], data_vars: Sequence[str], keys: Iterable[str],
) -> xr.Dataset:
    """
    Selects requested variables in the dataset that are there by default
    (i.e., not added in derived step) and combines the given mapper keys
    into one dataset.

    If all keys are time strings, converts them to time when creating the coordinate.
    """
    try:
        time_coords = [parse_datetime_from_str(key) for key in keys]
    except ValueError:
        time_coords = list(keys)
    ds = xr.concat([mapper[key] for key in keys], pd.Index(time_coords, name=TIME_NAME))
    nonderived_vars = nonderived_variables(data_vars, tuple(ds.data_vars))
    ds = safe.get_variables(ds, nonderived_vars)
    return ds


@curry
def _open_dataset(fs: fsspec.AbstractFileSystem, variable_names, filename):
    return xr.open_dataset(fs.open(filename), engine="h5netcdf")[variable_names]


@batches_functions.register
def batches_from_netcdf(
    path: str, variable_names: Iterable[str]
) -> loaders.typing.Batches:
    """
    Loads a series of netCDF files from the given directory, in alphabetical order.

    Args:
        path: path (local or remote) of a directory of netCDF files
<<<<<<< HEAD

=======
>>>>>>> f3c3f155
    Returns:
        A sequence of batched data
    """
    fs = vcm.get_fs(path)
    filenames = [fname for fname in sorted(fs.ls(path)) if fname.endswith(".nc")]
    return Map(_open_dataset(fs, variable_names), filenames)


@batches_functions.register
def batches_from_serialized(
    path: str,
    zarr_prefix: str = "phys",
    sample_dims: Sequence[str] = ["savepoint", "rank", "horizontal_dimension"],
    savepoints_per_batch: int = 1,
) -> loaders.typing.Batches:
    """
    Load a sequence of serialized physics data for use in model fitting procedures.
    Data variables are reduced to a sample and feature dimension by stacking specified
    dimensions any remaining feature dims along the last dimension. (An extra last
    dimensiononly appeared for tracer fields in the serialized turbulence data.)

    Args:
        path: Path (local or remote) to the input/output zarr files
        zarr_prefix: Zarr file prefix for input/output files.  Becomes {prefix}_in.
            zarr and {prefix}_out.zarr
        sample_dims: Sequence of dimensions to stack as a single sample dimension
        savepoints_per_batch: Number of serialized savepoints to include in a single
            batch

    Returns:
        A seqence of batched serialized data ready for model testing/training
    """
    ds = open_serialized_physics_data(path, zarr_prefix=zarr_prefix)
    serialized_seq = SerializedSequence(ds)
    flattened_seq = FlattenDims(serialized_seq, sample_dims)

    if savepoints_per_batch > 1:
        batch_args: Sequence[Union[int, slice]] = [
            slice(start, start + savepoints_per_batch)
            for start in range(0, len(flattened_seq), savepoints_per_batch)
        ]
    else:
        batch_args = list(range(len(flattened_seq)))

    def _load_item(item: Union[int, slice]):
        return flattened_seq[item]

    func_seq = Map(_load_item, batch_args)

    return func_seq<|MERGE_RESOLUTION|>--- conflicted
+++ resolved
@@ -284,10 +284,7 @@
 
     Args:
         path: path (local or remote) of a directory of netCDF files
-<<<<<<< HEAD
-
-=======
->>>>>>> f3c3f155
+
     Returns:
         A sequence of batched data
     """
