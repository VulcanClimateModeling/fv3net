--- conflicted
+++ resolved
@@ -109,13 +109,7 @@
 
     transform = functools.partial(stack_dropnan_shuffle, random_state)
     load_batch = functools.partial(_load_batch, data_mapping, variable_names)
-<<<<<<< HEAD
-    derived_dataset = functools.partial(
-        get_derived_dataset, variable_names, res, catalog_path
-    )
-=======
     derived_dataset = functools.partial(get_derived_dataset, variable_names, res)
->>>>>>> 55ca23a6
     batch_func = compose(transform, derived_dataset, load_batch)
 
     seq = Map(batch_func, batched_timesteps)
@@ -183,13 +177,7 @@
     batched_timesteps = list(partition_all(timesteps_per_batch, times))
 
     load_batch = functools.partial(_load_batch, data_mapping, variable_names)
-<<<<<<< HEAD
-    derived_dataset = functools.partial(
-        get_derived_dataset, variable_names, res, catalog_path
-    )
-=======
     derived_dataset = functools.partial(get_derived_dataset, variable_names, res,)
->>>>>>> 55ca23a6
     batch_func = compose(derived_dataset, load_batch)
     seq = Map(batch_func, batched_timesteps)
     seq.attrs["times"] = times
