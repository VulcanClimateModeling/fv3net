--- conflicted
+++ resolved
@@ -162,12 +162,7 @@
     """
 
     data_mapping = _create_mapper(data_path, mapping_function, mapping_kwargs)
-<<<<<<< HEAD
-
-    sequence = mapper_to_diagnostic_sequence(
-=======
     sequence = diagnostic_batches_from_mapper(
->>>>>>> d6f0ce2a
         data_mapping,
         variable_names,
         timesteps_per_batch,
@@ -180,11 +175,7 @@
     return sequence
 
 
-<<<<<<< HEAD
-def mapper_to_diagnostic_sequence(
-=======
 def diagnostic_batches_from_mapper(
->>>>>>> d6f0ce2a
     data_mapping: Mapping[str, xr.Dataset],
     variable_names: Sequence[str],
     timesteps_per_batch: int = 1,
