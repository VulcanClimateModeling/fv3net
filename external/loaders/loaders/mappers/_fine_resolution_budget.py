--- conflicted
+++ resolved
@@ -5,27 +5,15 @@
 
 import xarray as xr
 from toolz import groupby
-<<<<<<< HEAD
 
 import vcm
-from vcm import parse_datetime_from_str, safe
-
-from ._base import GeoMapper
-=======
-from datetime import timedelta
+
+from .._utils import assign_net_physics_terms
+from ..constants import (DERIVATION_FV3GFS_COORD, DERIVATION_SHIELD_COORD,
+                         RENAMED_SHIELD_DIAG_VARS)
 from ._base import GeoMapper
 from ._high_res_diags import open_high_res_diags
 from ._merged import MergeOverlappingData
-from ..constants import (
-    DERIVATION_SHIELD_COORD,
-    DERIVATION_FV3GFS_COORD,
-    RENAMED_SHIELD_DIAG_VARS,
-)
-from .._utils import assign_net_physics_terms
-
-DIMENSION_ORDER = ("tile", "z", "y", "x")
-Z_DIM = "pfull"
->>>>>>> 5125f632
 
 Time = str
 Tile = int
@@ -118,7 +106,7 @@
         key: Time, offset_seconds: Union[int, float] = 0
     ) -> Time:
         offset = timedelta(seconds=offset_seconds)
-        offset_datetime = parse_datetime_from_str(key) + offset
+        offset_datetime = vcm.parse_datetime_from_str(key) + offset
         return offset_datetime.strftime("%Y%m%d.%H%M%S")
 
     @staticmethod
@@ -126,7 +114,7 @@
         time: Time, offset_seconds: Union[int, float] = 0
     ) -> Time:
         offset = timedelta(seconds=offset_seconds)
-        offset_datetime = parse_datetime_from_str(time) - offset
+        offset_datetime = vcm.parse_datetime_from_str(time) - offset
         return offset_datetime.strftime("%Y%m%d.%H%M%S")
 
     def _derived_budget_ds(
@@ -171,7 +159,7 @@
 
         source_vars = [f"{variable_name}_{term}" for term in apparent_source_terms]
         apparent_source = (
-            safe.get_variables(budget_time_ds, source_vars)
+            vcm.safe.get_variables(budget_time_ds, source_vars)
             .to_array(dim="variable")
             .sum(dim="variable")
         )
@@ -214,7 +202,7 @@
         physics_varnames: Sequence[str] = RENAMED_SHIELD_DIAG_VARS.values(),
     ) -> xr.Dataset:
 
-        template_2d_var = budget_time_ds["air_temperature"].isel({Z_DIM: 0})
+        template_2d_var = budget_time_ds["air_temperature"].isel({"pfull": 0})
 
         physics_vars = {}
         for var in physics_varnames:
@@ -268,13 +256,8 @@
     shield_diags_url: str = None,
     offset_seconds: Union[int, float] = 0,
     rename_vars: Mapping[str, str] = None,
-<<<<<<< HEAD
-    drop_vars: Sequence[str] = (),
     dim_order: Sequence[str] = ("tile", "z", "y", "x"),
-=======
     drop_vars: Sequence[str] = ("step", "time"),
-    dim_order: Sequence[str] = DIMENSION_ORDER,
->>>>>>> 5125f632
 ) -> Mapping[str, xr.Dataset]:
     """Open a derived mapping interface to the fine resolution budget, grouped
         by time and with derived apparent sources
@@ -291,25 +274,16 @@
         drop_vars (sequence): optional list of variable names to drop from dataset
     """
 
-<<<<<<< HEAD
     # use default which is valid for real data
     if rename_vars is None:
         rename_vars = {"grid_xt": "x", "grid_yt": "y", "pfull": "z"}
 
-    return FineResolutionSources(
-        open_fine_resolution_budget(url),
-=======
     fine_resolution_sources_mapper = FineResolutionSources(
         open_fine_resolution_budget(fine_res_url),
->>>>>>> 5125f632
         offset_seconds,
         drop_vars,
-<<<<<<< HEAD
         dim_order=dim_order,
         rename_vars=rename_vars,
-    )
-=======
-        dim_order,
     )
 
     if shield_diags_url is not None:
@@ -321,5 +295,4 @@
             source_name_right=DERIVATION_FV3GFS_COORD,
         )
 
-    return fine_resolution_sources_mapper
->>>>>>> 5125f632
+    return fine_resolution_sources_mapper