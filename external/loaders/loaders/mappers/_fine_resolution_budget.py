import os
import re
import vcm
import numpy as np
import xarray as xr

from functools import partial
from toolz import groupby
from typing import (
    Dict,
    Mapping,
    Optional,
    Sequence,
    Tuple,
    Union,
    Hashable,
    Iterable,
    MutableMapping,
    Callable,
    cast,
)

from ._transformations import KeyMap
from .._utils import assign_net_physics_terms
from ..constants import (
    DERIVATION_FV3GFS_COORD,
    DERIVATION_SHIELD_COORD,
    RENAMED_SHIELD_DIAG_VARS,
)
from ._base import GeoMapper
from ._high_res_diags import open_high_res_diags
from ._merged import MergeOverlappingData
from loaders._config import register_mapper_function

Time = str
Tile = int
K = Tuple[Time, Tile]


DESCRIPTIVE_NAMES: Mapping[Hashable, Hashable] = {
    "T": "air_temperature",
    "t_dt_fv_sat_adj_coarse": "air_temperature_saturation_adjustment",
    "t_dt_nudge_coarse": "air_temperature_nudging",
    "t_dt_phys_coarse": "air_temperature_physics",
    "eddy_flux_vulcan_omega_temp": "air_temperature_unresolved_flux",
    "T_vulcan_omega_coarse": "air_temperature_total_resolved_flux",
    "T_storage": "air_temperature_storage",
    "sphum": "specific_humidity",
    "qv_dt_fv_sat_adj_coarse": "specific_humidity_saturation_adjustment",
    "qv_dt_phys_coarse": "specific_humidity_physics",
    "eddy_flux_vulcan_omega_sphum": "specific_humidity_unresolved_flux",
    "sphum_vulcan_omega_coarse": "specific_humidity_total_resolved_flux",
    "sphum_storage": "specific_humidity_storage",
    "vulcan_omega_coarse": "omega",
}


def _fv_sat_adj_metadata(field: str, field_units: str) -> Dict[str, str]:
    """Return the metadata attrs dict for" the saturation adjustment tendency of
    a field."""
    return {
        "units": f"{field_units}/s",
        "long_name": "tendency of {field} due "
        "to dynamical core saturation adjustment",
    }


def _nudging_metadata(field: str, field_units: str) -> Dict[str, str]:
    """Return the metadata attrs dict for" the nudging tendency of a field."""
    return {
        "units": f"{field_units}/s",
        "long_name": "tendency of {field} due " "to SHiELD nudging",
    }


def _physics_metadata(field: str, field_units: str) -> Dict[str, str]:
    """Return the metadata attrs dict for" the physics tendency of a field."""
    return {
        "units": f"{field_units}/s",
        "long_name": "tendency of {field} due " "to physics",
        "description": "sum of microphysics and any other parameterized process",
    }


def _storage_metadata(field: str, field_units: str) -> Dict[str, str]:
    """Return the metadata attrs dict for" the storage tendency of a field."""
    return {
        "units": f"{field_units}/s",
        "long_name": "storage tendency of {field}",
        "description": f"partial time derivative of {field} for fixed x, "
        "y, and output model level.  Sum of all the budget tendencies.",
    }


def _convergence_metadata(field: str, field_units: str) -> Dict[str, str]:
    """Return the metadata attrs dict for" the vertical eddy flux
    convergence tendency of a field."""
    return {
        "units": f"{field_units}/s",
        "long_name": "vertical eddy flux convergence tendency of {field}",
    }


TENDENCY_METADATA = {
    "air_temperature_saturation_adjustment": _fv_sat_adj_metadata(
        "air_temperature", "K"
    ),
    "air_temperature_nudging": _nudging_metadata("air_temperature", "K"),
    "air_temperature_physics": _physics_metadata("air_temperature", "K"),
    "air_temperature_storage": _storage_metadata("air_temperature", "K"),
    "air_temperature_convergence": _convergence_metadata("air_temperature", "K"),
    "specific_humidity_saturation_adjustment": _fv_sat_adj_metadata(
        "specific_humidity", "kg/kg"
    ),
    "specific_humidity_nudging": _nudging_metadata("specific_humidity", "kg/kg"),
    "specific_humidity_physics": _physics_metadata("specific_humidity", "kg/kg"),
    "specific_humidity_storage": _storage_metadata("specific_humidity", "kg/kg"),
    "specific_humidity_convergence": _convergence_metadata(
        "specific_humidity", "kg/kg"
    ),
}


def eddy_flux_coarse(unresolved_flux, total_resolved_flux, omega, field):
    """Compute re-coarsened eddy flux divergence from re-coarsed data
    """
    return unresolved_flux + (total_resolved_flux - omega * field)


def _center_to_interface(f: np.ndarray) -> np.ndarray:
    """Interpolate vertically cell centered data to the interface
    with linearly extrapolated inputs"""
    f_low = 2 * f[..., 0] - f[..., 1]
    f_high = 2 * f[..., -1] - f[..., -2]
    pad = np.concatenate([f_low[..., np.newaxis], f, f_high[..., np.newaxis]], axis=-1)
    return (pad[..., :-1] + pad[..., 1:]) / 2


def _convergence(eddy: np.ndarray, delp: np.ndarray) -> np.ndarray:
    """Compute vertical convergence of a cell-centered flux.

    This flux is assumed to vanish at the vertical boundaries
    """
    padded = _center_to_interface(eddy)
    # pad interfaces assuming eddy = 0 at edges
    return -np.diff(padded, axis=-1) / delp


def convergence(eddy: xr.DataArray, delp: xr.DataArray, dim: str = "p") -> xr.DataArray:
    return xr.apply_ufunc(
        _convergence,
        eddy,
        delp,
        input_core_dims=[[dim], [dim]],
        output_core_dims=[[dim]],
        dask="parallelized",
        output_dtypes=[eddy.dtype],
    )


class FineResolutionBudgetTiles(Mapping[Tuple[str, int], xr.Dataset]):
    """A Mapping to a fine-res-q1-q2 dataset"""

    def __init__(self, url):
        self._fs = vcm.cloud.get_fs(url)
        self._url = url
        self.files = self._fs.glob(os.path.join(url, "*.nc"))
        if len(self.files) == 0:
            raise ValueError("No file detected")

    def _parse_file(self, url) -> Tuple[str, int]:
        pattern = r"tile(.)\.nc"
        match = re.search(pattern, url)
        if match is None:
            raise ValueError(
                f"invalid url, must contain pattern {pattern} but received {url}"
            )
        date = vcm.parse_timestep_str_from_path(url)
        tile = match.group(1)
        return date, int(tile)

    def __getitem__(self, key):
        return vcm.open_remote_nc(self._fs, self._find_file(key))

    def _find_file(self, key):
        return [file for file in self.files if self._parse_file(file) == key][-1]

    def keys(self):
        return [self._parse_file(file) for file in self.files]

    def __len__(self):
        return len(self.keys())

    def __iter__(self):
        return iter(self.keys())


class GroupByTime(GeoMapper):
    def __init__(self, tiles: Mapping[K, xr.Dataset]):
        def fn(key):
            time, _ = key
            return time

        self._tiles = tiles
        self._time_lookup = groupby(fn, self._tiles.keys())

    def keys(self):
        return self._time_lookup.keys()

    def __getitem__(self, time: Time) -> xr.Dataset:
        datasets = [self._tiles[key] for key in self._time_lookup[time]]
        tiles = range(len(datasets))
        return xr.concat(datasets, dim="tile").assign_coords(tile=tiles)


class FineResolutionSources(GeoMapper):
    def __init__(
        self,
        fine_resolution_time_mapping: Mapping[Time, xr.Dataset],
        drop_vars: Sequence[str] = ("step", "time"),
        dim_order: Sequence[str] = ("tile", "z", "y", "x"),
        rename_vars: Optional[Mapping[Hashable, Hashable]] = None,
    ):
        self._time_mapping = fine_resolution_time_mapping
        self._drop_vars = drop_vars
        self._dim_order = dim_order
        self._rename_vars = rename_vars or {}

    def keys(self):
        return self._time_mapping.keys()

    def __getitem__(self, time: Time) -> xr.Dataset:
        time_slice = self._time_mapping[time].rename(DESCRIPTIVE_NAMES)
        return (
            self._derived_budget_ds(time_slice)
            .drop_vars(names=self._drop_vars, errors="ignore")
            .rename(self._rename_vars)
            .transpose(*self._dim_order)
        )

    def _compute_coarse_eddy_flux_convergence_ds(
        self, budget_time_ds: xr.Dataset, field: str, vertical_dimension: str
    ) -> xr.Dataset:
        eddy_flux = eddy_flux_coarse(
            budget_time_ds[f"{field}_unresolved_flux"],
            budget_time_ds[f"{field}_total_resolved_flux"],
            budget_time_ds["omega"],
            budget_time_ds[field],
        )
        budget_time_ds[f"{field}_convergence"] = convergence(
            eddy_flux, budget_time_ds["delp"], dim=vertical_dimension
        )
        return budget_time_ds

    def _add_tendency_term_metadata(self, budget_time_ds: xr.Dataset) -> xr.Dataset:
        for variable, attrs in TENDENCY_METADATA.items():
            if variable in budget_time_ds:
                budget_time_ds[variable] = budget_time_ds[variable].assign_attrs(
                    **attrs
                )
        return budget_time_ds

    def _derived_budget_ds(
        self,
        budget_time_ds: xr.Dataset,
        variable_prefixes: Mapping[str, str] = None,
        apparent_source_terms: Sequence[str] = (
            "physics",
            "saturation_adjustment",
            "convergence",
        ),
        vertical_dimension: str = "pfull",
    ) -> xr.Dataset:

        if variable_prefixes is None:
            variable_prefixes = {
                "air_temperature": "Q1",
                "specific_humidity": "Q2",
            }

        for variable_name, apparent_source_name in variable_prefixes.items():
            budget_time_ds = (
                budget_time_ds.pipe(
                    self._compute_coarse_eddy_flux_convergence_ds,
                    variable_name,
                    vertical_dimension,
                )
                .pipe(
                    self._insert_budget_dQ,
                    variable_name,
                    f"d{apparent_source_name}",
                    apparent_source_terms,
                )
                .pipe(
                    self._insert_budget_pQ, variable_name, f"p{apparent_source_name}",
                )
            )
        budget_time_ds = (
            budget_time_ds.pipe(self._insert_physics)
            .pipe(assign_net_physics_terms)
            .pipe(self._add_tendency_term_metadata)
        )
        return budget_time_ds

    @staticmethod
    def _insert_budget_dQ(
        budget_time_ds: xr.Dataset,
        variable_name: str,
        apparent_source_name: str,
        apparent_source_terms: Sequence[str],
    ) -> xr.Dataset:
        """Insert dQ (really Q) from other budget terms"""

        source_vars = [f"{variable_name}_{term}" for term in apparent_source_terms]
        apparent_source = (
            vcm.safe.get_variables(budget_time_ds, source_vars)
            .to_array(dim="variable")
            .sum(dim="variable")
        )
        budget_time_ds = budget_time_ds.assign({apparent_source_name: apparent_source})

        units = budget_time_ds[f"{variable_name}_{apparent_source_terms[0]}"].attrs.get(
            "units", None
        )
        budget_time_ds[apparent_source_name].attrs.update(
            {"name": f"apparent source of {variable_name}"}
        )
        if units is not None:
            budget_time_ds[apparent_source_name].attrs.update({"units": units})

        return budget_time_ds

    @staticmethod
    def _insert_budget_pQ(
        budget_time_ds: xr.Dataset, variable_name: str, apparent_source_name: str,
    ) -> xr.Dataset:
        """Insert pQ = 0 in the fine-res budget case"""

        budget_time_ds = budget_time_ds.assign(
            {apparent_source_name: xr.zeros_like(budget_time_ds[f"{variable_name}"])}
        )

        budget_time_ds[apparent_source_name].attrs[
            "name"
        ] = f"coarse-res physics tendency of {variable_name}"

        units = budget_time_ds[f"{variable_name}"].attrs.get("units", None)
        if units is not None:
            budget_time_ds[apparent_source_name].attrs["units"] = f"{units}/s"

        return budget_time_ds

    @staticmethod
    def _insert_physics(
        budget_time_ds: xr.Dataset,
        physics_varnames: Iterable[str] = RENAMED_SHIELD_DIAG_VARS.values(),
    ) -> xr.Dataset:

        template_2d_var = budget_time_ds["air_temperature"].isel({"pfull": 0})

        physics_vars: MutableMapping[Hashable, Hashable] = {}
        for var in physics_varnames:
            physics_var = xr.full_like(template_2d_var, fill_value=0.0)
            physics_vars[var] = physics_var

        return budget_time_ds.assign(physics_vars)


def open_fine_resolution_budget(url: str) -> Mapping[str, xr.Dataset]:
    """Open a mapping interface to the fine resolution budget data

    Example:

        >>> from loaders import open_fine_resolution_budget
        >>> loader = open_fine_resolution_budget('gs://vcm-ml-scratch/noah/2020-05-19/')
        >>> len(loader)
        479
        >>> loader['20160805.202230']
        <xarray.Dataset>
        Dimensions:                         (grid_xt: 48, grid_yt: 48, pfull: 79, tile: 6)
        Coordinates:
            time                            object 2016-08-05 20:22:30
            step                            <U6 'middle'
        * tile                            (tile) int64 1 2 3 4 5 6
        Dimensions without coordinates: grid_xt, grid_yt, pfull
        Data variables:
            air_temperature                          (tile, pfull, grid_yt, grid_xt) float32 235.28934 ... 290.56107
            air_temperature_convergence              (tile, grid_yt, grid_xt, pfull) float32 4.3996937e-07 ... 1.7985441e-06
            air_temperature_microphysics             (tile, pfull, grid_yt, grid_xt) float32 0.0 ... -5.5472506e-06
            air_temperature_nudging                  (tile, pfull, grid_yt, grid_xt) float32 0.0 ... 2.0156076e-06
            air_temperature_physics                  (tile, pfull, grid_yt, grid_xt) float32 2.3518855e-06 ... -3.3252392e-05
            air_temperature_unresolved_flux          (tile, pfull, grid_yt, grid_xt) float32 0.26079428 ... 0.6763954
            air_temperature_total_resolved_flux      (tile, pfull, grid_yt, grid_xt) float32 0.26079428 ... 0.6763954
            air_temperature_storage                  (tile, pfull, grid_yt, grid_xt) float32 0.000119928314 ... 5.2825694e-06
            specific_humidity                        (tile, pfull, grid_yt, grid_xt) float32 5.7787e-06 ... 0.008809893
            specific_humidity_convergence            (tile, grid_yt, grid_xt, pfull) float32 -6.838638e-14 ... -1.7079346e-08
            specific_humidity_microphysics           (tile, pfull, grid_yt, grid_xt) float32 0.0 ... 1.6763515e-09
            specific_humidity_physics                (tile, pfull, grid_yt, grid_xt) float32 -1.961625e-14 ... 5.385441e-09
            specific_humidity_unresolved_flux        (tile, pfull, grid_yt, grid_xt) float32 6.4418755e-09 ... 2.0072384e-05
            specific_humidity_total_resolved_flux    (tile, pfull, grid_yt, grid_xt) float32 6.4418755e-09 ... 2.0072384e-05
            specific_humidity_storage                (tile, pfull, grid_yt, grid_xt) float32 -6.422655e-11 ... -5.3609618e-08
    """  # noqa
    tiles = FineResolutionBudgetTiles(url)
    return GroupByTime(tiles)


@register_mapper_function
def open_fine_res_apparent_sources(
    data_path: str,
    shield_diags_path: str = None,
    offset_seconds: Union[int, float] = 0,
<<<<<<< HEAD
=======
    rename_vars: Optional[Mapping[Hashable, Hashable]] = None,
    dim_order: Sequence[str] = ("tile", "z", "y", "x"),
    drop_vars: Sequence[str] = ("step", "time"),
>>>>>>> 7bf6e9ad
) -> Mapping[str, xr.Dataset]:
    """Open a derived mapping interface to the fine resolution budget, grouped
        by time and with derived apparent sources

    Args:
        data_path (str): path to fine res dataset
        shield_diags_path: path to directory containing a zarr store of SHiELD
            diagnostics coarsened to the nudged model resolution (optional)
        offset_seconds: amount to shift the keys forward by in seconds. For
            example, if the underlying data contains a value at the key
            "20160801.000730", a value off 450 will shift this forward 7:30
            minutes, so that this same value can be accessed with the key
            "20160801.001500"
        rename_vars: (mapping): optional mapping of variables to rename in dataset
        drop_vars (sequence): optional list of variable names to drop from dataset
    """

    rename_vars = {
        "grid_xt": "x",
        "grid_yt": "y",
        "pfull": "z",
        "delp": "pressure_thickness_of_atmospheric_layer",
    }
    dim_order = ("tile", "z", "y", "x")
    drop_vars = ("step", "time")

<<<<<<< HEAD
    fine_resolution_sources_mapper = FineResolutionSources(
        open_fine_resolution_budget(data_path),
        drop_vars,
=======
    fine_resolution_sources_mapper: GeoMapper = FineResolutionSources(
        open_fine_resolution_budget(fine_res_url),
        drop_vars=drop_vars,
>>>>>>> 7bf6e9ad
        dim_order=dim_order,
        rename_vars=rename_vars,
    )

    shift_timestamp = cast(
        Callable[[xr.Dataset], xr.Dataset],
        partial(vcm.shift_timestamp, seconds=offset_seconds),
    )

    fine_resolution_sources_mapper = KeyMap(
        shift_timestamp, fine_resolution_sources_mapper,
    )

    if shield_diags_path is not None:
        shield_diags_mapper = open_high_res_diags(shield_diags_path)
        fine_resolution_sources_mapper = MergeOverlappingData(
            shield_diags_mapper,
            fine_resolution_sources_mapper,
            source_name_left=DERIVATION_SHIELD_COORD,
            source_name_right=DERIVATION_FV3GFS_COORD,
        )

    return fine_resolution_sources_mapper<|MERGE_RESOLUTION|>--- conflicted
+++ resolved
@@ -409,12 +409,6 @@
     data_path: str,
     shield_diags_path: str = None,
     offset_seconds: Union[int, float] = 0,
-<<<<<<< HEAD
-=======
-    rename_vars: Optional[Mapping[Hashable, Hashable]] = None,
-    dim_order: Sequence[str] = ("tile", "z", "y", "x"),
-    drop_vars: Sequence[str] = ("step", "time"),
->>>>>>> 7bf6e9ad
 ) -> Mapping[str, xr.Dataset]:
     """Open a derived mapping interface to the fine resolution budget, grouped
         by time and with derived apparent sources
@@ -441,15 +435,9 @@
     dim_order = ("tile", "z", "y", "x")
     drop_vars = ("step", "time")
 
-<<<<<<< HEAD
     fine_resolution_sources_mapper = FineResolutionSources(
         open_fine_resolution_budget(data_path),
-        drop_vars,
-=======
-    fine_resolution_sources_mapper: GeoMapper = FineResolutionSources(
-        open_fine_resolution_budget(fine_res_url),
         drop_vars=drop_vars,
->>>>>>> 7bf6e9ad
         dim_order=dim_order,
         rename_vars=rename_vars,
     )
