--- conflicted
+++ resolved
@@ -413,12 +413,8 @@
             "grid_xt": "x",
             "grid_yt": "y",
             "pfull": "z",
-<<<<<<< HEAD
-            "delp": "pressure_thickness_of_atmospheric_layer"}
-=======
             "delp": "pressure_thickness_of_atmospheric_layer",
         }
->>>>>>> 97d7abc8
 
     fine_resolution_sources_mapper = FineResolutionSources(
         open_fine_resolution_budget(fine_res_url),
