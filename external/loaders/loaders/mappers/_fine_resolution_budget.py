import os
import re
<<<<<<< HEAD
import vcm
from vcm import parse_datetime_from_str, safe
from typing import Mapping, Union, Sequence, Tuple
import numpy as np
=======
from functools import partial
from typing import Mapping, Optional, Sequence, Tuple, Union


>>>>>>> 3d4f6458
import xarray as xr
from toolz import groupby

import vcm

from ._transformations import KeyMap
from .._utils import assign_net_physics_terms
from ..constants import (
    DERIVATION_FV3GFS_COORD,
    DERIVATION_SHIELD_COORD,
    RENAMED_SHIELD_DIAG_VARS,
)
from ._base import GeoMapper
from ._high_res_diags import open_high_res_diags
from ._merged import MergeOverlappingData

Time = str
Tile = int
K = Tuple[Time, Tile]

# TODO: Ensure units and long_name metadata are updated
NEW_NAMES = {
    "T": "air_temperature",
    "t_dt_fv_sat_adj_coarse": "air_temperature_saturation_adjustment",
    "t_dt_nudge_coarse": "air_temperature_nudging",
    "t_dt_phys_coarse": "air_temperature_physics",
    "eddy_flux_vulcan_omega_temp": "air_temperature_unresolved_flux",
    "T_vulcan_omega_coarse": "air_temperature_total_resolved_flux",
    "T_storage": "air_temperature_storage",
    "sphum": "specific_humidity",
    "qv_dt_fv_sat_adj_coarse": "specific_humidity_saturation_adjustment",
    "qv_dt_phys_coarse": "specific_humidity_physics",
    "eddy_flux_vulcan_omega_sphum": "specific_humidity_unresolved_flux",
    "sphum": "specific_humidity",
    "sphum_vulcan_omega_coarse": "specific_humidity_total_resolved_flux",
    "sphum_storage": "specific_humidity_storage",
    "vulcan_omega_coarse": "omega",
}


def eddy_flux_coarse(unresolved_flux, total_resolved_flux, omega, field):
    """Compute re-coarsened eddy flux divergence from re-coarsed data
    """
    return unresolved_flux + (total_resolved_flux - omega * field)


def _center_to_interface(f: np.ndarray) -> np.ndarray:
    """Interpolate vertically cell centered data to the interface
    with linearly extrapolated inputs"""
    f_low = 2 * f[..., 0] - f[..., 1]
    f_high = 2 * f[..., -1] - f[..., -2]
    pad = np.concatenate([f_low[..., np.newaxis], f, f_high[..., np.newaxis]], axis=-1)
    return (pad[..., :-1] + pad[..., 1:]) / 2


def _convergence(eddy: np.ndarray, delp: np.ndarray) -> np.ndarray:
    """Compute vertical convergence of a cell-centered flux.

    This flux is assumed to vanish at the vertical boundaries
    """
    padded = _center_to_interface(eddy)
    # pad interfaces assuming eddy = 0 at edges
    return -np.diff(padded, axis=-1) / delp


def convergence(eddy: xr.DataArray, delp: xr.DataArray, dim: str = "p") -> xr.DataArray:
    return xr.apply_ufunc(
        _convergence,
        eddy,
        delp,
        input_core_dims=[[dim], [dim]],
        output_core_dims=[[dim]],
        dask="parallelized",
        output_dtypes=[eddy.dtype],
    )


class FineResolutionBudgetTiles(GeoMapper):
    """An Mapping interface to a fine-res-q1-q2 dataset"""

    def __init__(self, url):
        self._fs = vcm.cloud.get_fs(url)
        self._url = url
        self.files = self._fs.glob(os.path.join(url, "*.nc"))
        if len(self.files) == 0:
            raise ValueError("No file detected")

    def _parse_file(self, url):
        pattern = r"tile(.)\.nc"
        match = re.search(pattern, url)
        date = vcm.parse_timestep_str_from_path(url)
        tile = match.group(1)
        return date, int(tile)

    def __getitem__(self, key: str) -> xr.Dataset:
        return vcm.open_remote_nc(self._fs, self._find_file(key))

    def _find_file(self, key):
        return [file for file in self.files if self._parse_file(file) == key][-1]

    def keys(self):
        return [self._parse_file(file) for file in self.files]


class GroupByTime(GeoMapper):
    def __init__(self, tiles: Mapping[K, xr.Dataset]) -> Mapping[K, xr.Dataset]:
        def fn(key):
            time, _ = key
            return time

        self._tiles = tiles
        self._time_lookup = groupby(fn, self._tiles.keys())

    def keys(self):
        return self._time_lookup.keys()

    def __getitem__(self, time: Time) -> xr.Dataset:
        datasets = [self._tiles[key] for key in self._time_lookup[time]]
        tiles = range(len(datasets))
        return xr.concat(datasets, dim="tile").assign_coords(tile=tiles)


class FineResolutionSources(GeoMapper):
    def __init__(
        self,
        fine_resolution_time_mapping: Mapping[Time, xr.Dataset],
        offset_seconds: Union[int, float] = 0,
        drop_vars: Sequence[str] = ("step", "time"),
        dim_order: Sequence[str] = ("tile", "z", "y", "x"),
        rename_vars: Optional[Mapping[str, str]] = None,
    ):
        self._time_mapping = fine_resolution_time_mapping
        self._offset_seconds = offset_seconds
<<<<<<< HEAD
        self._rename_vars = rename_vars or {}
        print(self._rename_vars)
=======
>>>>>>> 3d4f6458
        self._drop_vars = drop_vars
        self._dim_order = dim_order
        self._rename_vars = rename_vars or {}

    def keys(self):
        return self._time_mapping.keys()

    def __getitem__(self, time: Time) -> xr.Dataset:
        return (
            self._derived_budget_ds(self._time_mapping[time])
            .drop_vars(names=self._drop_vars, errors="ignore")
            .rename(self._rename_vars)
            .transpose(*self._dim_order)
        )

<<<<<<< HEAD
    @staticmethod
    def _timestamp_key_to_midpoint(
        key: Time, offset_seconds: Union[int, float] = 0
    ) -> Time:
        offset = timedelta(seconds=offset_seconds)
        offset_datetime = parse_datetime_from_str(key) + offset
        return offset_datetime.strftime("%Y%m%d.%H%M%S")

    @staticmethod
    def _midpoint_to_timestamp_key(
        time: Time, offset_seconds: Union[int, float] = 0
    ) -> Time:
        offset = timedelta(seconds=offset_seconds)
        offset_datetime = parse_datetime_from_str(time) - offset
        return offset_datetime.strftime("%Y%m%d.%H%M%S")

    def _rename_budget_inputs_ds(self, budget_time_ds: xr.Dataset) -> xr.Dataset:
        return budget_time_ds.rename(NEW_NAMES)

    def _compute_coarse_eddy_flux_convergence_ds(
        self, budget_time_ds: xr.Dataset, field: str, vertical_dimension: str
    ) -> xr.Dataset:
        eddy_flux = eddy_flux_coarse(
            budget_time_ds[f"{field}_unresolved_flux"],
            budget_time_ds[f"{field}_total_resolved_flux"],
            budget_time_ds["omega"],
            budget_time_ds[field],
        )
        budget_time_ds[f"{field}_convergence"] = convergence(
            eddy_flux, budget_time_ds["delp"], dim=vertical_dimension
        )
        return budget_time_ds

=======
>>>>>>> 3d4f6458
    def _derived_budget_ds(
        self,
        budget_time_ds: xr.Dataset,
        variable_prefixes: Mapping[str, str] = None,
        apparent_source_terms: Sequence[str] = (
            "physics",
            "saturation_adjustment",
            "convergence",
        ),
        vertical_dimension: str = "pfull",
    ) -> xr.Dataset:

        if variable_prefixes is None:
            variable_prefixes = {
                "air_temperature": "Q1",
                "specific_humidity": "Q2",
            }

        budget_time_ds = self._rename_budget_inputs_ds(budget_time_ds)
        for variable_name, apparent_source_name in variable_prefixes.items():
<<<<<<< HEAD
            budget_time_ds = (
                budget_time_ds.pipe(
                    self._compute_coarse_eddy_flux_convergence_ds,
                    variable_name,
                    vertical_dimension,
                )
                .pipe(
                    self._insert_budget_dQ,
                    variable_name,
                    f"d{apparent_source_name}",
                    apparent_source_terms,
                )
                .pipe(
                    self._insert_budget_pQ, variable_name, f"p{apparent_source_name}",
                )
            )
=======
            budget_time_ds = budget_time_ds.pipe(
                self._insert_budget_dQ,
                variable_name,
                f"d{apparent_source_name}",
                apparent_source_terms,
            ).pipe(self._insert_budget_pQ, variable_name, f"p{apparent_source_name}")

        budget_time_ds = budget_time_ds.pipe(self._insert_physics).pipe(
            assign_net_physics_terms
        )
>>>>>>> 3d4f6458

        return budget_time_ds

    @staticmethod
    def _insert_budget_dQ(
        budget_time_ds: xr.Dataset,
        variable_name: str,
        apparent_source_name: str,
        apparent_source_terms: Sequence[str],
    ) -> xr.Dataset:
        """Insert dQ (really Q) from other budget terms"""

        source_vars = [f"{variable_name}_{term}" for term in apparent_source_terms]
        apparent_source = (
            vcm.safe.get_variables(budget_time_ds, source_vars)
            .to_array(dim="variable")
            .sum(dim="variable")
        )
        budget_time_ds = budget_time_ds.assign({apparent_source_name: apparent_source})

        units = budget_time_ds[f"{variable_name}_{apparent_source_terms[0]}"].attrs.get(
            "units", None
        )
        budget_time_ds[apparent_source_name].attrs.update(
            {"name": f"apparent source of {variable_name}"}
        )
        if units is not None:
            budget_time_ds[apparent_source_name].attrs.update({"units": units})

        return budget_time_ds

    @staticmethod
    def _insert_budget_pQ(
        budget_time_ds: xr.Dataset, variable_name: str, apparent_source_name: str,
    ) -> xr.Dataset:
        """Insert pQ = 0 in the fine-res budget case"""

        budget_time_ds = budget_time_ds.assign(
            {apparent_source_name: xr.zeros_like(budget_time_ds[f"{variable_name}"])}
        )

        budget_time_ds[apparent_source_name].attrs[
            "name"
        ] = f"coarse-res physics tendency of {variable_name}"

        units = budget_time_ds[f"{variable_name}"].attrs.get("units", None)
        if units is not None:
            budget_time_ds[apparent_source_name].attrs["units"] = f"{units}/s"

        return budget_time_ds

    @staticmethod
    def _insert_physics(
        budget_time_ds: xr.Dataset,
        physics_varnames: Sequence[str] = RENAMED_SHIELD_DIAG_VARS.values(),
    ) -> xr.Dataset:

        template_2d_var = budget_time_ds["air_temperature"].isel({"pfull": 0})

        physics_vars = {}
        for var in physics_varnames:
            physics_var = xr.full_like(template_2d_var, fill_value=0.0)
            physics_vars[var] = physics_var

        return budget_time_ds.assign(physics_vars)


def open_fine_resolution_budget(url: str) -> Mapping[str, xr.Dataset]:
    """Open a mapping interface to the fine resolution budget data

    Example:

        >>> from loaders import open_fine_resolution_budget
        >>> loader = open_fine_resolution_budget('gs://vcm-ml-scratch/noah/2020-05-19/')
        >>> len(loader)
        479
        >>> loader['20160805.202230']
        <xarray.Dataset>
        Dimensions:                         (grid_xt: 48, grid_yt: 48, pfull: 79, tile: 6)
        Coordinates:
            time                            object 2016-08-05 20:22:30
            step                            <U6 'middle'
        * tile                            (tile) int64 1 2 3 4 5 6
        Dimensions without coordinates: grid_xt, grid_yt, pfull
        Data variables:
            air_temperature                 (tile, pfull, grid_yt, grid_xt) float32 235.28934 ... 290.56107
            air_temperature_convergence     (tile, grid_yt, grid_xt, pfull) float32 4.3996937e-07 ... 1.7985441e-06
            air_temperature_eddy            (tile, pfull, grid_yt, grid_xt) float32 -2.3193044e-05 ... 0.0004279223
            air_temperature_microphysics    (tile, pfull, grid_yt, grid_xt) float32 0.0 ... -5.5472506e-06
            air_temperature_nudging         (tile, pfull, grid_yt, grid_xt) float32 0.0 ... 2.0156076e-06
            air_temperature_physics         (tile, pfull, grid_yt, grid_xt) float32 2.3518855e-06 ... -3.3252392e-05
            air_temperature_resolved        (tile, pfull, grid_yt, grid_xt) float32 0.26079428 ... 0.6763954
            air_temperature_storage         (tile, pfull, grid_yt, grid_xt) float32 0.000119928314 ... 5.2825694e-06
            specific_humidity               (tile, pfull, grid_yt, grid_xt) float32 5.7787e-06 ... 0.008809893
            specific_humidity_convergence   (tile, grid_yt, grid_xt, pfull) float32 -6.838638e-14 ... -1.7079346e-08
            specific_humidity_eddy          (tile, pfull, grid_yt, grid_xt) float32 -1.0437861e-13 ... -2.5796332e-06
            specific_humidity_microphysics  (tile, pfull, grid_yt, grid_xt) float32 0.0 ... 1.6763515e-09
            specific_humidity_physics       (tile, pfull, grid_yt, grid_xt) float32 -1.961625e-14 ... 5.385441e-09
            specific_humidity_resolved      (tile, pfull, grid_yt, grid_xt) float32 6.4418755e-09 ... 2.0072384e-05
            specific_humidity_storage       (tile, pfull, grid_yt, grid_xt) float32 -6.422655e-11 ... -5.3609618e-08
            Example:
    """  # noqa
    tiles = FineResolutionBudgetTiles(url)
    return GroupByTime(tiles)


def open_fine_res_apparent_sources(
    fine_res_url: str,
    shield_diags_url: str = None,
    offset_seconds: Union[int, float] = 0,
    rename_vars: Mapping[str, str] = None,
    dim_order: Sequence[str] = ("tile", "z", "y", "x"),
    drop_vars: Sequence[str] = ("step", "time"),
) -> Mapping[str, xr.Dataset]:
    """Open a derived mapping interface to the fine resolution budget, grouped
        by time and with derived apparent sources

    Args:
        fine_res_url (str): path to fine res dataset
        shield_diags_url: path to directory containing a zarr store of SHiELD
            diagnostics coarsened to the nudged model resolution (optional)
        offset_seconds: amount to shift the keys forward by in seconds. For
            example, if the underlying data contains a value at the key
            "20160801.000730", a value off 450 will shift this forward 7:30
            minutes, so that this same value can be accessed with the key
            "20160801.001500"
        rename_vars: (mapping): optional mapping of variables to rename in dataset
        drop_vars (sequence): optional list of variable names to drop from dataset
    """

    # use default which is valid for real data
    if rename_vars is None:
        rename_vars = {"grid_xt": "x", "grid_yt": "y", "pfull": "z"}

    fine_resolution_sources_mapper = FineResolutionSources(
        open_fine_resolution_budget(fine_res_url),
        drop_vars,
        dim_order=dim_order,
        rename_vars=rename_vars,
    )

    fine_resolution_sources_mapper = KeyMap(
        partial(vcm.shift_timestamp, seconds=offset_seconds),
        fine_resolution_sources_mapper,
    )

    if shield_diags_url is not None:
        shield_diags_mapper = open_high_res_diags(shield_diags_url)
        fine_resolution_sources_mapper = MergeOverlappingData(
            shield_diags_mapper,
            fine_resolution_sources_mapper,
            source_name_left=DERIVATION_SHIELD_COORD,
            source_name_right=DERIVATION_FV3GFS_COORD,
        )

    return fine_resolution_sources_mapper<|MERGE_RESOLUTION|>--- conflicted
+++ resolved
@@ -1,20 +1,13 @@
 import os
 import re
-<<<<<<< HEAD
 import vcm
 from vcm import parse_datetime_from_str, safe
-from typing import Mapping, Union, Sequence, Tuple
+from typing import Mapping, Optional, Union, Sequence, Tuple, Union
 import numpy as np
-=======
 from functools import partial
-from typing import Mapping, Optional, Sequence, Tuple, Union
-
-
->>>>>>> 3d4f6458
+
 import xarray as xr
 from toolz import groupby
-
-import vcm
 
 from ._transformations import KeyMap
 from .._utils import assign_net_physics_terms
@@ -144,11 +137,8 @@
     ):
         self._time_mapping = fine_resolution_time_mapping
         self._offset_seconds = offset_seconds
-<<<<<<< HEAD
         self._rename_vars = rename_vars or {}
         print(self._rename_vars)
-=======
->>>>>>> 3d4f6458
         self._drop_vars = drop_vars
         self._dim_order = dim_order
         self._rename_vars = rename_vars or {}
@@ -164,23 +154,6 @@
             .transpose(*self._dim_order)
         )
 
-<<<<<<< HEAD
-    @staticmethod
-    def _timestamp_key_to_midpoint(
-        key: Time, offset_seconds: Union[int, float] = 0
-    ) -> Time:
-        offset = timedelta(seconds=offset_seconds)
-        offset_datetime = parse_datetime_from_str(key) + offset
-        return offset_datetime.strftime("%Y%m%d.%H%M%S")
-
-    @staticmethod
-    def _midpoint_to_timestamp_key(
-        time: Time, offset_seconds: Union[int, float] = 0
-    ) -> Time:
-        offset = timedelta(seconds=offset_seconds)
-        offset_datetime = parse_datetime_from_str(time) - offset
-        return offset_datetime.strftime("%Y%m%d.%H%M%S")
-
     def _rename_budget_inputs_ds(self, budget_time_ds: xr.Dataset) -> xr.Dataset:
         return budget_time_ds.rename(NEW_NAMES)
 
@@ -198,8 +171,6 @@
         )
         return budget_time_ds
 
-=======
->>>>>>> 3d4f6458
     def _derived_budget_ds(
         self,
         budget_time_ds: xr.Dataset,
@@ -220,7 +191,6 @@
 
         budget_time_ds = self._rename_budget_inputs_ds(budget_time_ds)
         for variable_name, apparent_source_name in variable_prefixes.items():
-<<<<<<< HEAD
             budget_time_ds = (
                 budget_time_ds.pipe(
                     self._compute_coarse_eddy_flux_convergence_ds,
@@ -237,19 +207,9 @@
                     self._insert_budget_pQ, variable_name, f"p{apparent_source_name}",
                 )
             )
-=======
-            budget_time_ds = budget_time_ds.pipe(
-                self._insert_budget_dQ,
-                variable_name,
-                f"d{apparent_source_name}",
-                apparent_source_terms,
-            ).pipe(self._insert_budget_pQ, variable_name, f"p{apparent_source_name}")
-
         budget_time_ds = budget_time_ds.pipe(self._insert_physics).pipe(
             assign_net_physics_terms
         )
->>>>>>> 3d4f6458
-
         return budget_time_ds
 
     @staticmethod
