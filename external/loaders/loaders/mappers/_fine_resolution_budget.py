import os
import re
from functools import partial
from typing import Mapping, Optional, Sequence, Tuple, Union


import xarray as xr
import numpy as np
from toolz import groupby
<<<<<<< HEAD
from datetime import timedelta
from ._base import GeoMapper
from ._high_res_diags import open_high_res_diags
from ._merged import MergeOverlappingData
from ..constants import (
    DERIVATION_SHiELD_COORD,
    DERIVATION_FV3GFS_COORD,
    RENAMED_SHIELD_DIAG_VARS,
)
from .._utils import net_precipitation_from_physics, net_heating_from_physics

DIMENSION_ORDER = ("tile", "z", "y", "x")
Z_DIM = "pfull"
=======

import vcm

from ._transformations import KeyMap
from .._utils import assign_net_physics_terms
from ..constants import (
    DERIVATION_FV3GFS_COORD,
    DERIVATION_SHIELD_COORD,
    RENAMED_SHIELD_DIAG_VARS,
)
from ._base import GeoMapper
from ._high_res_diags import open_high_res_diags
from ._merged import MergeOverlappingData
>>>>>>> 78671a59

Time = str
Tile = int
K = Tuple[Time, Tile]


class FineResolutionBudgetTiles(GeoMapper):
    """An Mapping interface to a fine-res-q1-q2 dataset"""

    def __init__(self, url):
        self._fs = vcm.cloud.get_fs(url)
        self._url = url
        self.files = self._fs.glob(os.path.join(url, "*.nc"))
        if len(self.files) == 0:
            raise ValueError("No file detected")

    def _parse_file(self, url):
        pattern = r"tile(.)\.nc"
        match = re.search(pattern, url)
        date = vcm.parse_timestep_str_from_path(url)
        tile = match.group(1)
        return date, int(tile)

    def __getitem__(self, key: str) -> xr.Dataset:
        return vcm.open_remote_nc(self._fs, self._find_file(key))

    def _find_file(self, key):
        return [file for file in self.files if self._parse_file(file) == key][-1]

    def keys(self):
        return [self._parse_file(file) for file in self.files]


class GroupByTime(GeoMapper):
    def __init__(self, tiles: Mapping[K, xr.Dataset]) -> Mapping[K, xr.Dataset]:
        def fn(key):
            time, _ = key
            return time

        self._tiles = tiles
        self._time_lookup = groupby(fn, self._tiles.keys())

    def keys(self):
        return self._time_lookup.keys()

    def __getitem__(self, time: Time) -> xr.Dataset:
        datasets = [self._tiles[key] for key in self._time_lookup[time]]
        tiles = range(len(datasets))
        return xr.concat(datasets, dim="tile").assign_coords(tile=tiles)


class FineResolutionSources(GeoMapper):
    def __init__(
        self,
        fine_resolution_time_mapping: Mapping[Time, xr.Dataset],
        offset_seconds: Union[int, float] = 0,
        drop_vars: Sequence[str] = ("step", "time"),
        dim_order: Sequence[str] = ("tile", "z", "y", "x"),
        rename_vars: Optional[Mapping[str, str]] = None,
    ):
        self._time_mapping = fine_resolution_time_mapping
        self._offset_seconds = offset_seconds
        self._drop_vars = drop_vars
        self._dim_order = dim_order
        self._rename_vars = rename_vars or {}

    def keys(self):
        return self._time_mapping.keys()

    def __getitem__(self, time: Time) -> xr.Dataset:
        return (
            self._derived_budget_ds(self._time_mapping[time])
            .drop_vars(names=self._drop_vars, errors="ignore")
            .rename(self._rename_vars)
            .transpose(*self._dim_order)
        )

    def _derived_budget_ds(
        self,
        budget_time_ds: xr.Dataset,
        variable_prefixes: Mapping[str, str] = None,
        apparent_source_terms: Sequence[str] = (
            "physics",
            "saturation_adjustment",
            "convergence",
        ),
    ) -> xr.Dataset:

        if variable_prefixes is None:
            variable_prefixes = {
                "air_temperature": "Q1",
                "specific_humidity": "Q2",
            }

        for variable_name, apparent_source_name in variable_prefixes.items():
            budget_time_ds = budget_time_ds.pipe(
                self._insert_budget_dQ,
                variable_name,
                f"d{apparent_source_name}",
                apparent_source_terms,
            ).pipe(self._insert_budget_pQ, variable_name, f"p{apparent_source_name}")

        budget_time_ds = budget_time_ds.pipe(self._insert_physics).pipe(
<<<<<<< HEAD
            self._insert_net_terms
=======
            assign_net_physics_terms
>>>>>>> 78671a59
        )

        return budget_time_ds

    @staticmethod
    def _insert_budget_dQ(
        budget_time_ds: xr.Dataset,
        variable_name: str,
        apparent_source_name: str,
        apparent_source_terms: Sequence[str],
    ) -> xr.Dataset:
        """Insert dQ (really Q) from other budget terms"""

        source_vars = [f"{variable_name}_{term}" for term in apparent_source_terms]
        apparent_source = (
            vcm.safe.get_variables(budget_time_ds, source_vars)
            .to_array(dim="variable")
            .sum(dim="variable")
        )
        budget_time_ds = budget_time_ds.assign({apparent_source_name: apparent_source})

        units = budget_time_ds[f"{variable_name}_{apparent_source_terms[0]}"].attrs.get(
            "units", None
        )
        budget_time_ds[apparent_source_name].attrs.update(
            {"name": f"apparent source of {variable_name}"}
        )
        if units is not None:
            budget_time_ds[apparent_source_name].attrs.update({"units": units})

        return budget_time_ds

    @staticmethod
    def _insert_budget_pQ(
        budget_time_ds: xr.Dataset, variable_name: str, apparent_source_name: str,
    ) -> xr.Dataset:
        """Insert pQ = 0 in the fine-res budget case"""

        budget_time_ds = budget_time_ds.assign(
            {apparent_source_name: xr.zeros_like(budget_time_ds[f"{variable_name}"])}
        )

        budget_time_ds[apparent_source_name].attrs[
            "name"
        ] = f"coarse-res physics tendency of {variable_name}"

        units = budget_time_ds[f"{variable_name}"].attrs.get("units", None)
        if units is not None:
            budget_time_ds[apparent_source_name].attrs["units"] = f"{units}/s"

        return budget_time_ds

    @staticmethod
    def _insert_physics(
        budget_time_ds: xr.Dataset,
        physics_varnames: Sequence[str] = RENAMED_SHIELD_DIAG_VARS.values(),
    ) -> xr.Dataset:

<<<<<<< HEAD
        template_2d_var = budget_time_ds["air_temperature"].isel({Z_DIM: 0})

        physics_vars = {}
        for var in physics_varnames:
            physics_var = xr.full_like(template_2d_var, fill_value=np.nan)
=======
        template_2d_var = budget_time_ds["air_temperature"].isel({"pfull": 0})

        physics_vars = {}
        for var in physics_varnames:
            physics_var = xr.full_like(template_2d_var, fill_value=0.0)
>>>>>>> 78671a59
            physics_vars[var] = physics_var

        return budget_time_ds.assign(physics_vars)

<<<<<<< HEAD
    @staticmethod
    def _insert_net_terms(ds: xr.Dataset) -> xr.Dataset:
        return ds.assign(
            {
                "net_heating": net_heating_from_physics(ds),
                "net_precipitation": net_precipitation_from_physics(ds),
            }
        )

=======
>>>>>>> 78671a59

def open_fine_resolution_budget(url: str) -> Mapping[str, xr.Dataset]:
    """Open a mapping interface to the fine resolution budget data

    Example:

        >>> from fv3net.regression.loaders import *
        >>> loader = open_fine_resolution_budget('gs://vcm-ml-scratch/noah/2020-05-19/')
        >>> len(loader)
        479
        >>> loader['20160805.202230']
        <xarray.Dataset>
        Dimensions:                         (grid_xt: 48, grid_yt: 48, pfull: 79, tile: 6)
        Coordinates:
            time                            object 2016-08-05 20:22:30
            step                            <U6 'middle'
        * tile                            (tile) int64 1 2 3 4 5 6
        Dimensions without coordinates: grid_xt, grid_yt, pfull
        Data variables:
            air_temperature                 (tile, pfull, grid_yt, grid_xt) float32 235.28934 ... 290.56107
            air_temperature_convergence     (tile, grid_yt, grid_xt, pfull) float32 4.3996937e-07 ... 1.7985441e-06
            air_temperature_eddy            (tile, pfull, grid_yt, grid_xt) float32 -2.3193044e-05 ... 0.0004279223
            air_temperature_microphysics    (tile, pfull, grid_yt, grid_xt) float32 0.0 ... -5.5472506e-06
            air_temperature_nudging         (tile, pfull, grid_yt, grid_xt) float32 0.0 ... 2.0156076e-06
            air_temperature_physics         (tile, pfull, grid_yt, grid_xt) float32 2.3518855e-06 ... -3.3252392e-05
            air_temperature_resolved        (tile, pfull, grid_yt, grid_xt) float32 0.26079428 ... 0.6763954
            air_temperature_storage         (tile, pfull, grid_yt, grid_xt) float32 0.000119928314 ... 5.2825694e-06
            specific_humidity               (tile, pfull, grid_yt, grid_xt) float32 5.7787e-06 ... 0.008809893
            specific_humidity_convergence   (tile, grid_yt, grid_xt, pfull) float32 -6.838638e-14 ... -1.7079346e-08
            specific_humidity_eddy          (tile, pfull, grid_yt, grid_xt) float32 -1.0437861e-13 ... -2.5796332e-06
            specific_humidity_microphysics  (tile, pfull, grid_yt, grid_xt) float32 0.0 ... 1.6763515e-09
            specific_humidity_physics       (tile, pfull, grid_yt, grid_xt) float32 -1.961625e-14 ... 5.385441e-09
            specific_humidity_resolved      (tile, pfull, grid_yt, grid_xt) float32 6.4418755e-09 ... 2.0072384e-05
            specific_humidity_storage       (tile, pfull, grid_yt, grid_xt) float32 -6.422655e-11 ... -5.3609618e-08
            Example:
    """  # noqa
    tiles = FineResolutionBudgetTiles(url)
    return GroupByTime(tiles)


def open_fine_res_apparent_sources(
    fine_res_url: str,
    shield_diags_url: str = None,
    offset_seconds: Union[int, float] = 0,
    rename_vars: Mapping[str, str] = None,
<<<<<<< HEAD
    drop_vars: Sequence[str] = ("step", "time"),
    dim_order: Sequence[str] = DIMENSION_ORDER,
=======
    dim_order: Sequence[str] = ("tile", "z", "y", "x"),
    drop_vars: Sequence[str] = ("step", "time"),
>>>>>>> 78671a59
) -> Mapping[str, xr.Dataset]:
    """Open a derived mapping interface to the fine resolution budget, grouped
        by time and with derived apparent sources

    Args:
        fine_res_url (str): path to fine res dataset
        shield_diags_url: path to directory containing a zarr store of SHiELD
            diagnostics coarsened to the nudged model resolution (optional)
<<<<<<< HEAD
        offset_seconds (int or float): optional time offset in seconds between
            access keys and underlying data timestamps, with positive values
            indicating that the access key is behind the underlying timestamps;
            defaults to 0
=======
        offset_seconds: amount to shift the keys forward by in seconds. For
            example, if the underlying data contains a value at the key
            "20160801.000730", a value off 450 will shift this forward 7:30
            minutes, so that this same value can be accessed with the key
            "20160801.001500"
>>>>>>> 78671a59
        rename_vars: (mapping): optional mapping of variables to rename in dataset
        drop_vars (sequence): optional list of variable names to drop from dataset
    """

<<<<<<< HEAD
    fine_resolution_sources_mapper = FineResolutionSources(
        open_fine_resolution_budget(fine_res_url),
        offset_seconds,
        rename_vars,
        drop_vars,
        dim_order,
=======
    # use default which is valid for real data
    if rename_vars is None:
        rename_vars = {"grid_xt": "x", "grid_yt": "y", "pfull": "z"}

    fine_resolution_sources_mapper = FineResolutionSources(
        open_fine_resolution_budget(fine_res_url),
        drop_vars,
        dim_order=dim_order,
        rename_vars=rename_vars,
    )

    fine_resolution_sources_mapper = KeyMap(
        partial(vcm.shift_timestamp, seconds=offset_seconds),
        fine_resolution_sources_mapper,
>>>>>>> 78671a59
    )

    if shield_diags_url is not None:
        shield_diags_mapper = open_high_res_diags(shield_diags_url)
        fine_resolution_sources_mapper = MergeOverlappingData(
            shield_diags_mapper,
            fine_resolution_sources_mapper,
<<<<<<< HEAD
            source_name_left=DERIVATION_SHiELD_COORD,
=======
            source_name_left=DERIVATION_SHIELD_COORD,
>>>>>>> 78671a59
            source_name_right=DERIVATION_FV3GFS_COORD,
        )

    return fine_resolution_sources_mapper<|MERGE_RESOLUTION|>--- conflicted
+++ resolved
@@ -2,29 +2,11 @@
 import re
 from functools import partial
 from typing import Mapping, Optional, Sequence, Tuple, Union
-
-
 import xarray as xr
 import numpy as np
 from toolz import groupby
-<<<<<<< HEAD
-from datetime import timedelta
-from ._base import GeoMapper
-from ._high_res_diags import open_high_res_diags
-from ._merged import MergeOverlappingData
-from ..constants import (
-    DERIVATION_SHiELD_COORD,
-    DERIVATION_FV3GFS_COORD,
-    RENAMED_SHIELD_DIAG_VARS,
-)
-from .._utils import net_precipitation_from_physics, net_heating_from_physics
-
-DIMENSION_ORDER = ("tile", "z", "y", "x")
-Z_DIM = "pfull"
-=======
 
 import vcm
-
 from ._transformations import KeyMap
 from .._utils import assign_net_physics_terms
 from ..constants import (
@@ -35,8 +17,8 @@
 from ._base import GeoMapper
 from ._high_res_diags import open_high_res_diags
 from ._merged import MergeOverlappingData
->>>>>>> 78671a59
-
+
+Z_DIM = "pfull"
 Time = str
 Tile = int
 K = Tuple[Time, Tile]
@@ -139,11 +121,7 @@
             ).pipe(self._insert_budget_pQ, variable_name, f"p{apparent_source_name}")
 
         budget_time_ds = budget_time_ds.pipe(self._insert_physics).pipe(
-<<<<<<< HEAD
-            self._insert_net_terms
-=======
             assign_net_physics_terms
->>>>>>> 78671a59
         )
 
         return budget_time_ds
@@ -202,35 +180,15 @@
         physics_varnames: Sequence[str] = RENAMED_SHIELD_DIAG_VARS.values(),
     ) -> xr.Dataset:
 
-<<<<<<< HEAD
         template_2d_var = budget_time_ds["air_temperature"].isel({Z_DIM: 0})
-
-        physics_vars = {}
-        for var in physics_varnames:
-            physics_var = xr.full_like(template_2d_var, fill_value=np.nan)
-=======
-        template_2d_var = budget_time_ds["air_temperature"].isel({"pfull": 0})
 
         physics_vars = {}
         for var in physics_varnames:
             physics_var = xr.full_like(template_2d_var, fill_value=0.0)
->>>>>>> 78671a59
             physics_vars[var] = physics_var
 
         return budget_time_ds.assign(physics_vars)
 
-<<<<<<< HEAD
-    @staticmethod
-    def _insert_net_terms(ds: xr.Dataset) -> xr.Dataset:
-        return ds.assign(
-            {
-                "net_heating": net_heating_from_physics(ds),
-                "net_precipitation": net_precipitation_from_physics(ds),
-            }
-        )
-
-=======
->>>>>>> 78671a59
 
 def open_fine_resolution_budget(url: str) -> Mapping[str, xr.Dataset]:
     """Open a mapping interface to the fine resolution budget data
@@ -276,13 +234,8 @@
     shield_diags_url: str = None,
     offset_seconds: Union[int, float] = 0,
     rename_vars: Mapping[str, str] = None,
-<<<<<<< HEAD
-    drop_vars: Sequence[str] = ("step", "time"),
-    dim_order: Sequence[str] = DIMENSION_ORDER,
-=======
     dim_order: Sequence[str] = ("tile", "z", "y", "x"),
-    drop_vars: Sequence[str] = ("step", "time"),
->>>>>>> 78671a59
+    drop_vars: Sequence[str] = ("step", "time")
 ) -> Mapping[str, xr.Dataset]:
     """Open a derived mapping interface to the fine resolution budget, grouped
         by time and with derived apparent sources
@@ -291,30 +244,15 @@
         fine_res_url (str): path to fine res dataset
         shield_diags_url: path to directory containing a zarr store of SHiELD
             diagnostics coarsened to the nudged model resolution (optional)
-<<<<<<< HEAD
-        offset_seconds (int or float): optional time offset in seconds between
-            access keys and underlying data timestamps, with positive values
-            indicating that the access key is behind the underlying timestamps;
-            defaults to 0
-=======
         offset_seconds: amount to shift the keys forward by in seconds. For
             example, if the underlying data contains a value at the key
             "20160801.000730", a value off 450 will shift this forward 7:30
             minutes, so that this same value can be accessed with the key
             "20160801.001500"
->>>>>>> 78671a59
         rename_vars: (mapping): optional mapping of variables to rename in dataset
         drop_vars (sequence): optional list of variable names to drop from dataset
     """
 
-<<<<<<< HEAD
-    fine_resolution_sources_mapper = FineResolutionSources(
-        open_fine_resolution_budget(fine_res_url),
-        offset_seconds,
-        rename_vars,
-        drop_vars,
-        dim_order,
-=======
     # use default which is valid for real data
     if rename_vars is None:
         rename_vars = {"grid_xt": "x", "grid_yt": "y", "pfull": "z"}
@@ -329,7 +267,6 @@
     fine_resolution_sources_mapper = KeyMap(
         partial(vcm.shift_timestamp, seconds=offset_seconds),
         fine_resolution_sources_mapper,
->>>>>>> 78671a59
     )
 
     if shield_diags_url is not None:
@@ -337,11 +274,7 @@
         fine_resolution_sources_mapper = MergeOverlappingData(
             shield_diags_mapper,
             fine_resolution_sources_mapper,
-<<<<<<< HEAD
-            source_name_left=DERIVATION_SHiELD_COORD,
-=======
             source_name_left=DERIVATION_SHIELD_COORD,
->>>>>>> 78671a59
             source_name_right=DERIVATION_FV3GFS_COORD,
         )
 
