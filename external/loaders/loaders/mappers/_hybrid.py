--- conflicted
+++ resolved
@@ -1,5 +1,4 @@
-<<<<<<< HEAD
-from typing import List
+from typing import Any
 
 
 import fsspec
@@ -11,6 +10,7 @@
 from loaders.mappers._fine_resolution_budget import eddy_flux_coarse, convergence
 from loaders.mappers._base import GeoMapper
 from loaders.mappers._xarray import XarrayMapper
+from loaders._config import mapper_functions
 from vcm.fv3.metadata import gfdl_to_standard
 
 
@@ -160,106 +160,20 @@
     )
 
 
-def open_fine_resolution_nudging_hybrid(data_paths: List[str]) -> GeoMapper:
-=======
-from typing import Optional, Sequence, Union
-import xarray as xr
-
-from loaders.typing import Mapper
-from ._nudged import open_nudge_to_fine
-from ._fine_resolution_budget import open_fine_res_apparent_sources
-from loaders._config import mapper_functions
-
-
-class PhysicsResidual(Mapper):
-    """Replaces dQ1 and dQ2 in a base mapper with their difference from
-    pQ1 and pQ2 values provided in a physics mapper
-    """
-
-    def __init__(self, physics_mapper: Mapper, base_mapper: Mapper):
-        """
-        Args:
-            physics_mapper: Mapper whose datasets contain pQ1 and pQ2
-            base_mapper: Mapper whose datasets contain dQ1 and dQ2
-        """
-        self.physics_mapper = physics_mapper
-        self.base_mapper = base_mapper
-
-    def __getitem__(self, key: str) -> xr.Dataset:
-        physics = self.physics_mapper[key]
-        base = self.base_mapper[key]
-
-        return physics.assign(
-            pQ1=physics.pQ1,
-            pQ2=physics.pQ2,
-            dQ1=base.dQ1 - physics.pQ1,
-            dQ2=base.dQ2 - physics.pQ2,
-        )
-
-    def keys(self):
-        return list(
-            set(self.physics_mapper.keys()).intersection(self.fine_res_mapper.keys())
-        )
-
-    def __len__(self):
-        return len(self.keys())
-
-    def __iter__(self):
-        return iter(self.keys())
-
-
 @mapper_functions.register
 def open_fine_resolution_nudging_hybrid(
-    data_path: str,
-    fine_res_path: str,
-    nudging_variables: Sequence[str],
-    shield_diags_path: Optional[str] = None,
-    physics_timestep_seconds: float = 900.0,
-    consolidated_nudging_data: bool = True,
-    fine_res_offset_seconds: Union[int, float] = 450,
-) -> PhysicsResidual:
->>>>>>> bd9f0adf
+    _: Any, fine_url: str = "", nudge_url: str = ""
+) -> GeoMapper:
     """
     Open the fine resolution nudging_hybrid mapper
 
     Args:
-<<<<<<< HEAD
-        data_paths: If list of urls is provided, the first is used as the nudging
-            data url and second is used as fine res. If string or None, the paths must
-            be provided in each mapper's kwargs.
-=======
-        data_path: path to nudging data
-        fine_res_path: path to fine res data
-        shield_diags_path: path to directory containing a zarr store of SHiELD
-            diagnostics coarsened to the nudged model resolution (optional)
-        physics_timestep_seconds (float): physics timestep, i.e. dt_atmos
-        consolidated_nudging_data (bool): whether zarrs at data_path have
-            consolidated metadata
-        fine_res_offset_seconds: amount to shift the keys forward by in seconds. For
-            example, if the underlying data contains a value at the key
-            "20160801.000730", a value off 450 will shift this forward 7:30
-            minutes, so that this same value can be accessed with the key
-            "20160801.001500"
->>>>>>> bd9f0adf
+        _: the loading infrastructure expects this argument, but it is not used
+            by the hybrid sheme. Keep this in mind when configuring
+        fine_url: url where coarsened fine resolution data is stored
+        nudge_url: url to nudging data to be used as a residual
 
     Returns:
         a mapper
     """
-<<<<<<< HEAD
-    return XarrayMapper(
-        _open_fine_res_dataset(fine_url=data_paths[1], nudge_url=data_paths[0])
-    )
-=======
-    nudged = open_nudge_to_fine(
-        data_path,
-        nudging_variables=nudging_variables,
-        physics_timestep_seconds=physics_timestep_seconds,
-        consolidated=consolidated_nudging_data,
-    )
-    fine_res = open_fine_res_apparent_sources(
-        data_path=fine_res_path,
-        shield_diags_path=shield_diags_path,
-        offset_seconds=fine_res_offset_seconds,
-    )
-    return PhysicsResidual(nudged, fine_res)
->>>>>>> bd9f0adf
+    return XarrayMapper(_open_fine_res_dataset(fine_url=fine_url, nudge_url=nudge_url))