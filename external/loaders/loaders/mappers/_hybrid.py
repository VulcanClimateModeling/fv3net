import fsspec
import xarray
import numpy
import numpy as np
from datetime import timedelta
from typing_extensions import Protocol
from typing import Optional, Tuple

from loaders.mappers._base import GeoMapper
from loaders.mappers._xarray import XarrayMapper
from loaders._config import mapper_functions
from vcm.fv3.metadata import gfdl_to_standard


def eddy_flux_coarse(unresolved_flux, total_resolved_flux, omega, field):
    """Compute re-coarsened eddy flux divergence from re-coarsed data
    """
    return unresolved_flux + (total_resolved_flux - omega * field)


def _center_to_interface(f: np.ndarray) -> np.ndarray:
    """Interpolate vertically cell centered data to the interface
    with linearly extrapolated inputs"""
    f_low = 2 * f[..., 0] - f[..., 1]
    f_high = 2 * f[..., -1] - f[..., -2]
    pad = np.concatenate([f_low[..., np.newaxis], f, f_high[..., np.newaxis]], axis=-1)
    return (pad[..., :-1] + pad[..., 1:]) / 2


def _convergence(eddy: np.ndarray, delp: np.ndarray) -> np.ndarray:
    """Compute vertical convergence of a cell-centered flux.

    This flux is assumed to vanish at the vertical boundaries
    """
    padded = _center_to_interface(eddy)
    # pad interfaces assuming eddy = 0 at edges
    return -np.diff(padded, axis=-1) / delp


def convergence(
    eddy: xarray.DataArray, delp: xarray.DataArray, dim: str = "p"
) -> xarray.DataArray:
    return xarray.apply_ufunc(
        _convergence,
        eddy,
        delp,
        input_core_dims=[[dim], [dim]],
        output_core_dims=[[dim]],
        dask="parallelized",
        output_dtypes=[eddy.dtype],
    )


class FineResBudget(Protocol):
    """Protocol defining what input vaiables are required

    Only used for type checking and editor autocompletion.
    """

    area: xarray.DataArray
    delp: xarray.DataArray
    T: xarray.DataArray
    dq3dt_deep_conv_coarse: xarray.DataArray
    dq3dt_mp_coarse: xarray.DataArray
    dq3dt_pbl_coarse: xarray.DataArray
    dq3dt_shal_conv_coarse: xarray.DataArray
    dt3dt_deep_conv_coarse: xarray.DataArray
    dt3dt_lw_coarse: xarray.DataArray
    dt3dt_mp_coarse: xarray.DataArray
    dt3dt_ogwd_coarse: xarray.DataArray
    dt3dt_pbl_coarse: xarray.DataArray
    dt3dt_shal_conv_coarse: xarray.DataArray
    dt3dt_sw_coarse: xarray.DataArray
    eddy_flux_vulcan_omega_sphum: xarray.DataArray
    eddy_flux_vulcan_omega_temp: xarray.DataArray
    exposed_area: xarray.DataArray
    qv_dt_fv_sat_adj_coarse: xarray.DataArray
    qv_dt_phys_coarse: xarray.DataArray
    sphum: xarray.DataArray
    sphum_storage: xarray.DataArray
    sphum_vulcan_omega_coarse: xarray.DataArray
    t_dt_fv_sat_adj_coarse: xarray.DataArray
    t_dt_nudge_coarse: xarray.DataArray
    t_dt_phys_coarse: xarray.DataArray
    vulcan_omega_coarse: xarray.DataArray
    T_vulcan_omega_coarse: xarray.DataArray


def open_zarr(url, consolidated=False):
    mapper = fsspec.get_mapper(url)
    return xarray.open_zarr(mapper, consolidated=consolidated)


def open_zarr_maybe_consolidated(url):
    try:
        return open_zarr(url, consolidated=True)
    except KeyError:
        return open_zarr(url, consolidated=False)


def apparent_heating(data: FineResBudget, include_temperature_nudging: bool = False):
    eddy_flux = eddy_flux_coarse(
        data.eddy_flux_vulcan_omega_temp,
        data.T_vulcan_omega_coarse,
        data.vulcan_omega_coarse,
        data.T,
    )
    eddy_flux_convergence = convergence(eddy_flux, data.delp, dim="pfull")
    result = data.t_dt_fv_sat_adj_coarse + data.t_dt_phys_coarse + eddy_flux_convergence
    description = (
        "Apparent heating due to physics and sub-grid-scale advection. Given "
        "by sat adjustment (dycore) + physics tendency + eddy-flux-convergence"
    )
    if include_temperature_nudging:
        result = result + data.t_dt_nudge_coarse
        description = description + " + temperature nudging"
    return result.assign_attrs(
        units="K/s",
        long_name="apparent heating from high resolution data",
        description=description,
    ).rename("Q1")


def apparent_moistening(data: FineResBudget):
    eddy_flux = eddy_flux_coarse(
        data.eddy_flux_vulcan_omega_sphum,
        data.sphum_vulcan_omega_coarse,
        data.vulcan_omega_coarse,
        data.sphum,
    )
    eddy_flux_convergence = convergence(eddy_flux, data.delp, dim="pfull")
    return (
        (data.qv_dt_fv_sat_adj_coarse + data.qv_dt_phys_coarse + eddy_flux_convergence)
        .assign_attrs(
            units="kg/kg/s",
            long_name="apparent moistening from high resolution data",
            description=(
                "Apparent moistening due to physics and sub-grid-scale advection. "
                "Given by "
                "sat adjustment (dycore) + physics tendency + eddy-flux-convergence"
            ),
        )
        .rename("Q2")
    )


def compute_fine_res_sources(
    data: FineResBudget, include_temperature_nudging: bool = False
) -> Tuple[xarray.DataArray, xarray.DataArray]:
    heating = apparent_heating(data, include_temperature_nudging)
    moistening = apparent_moistening(data)
    return heating, moistening


def _standardize_coords(
    ds: xarray.Dataset, time_shift=-timedelta(minutes=7, seconds=30)
) -> xarray.Dataset:
    ds_shifted = ds.assign(time=ds.time + time_shift)
    return gfdl_to_standard(ds_shifted).drop("tile")


def open_fine_resolution_nudging_hybrid_dataset(
    # created by this commit:
    # https://github.com/VulcanClimateModeling/vcm-workflow-control/commit/3c852d0e4f8b86c4e88db9f29f0b8e484aeb77a1
    # I manually consolidated the metadata with zarr.consolidate_metadata
    fine_url: str = "gs://vcm-ml-experiments/default/2021-04-27/2020-05-27-40-day-X-SHiELD-simulation/fine-res-budget.zarr",  # noqa: E501
    # created by this commit
    # https://github.com/VulcanClimateModeling/vcm-workflow-control/commit/dd4498bcf3143d05095bf9ff4ca3f1341ba25330
    nudge_url="gs://vcm-ml-experiments/2021-04-13-n2f-c3072/3-hrly-ave-rad-precip-setting-30-min-rad-timestep-shifted-start-tke-edmf",  # noqa: E501
    include_temperature_nudging: bool = False,
) -> xarray.Dataset:

    fine = open_zarr_maybe_consolidated(fine_url)
    fine["Q1"], fine["Q2"] = compute_fine_res_sources(fine, include_temperature_nudging)
    fine_shifted = _standardize_coords(fine)

    nudge_physics_tendencies = open_zarr_maybe_consolidated(
        nudge_url + "/physics_tendencies.zarr",
    )
    nudge_state = open_zarr_maybe_consolidated(nudge_url + "/state_after_timestep.zarr")
    nudge_tends = open_zarr_maybe_consolidated(nudge_url + "/nudging_tendencies.zarr")

    merged = xarray.merge(
        [fine_shifted, nudge_state, nudge_physics_tendencies], join="inner",
    )

    # dQ1,2,u,v
    # "hybrid" definitions for humidity and moisture
    merged["dQ1"] = (
        merged["Q1"] - merged["tendency_of_air_temperature_due_to_fv3_physics"]
    )
    merged["dQ2"] = (
        merged["Q2"] - merged["tendency_of_specific_humidity_due_to_fv3_physics"]
    )
    merged["dQxwind"] = nudge_tends.x_wind_tendency_due_to_nudging
    merged["dQywind"] = nudge_tends.y_wind_tendency_due_to_nudging

    # drop time from lat and lon
    merged["latitude"] = merged.latitude.isel(time=0)
    merged["longitude"] = merged.longitude.isel(time=0)

    return merged.astype(numpy.float32)


def open_3hrly_fine_resolution_nudging_hybrid_dataset(
    # created by this commit:
    # https://github.com/VulcanClimateModeling/vcm-workflow-control/commit/3c852d0e4f8b86c4e88db9f29f0b8e484aeb77a1
    # I manually consolidated the metadata with zarr.consolidate_metadata
    fine_url: str = "gs://vcm-ml-intermediate/2021-10-08-fine-res-3hrly-averaged-Q1-Q2-from-40-day-X-SHiELD-simulation-2020-05-27.zarr",  # noqa: E501
    # created by this commit
    # https://github.com/VulcanClimateModeling/vcm-workflow-control/commit/dd4498bcf3143d05095bf9ff4ca3f1341ba25330
    nudge_url="gs://vcm-ml-experiments/2021-04-13-n2f-c3072/3-hrly-ave-rad-precip-setting-30-min-rad-timestep-shifted-start-tke-edmf",  # noqa: E501
    include_temperature_nudging: bool = False,
) -> xarray.Dataset:

    fine = open_zarr_maybe_consolidated(fine_url)

    nudge_physics_tendencies = open_zarr_maybe_consolidated(
        nudge_url + "/physics_tendencies.zarr",
    )
    nudge_state = open_zarr_maybe_consolidated(nudge_url + "/state_after_timestep.zarr")
    nudge_tends = open_zarr_maybe_consolidated(nudge_url + "/nudging_tendencies.zarr")

    merged = xarray.merge([fine, nudge_state, nudge_physics_tendencies], join="inner",)

    # dQ1,2,u,v
    # "hybrid" definitions for humidity and moisture
    merged["dQ1"] = (
        merged["Q1"] - merged["tendency_of_air_temperature_due_to_fv3_physics"]
    )
    merged["dQ2"] = (
        merged["Q2"] - merged["tendency_of_specific_humidity_due_to_fv3_physics"]
    )
    merged["dQxwind"] = nudge_tends.x_wind_tendency_due_to_nudging
    merged["dQywind"] = nudge_tends.y_wind_tendency_due_to_nudging

    # drop time from lat and lon
    merged["latitude"] = merged.latitude.isel(time=0)
    merged["longitude"] = merged.longitude.isel(time=0)

    # Select the data we want to return
    return merged.astype(numpy.float32)


@mapper_functions.register
def open_fine_resolution_nudging_hybrid(
    fine_url: str = "", nudge_url: str = "", include_temperature_nudging: bool = False,
) -> GeoMapper:
    """
    Open the fine resolution nudging_hybrid mapper

    Args:
        fine_url: url where coarsened fine resolution data is stored
        nudge_url: url to nudging data to be used as a residual
        include_temperature_nudging: whether to include fine-res nudging in Q1

    Returns:
        a mapper
    """
    return XarrayMapper(
        open_fine_resolution_nudging_hybrid_dataset(
            fine_url=fine_url,
            nudge_url=nudge_url,
            include_temperature_nudging=include_temperature_nudging,
        )
    )


<<<<<<< HEAD
@mapper_functions.register
def open_3hrly_fine_resolution_nudging_hybrid(
    fine_url: str = "", nudge_url: str = "",
) -> GeoMapper:
    """
    Open the fine resolution nudging_hybrid mapper

    Args:
        fine_url: url where coarsened fine resolution data is stored
        nudge_url: url to nudging data to be used as a residual
=======
def open_fine_resolution_dataset(
    fine_url: str = "gs://vcm-ml-experiments/default/2021-04-27/2020-05-27-40-day-X-SHiELD-simulation/fine-res-budget.zarr",  # noqa: E501
    input_feature_url: Optional[str] = None,
    include_temperature_nudging: bool = False,
) -> xarray.Dataset:

    fine = open_zarr_maybe_consolidated(fine_url)
    fine["Q1"], fine["Q2"] = compute_fine_res_sources(fine, include_temperature_nudging)
    fine_shifted = _standardize_coords(fine)

    if input_feature_url is None:
        input_features = xarray.Dataset()
        input_features["air_temperature"] = fine_shifted.T
        input_features["specific_humidity"] = fine_shifted.sphum
        input_features["pressure_thickness_of_atmospheric_layer"] = fine_shifted.delp
    else:
        full_url = input_feature_url + "/state_after_timestep.zarr"
        input_features = open_zarr_maybe_consolidated(full_url)
        input_features["latitude"] = input_features.latitude.isel(time=0)
        input_features["longitude"] = input_features.longitude.isel(time=0)

    merged = xarray.merge([fine_shifted, input_features], join="inner",)

    # since ML target is Q1/Q2, dQ1=Q1 and pQ1=0 and same for moistening
    merged["dQ1"] = merged["Q1"]
    merged["dQ2"] = merged["Q2"]
    merged["pQ1"] = xarray.zeros_like(merged.Q1)
    merged["pQ1"].attrs = {"units": "K/s", "long_name": "coarse-res physics heating"}
    merged["pQ2"] = xarray.zeros_like(merged.Q2)
    merged["pQ2"].attrs = {
        "units": "kg/kg/s",
        "long_name": "coarse-res physics moistening",
    }

    return merged.astype(numpy.float32)


@mapper_functions.register
def open_fine_resolution(
    fine_url: str = "",
    input_feature_url: Optional[str] = None,
    include_temperature_nudging: bool = False,
) -> GeoMapper:
    """
    Open the fine-res mapper optionally using state from another run.

    Args:
        fine_url: url where coarsened fine resolution data is stored
        input_feature_url: url to fv3gfs_run to use for state inputs. If not provided,
            the state of the fine-res data will be used as input.
>>>>>>> 39384aae
        include_temperature_nudging: whether to include fine-res nudging in Q1

    Returns:
        a mapper
    """
    return XarrayMapper(
<<<<<<< HEAD
        open_3hrly_fine_resolution_nudging_hybrid_dataset(
            fine_url=fine_url, nudge_url=nudge_url
=======
        open_fine_resolution_dataset(
            fine_url=fine_url,
            input_feature_url=input_feature_url,
            include_temperature_nudging=include_temperature_nudging,
>>>>>>> 39384aae
        )
    )<|MERGE_RESOLUTION|>--- conflicted
+++ resolved
@@ -266,7 +266,6 @@
     )
 
 
-<<<<<<< HEAD
 @mapper_functions.register
 def open_3hrly_fine_resolution_nudging_hybrid(
     fine_url: str = "", nudge_url: str = "",
@@ -277,7 +276,19 @@
     Args:
         fine_url: url where coarsened fine resolution data is stored
         nudge_url: url to nudging data to be used as a residual
-=======
+                include_temperature_nudging: whether to include fine-res nudging in Q1
+    Returns:
+        a mapper
+    """
+    return XarrayMapper(
+        open_3hrly_fine_resolution_nudging_hybrid_dataset(
+            fine_url=fine_url, nudge_url=nudge_url
+
+        )
+    )
+
+        
+        
 def open_fine_resolution_dataset(
     fine_url: str = "gs://vcm-ml-experiments/default/2021-04-27/2020-05-27-40-day-X-SHiELD-simulation/fine-res-budget.zarr",  # noqa: E501
     input_feature_url: Optional[str] = None,
@@ -328,21 +339,15 @@
         fine_url: url where coarsened fine resolution data is stored
         input_feature_url: url to fv3gfs_run to use for state inputs. If not provided,
             the state of the fine-res data will be used as input.
->>>>>>> 39384aae
         include_temperature_nudging: whether to include fine-res nudging in Q1
 
     Returns:
         a mapper
     """
     return XarrayMapper(
-<<<<<<< HEAD
-        open_3hrly_fine_resolution_nudging_hybrid_dataset(
-            fine_url=fine_url, nudge_url=nudge_url
-=======
         open_fine_resolution_dataset(
-            fine_url=fine_url,
-            input_feature_url=input_feature_url,
-            include_temperature_nudging=include_temperature_nudging,
->>>>>>> 39384aae
-        )
+                fine_url=fine_url,
+                input_feature_url=input_feature_url,
+                include_temperature_nudging=include_temperature_nudging,
+                        )
     )