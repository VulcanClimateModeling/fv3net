--- conflicted
+++ resolved
@@ -7,14 +7,11 @@
 )
 from ._transformations import ValMap, KeyMap, SubsetTimes
 from ._local import LocalMapper, mapper_to_local
-<<<<<<< HEAD
 from ._hybrid import (
     open_fine_resolution_nudging_hybrid,
     open_3hrly_fine_resolution_nudging_hybrid,
+    open_fine_resolution
 )
-=======
-from ._hybrid import open_fine_resolution_nudging_hybrid, open_fine_resolution
->>>>>>> 39384aae
 
 # additional open mapper functions
 from ._high_res_diags import open_high_res_diags
