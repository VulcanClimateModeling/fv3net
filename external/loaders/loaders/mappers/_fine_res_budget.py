import xarray
from typing import Tuple
from typing_extensions import Protocol
import vcm


def eddy_flux_coarse(unresolved_flux, total_resolved_flux, omega, field):
    """Compute re-coarsened eddy flux divergence from re-coarsed data
    """
    return unresolved_flux + (total_resolved_flux - omega * field)


class FineResBudget(Protocol):
    """Protocol defining what input vaiables are required

    Only used for type checking and editor autocompletion.
    """

    area: xarray.DataArray
    delp: xarray.DataArray
    T: xarray.DataArray
    dq3dt_deep_conv_coarse: xarray.DataArray
    dq3dt_mp_coarse: xarray.DataArray
    dq3dt_pbl_coarse: xarray.DataArray
    dq3dt_shal_conv_coarse: xarray.DataArray
    dt3dt_deep_conv_coarse: xarray.DataArray
    dt3dt_lw_coarse: xarray.DataArray
    dt3dt_mp_coarse: xarray.DataArray
    dt3dt_ogwd_coarse: xarray.DataArray
    dt3dt_pbl_coarse: xarray.DataArray
    dt3dt_shal_conv_coarse: xarray.DataArray
    dt3dt_sw_coarse: xarray.DataArray
    eddy_flux_vulcan_omega_sphum: xarray.DataArray
    eddy_flux_vulcan_omega_temp: xarray.DataArray
    exposed_area: xarray.DataArray
    qv_dt_fv_sat_adj_coarse: xarray.DataArray
    qv_dt_phys_coarse: xarray.DataArray
    sphum: xarray.DataArray
    sphum_storage: xarray.DataArray
    sphum_vulcan_omega_coarse: xarray.DataArray
    t_dt_fv_sat_adj_coarse: xarray.DataArray
    t_dt_nudge_coarse: xarray.DataArray
    t_dt_phys_coarse: xarray.DataArray
    vulcan_omega_coarse: xarray.DataArray
    T_vulcan_omega_coarse: xarray.DataArray
    T_storage: xarray.DataArray
    DLWRFsfc_coarse: xarray.DataArray
    DSWRFsfc_coarse: xarray.DataArray
    DSWRFtoa_coarse: xarray.DataArray
    ULWRFsfc_coarse: xarray.DataArray
    ULWRFtoa_coarse: xarray.DataArray
    USWRFsfc_coarse: xarray.DataArray
    USWRFtoa_coarse: xarray.DataArray
    LHTFLsfc_coarse: xarray.DataArray
    SHTFLsfc_coarse: xarray.DataArray
<<<<<<< HEAD
    PRATEsrf_coarse: xarray.DataArray
=======
    PRATEsfc_coarse: xarray.DataArray
>>>>>>> fed94ba4


def apparent_heating(data: FineResBudget, include_temperature_nudging: bool = False):
    eddy_flux = eddy_flux_coarse(
        data.eddy_flux_vulcan_omega_temp,
        data.T_vulcan_omega_coarse,
        data.vulcan_omega_coarse,
        data.T,
    )
    eddy_flux_convergence = vcm.convergence_cell_center(eddy_flux, data.delp, dim="z")
    result = data.t_dt_fv_sat_adj_coarse + data.t_dt_phys_coarse + eddy_flux_convergence
    description = (
        "Apparent heating due to physics and sub-grid-scale advection. Given "
        "by sat adjustment (dycore) + physics tendency + eddy-flux-convergence"
    )
    if include_temperature_nudging:
        result = result + data.t_dt_nudge_coarse
        description = description + " + temperature nudging"
    return result.assign_attrs(
        units="K/s",
        long_name="apparent heating from high resolution data",
        description=description,
    ).rename("Q1")


def apparent_moistening(data: FineResBudget):
    eddy_flux = eddy_flux_coarse(
        data.eddy_flux_vulcan_omega_sphum,
        data.sphum_vulcan_omega_coarse,
        data.vulcan_omega_coarse,
        data.sphum,
    )
    eddy_flux_convergence = vcm.convergence_cell_center(eddy_flux, data.delp, dim="z")
    return (
        (data.qv_dt_fv_sat_adj_coarse + data.qv_dt_phys_coarse + eddy_flux_convergence)
        .assign_attrs(
            units="kg/kg/s",
            long_name="apparent moistening from high resolution data",
            description=(
                "Apparent moistening due to physics and sub-grid-scale advection. "
                "Given by "
                "sat adjustment (dycore) + physics tendency + eddy-flux-convergence"
            ),
        )
        .rename("Q2")
    )


def compute_fine_res_sources(
    data: FineResBudget, include_temperature_nudging: bool = False
) -> Tuple[xarray.DataArray, xarray.DataArray]:
    heating = apparent_heating(data, include_temperature_nudging)
    moistening = apparent_moistening(data)
    return heating, moistening<|MERGE_RESOLUTION|>--- conflicted
+++ resolved
@@ -53,11 +53,7 @@
     USWRFtoa_coarse: xarray.DataArray
     LHTFLsfc_coarse: xarray.DataArray
     SHTFLsfc_coarse: xarray.DataArray
-<<<<<<< HEAD
-    PRATEsrf_coarse: xarray.DataArray
-=======
     PRATEsfc_coarse: xarray.DataArray
->>>>>>> fed94ba4
 
 
 def apparent_heating(data: FineResBudget, include_temperature_nudging: bool = False):
