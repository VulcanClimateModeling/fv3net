import logging
import xarray as xr
import os
from typing import Hashable, Sequence, Mapping, Optional, Any, MutableMapping
import fsspec
import zarr

from .._base import MultiDatasetMapper
from .._xarray import XarrayMapper
from loaders._config import mapper_functions
from loaders.typing import Mapper

logger = logging.getLogger(__name__)

Z_DIM_NAME = "z"

Time = str
Dataset = MutableMapping[Hashable, Any]


@mapper_functions.register
def open_nudge_to_obs(
    data_path: str,
    nudging_tendency_variables: Optional[Mapping[str, str]] = None,
    physics_timestep_seconds: float = 900.0,
    consolidated: bool = True,
) -> Mapper:
    """
    Load nudge-to-obs data mapper for use with training. Merges
    variables saved in the physics tendencies, nudging tendencies (Fortran
    diagnostics), and model state zarrs.

    Because the nudge-to-obs routine conducts nudging within the physics step,
    the returned physics tendency is computed as the output physics_tendency minus
    the nudging tendency. Similarly, because model states are output at the end
    of the timestep, the nudging increment is subtracted to return the
    ``before nudging`` state for training.

    Args:
        data_path (str): path to a nudge-to-obs output directory, remote or local
        nudging_tendency_variables: (optional): mapping of variables to their renamed
            nudging tendencies. Defaults to
            {"air_temperature": "dQ1", "specific_humidity": "dQ2"}
        physics_timestep_seconds (float): physics timestep, i.e., dt_atmos; defaults
            to 900.0
        consolidated (bool): whether zarrs to open have consolidated metadata

    Returns:
        mapper to dataset containing nudging tendencies, physics tendencies,
            and model state data

    """

    datasets = _get_datasets(
        data_path,
        [
            "physics_tendencies.zarr",
            "nudging_tendencies.zarr",
            "state_after_timestep.zarr",
        ],
        consolidated=consolidated,
    )

    ds = xr.merge(
        [
            datasets["physics_tendencies.zarr"].rename(
                {
                    "tendency_of_air_temperature_due_to_fv3_physics": "pQ1",
                    "tendency_of_specific_humidity_due_to_fv3_physics": "pQ2",
                    "tendency_of_eastward_wind_due_to_fv3_physics": "pQu",
                    "tendency_of_northward_wind_due_to_fv3_physics": "pQv",
                }
            ),
            datasets["nudging_tendencies.zarr"].rename(
                {
                    "t_dt_nudge": "dQ1",
                    "q_dt_nudge": "dQ2",
                    "u_dt_nudge": "dQu",
                    "v_dt_nudge": "dQv",
                    "grid_xt": "x",
                    "grid_yt": "y",
                    "pfull": "z",
                }
            ),
            datasets["state_after_timestep.zarr"],
        ]
    )

    nudging_tendency_variables = nudging_tendency_variables or {
        "air_temperature": "dQ1",
        "specific_humidity": "dQ2",
        "eastward_wind": "dQu",
        "northward_wind": "dQv",
    }

    differenced_state: Dataset = {}
    for (
        nudging_variable_name,
        nudging_tendency_name,
    ) in nudging_tendency_variables.items():
        differenced_state[nudging_variable_name] = (
            ds[nudging_variable_name]
            - ds[nudging_tendency_name] * physics_timestep_seconds
        )
    ds = ds.assign(differenced_state)

    differenced_physics_tendency: Dataset = {}
    for nudging_name, physics_name in zip(
        ["dQ1", "dQ2", "dQu", "dQv"], ["pQ1", "pQ2", "pQu", "pQv"]
    ):
        differenced_physics_tendency[physics_name] = ds[physics_name] - ds[nudging_name]
    ds = ds.assign(differenced_physics_tendency)

    return XarrayMapper(ds)


@mapper_functions.register
def open_nudge_to_fine(
    data_path: str,
    nudging_variables: Sequence[str],
    physics_timestep_seconds: float = 900.0,
    consolidated: bool = True,
    datasets: Sequence[str] = (
        "physics_tendencies.zarr",
        "nudging_tendencies.zarr",
        "state_after_timestep.zarr",
    ),
    cache_size_mb: Optional[float] = None,
    model_name: str = "fv3",
) -> XarrayMapper:
    """
    Load nudge-to-fine data mapper for use with training. Merges
    variables saved in the physics tendencies, nudging tendencies, and
    model state zarrs.

    Because model states are output at the end of the timestep, the nudging
    increment is subtracted to return the ``before nudging`` state for training.

    Args:
        url (str):  path to nudge-to-fine output directory, remote or local
        nudging_variables (Sequence[str]): Names of nudged variables, nudging tendency
            will be subtracted to retrieve model state before nudging
        physics_timestep_seconds (float): physics timestep, i.e., dt_atmos; defaults
            to 900.0
        consolidated (bool): whether zarrs to open have consolidated metadata
        datasets: names of zarrs at the given URL to include, defaults are
            physics_tendencies.zarr, nudging_tendencies.zarr, and
            state_after_timestep.zarr (which you should probably include).
            For example, you may want to include also "diags.zarr" to retrieve
            total_precipitation_rate.
         cache_size_mb: Cache size in MB for using zarr.storage.LRUStoreCache
            for accessing data. A cache of this size is created for each zarr
            dataset in the datasets arg. No LRU caches created if this arg is not
            supplied.
        model_name: name of the climate model, defaults to fv3. Currently also supports
            DOE's scream.

    Returns:
        mapper to dataset containing nudging tendencies, physics tendencies,
            and model state data
    """

    ds = xr.merge(
        _get_datasets(
            data_path, datasets, consolidated=consolidated, cache_size_mb=cache_size_mb
        ).values(),
        join="inner",
    )

    differenced_state: Dataset = {}
    for nudging_variable in nudging_variables:
        nudging_tendency = ds[f"{nudging_variable}_tendency_due_to_nudging"]
        differenced_state[nudging_variable] = (
            ds[nudging_variable] - nudging_tendency * physics_timestep_seconds
        )
    ds = ds.assign(differenced_state)

    rename_vars: Mapping[Hashable, Hashable] = {
        "air_temperature_tendency_due_to_nudging": "dQ1",
        "specific_humidity_tendency_due_to_nudging": "dQ2",
        "x_wind_tendency_due_to_nudging": "dQxwind",
        "y_wind_tendency_due_to_nudging": "dQywind",
<<<<<<< HEAD
        f"tendency_of_air_temperature_due_to_{model_name}_physics": "pQ1",
        f"tendency_of_specific_humidity_due_to_{model_name}_physics": "pQ2",
        f"tendency_of_eastward_wind_due_to_{model_name}_physics": "pQu",
        f"tendency_of_northward_wind_due_to_{model_name}_physics": "pQv",
=======
        "eastward_wind_tendency_due_to_nudging": "dQu",
        "northward_wind_tendency_due_to_nudging": "dQv",
        "tendency_of_air_temperature_due_to_fv3_physics": "pQ1",
        "tendency_of_specific_humidity_due_to_fv3_physics": "pQ2",
        "tendency_of_eastward_wind_due_to_fv3_physics": "pQu",
        "tendency_of_northward_wind_due_to_fv3_physics": "pQv",
>>>>>>> 5f7d280e
    }
    rename_vars = {k: v for k, v in rename_vars.items() if k in ds}
    return XarrayMapper(ds.rename(rename_vars))


@mapper_functions.register
def open_nudge_to_fine_multiple_datasets(
    data_path: str,
    additional_paths: Sequence[str],
    names: Optional[Sequence[Hashable]] = None,
    **kwargs,
) -> Mapper:
    """
    Load sequence of mappers to nudged datasets containing dQ tendency terms.

    Args:
        data_path: path to directory with nudging output
        additional_paths: additional paths to directories with nudging output
        names: sequence of dataset names, starting with data_path and
            followed by additional_paths in order.
            gets assigned as the "dataset" coordinate
        **kwargs: keyword arguments passed to open_nudge_to_fine

    Returns
        merged_nudged: mapper of timestamps to Dataset containing tendency terms
            with a "dataset" dimension
    """
    paths = [data_path]
    paths.extend(additional_paths)
    mappers = [open_nudge_to_fine(path, **kwargs) for path in paths]
    return MultiDatasetMapper(mappers, names=names)


def _get_datasets(
    url: str,
    sources: Sequence[str],
    consolidated: bool = True,
    cache_size_mb: Optional[float] = None,
) -> MutableMapping[Hashable, xr.Dataset]:
    datasets: MutableMapping[Hashable, xr.Dataset] = {}
    for source in sources:
        mapper = fsspec.get_mapper(os.path.join(url, f"{source}"))
        if cache_size_mb is not None:
            mapper = zarr.LRUStoreCache(mapper, max_size=int(cache_size_mb * 1e6),)
        ds = xr.open_zarr(mapper, consolidated=consolidated)
        datasets[source] = ds
    return datasets<|MERGE_RESOLUTION|>--- conflicted
+++ resolved
@@ -180,19 +180,12 @@
         "specific_humidity_tendency_due_to_nudging": "dQ2",
         "x_wind_tendency_due_to_nudging": "dQxwind",
         "y_wind_tendency_due_to_nudging": "dQywind",
-<<<<<<< HEAD
+        "eastward_wind_tendency_due_to_nudging": "dQu",
+        "northward_wind_tendency_due_to_nudging": "dQv",
         f"tendency_of_air_temperature_due_to_{model_name}_physics": "pQ1",
         f"tendency_of_specific_humidity_due_to_{model_name}_physics": "pQ2",
         f"tendency_of_eastward_wind_due_to_{model_name}_physics": "pQu",
         f"tendency_of_northward_wind_due_to_{model_name}_physics": "pQv",
-=======
-        "eastward_wind_tendency_due_to_nudging": "dQu",
-        "northward_wind_tendency_due_to_nudging": "dQv",
-        "tendency_of_air_temperature_due_to_fv3_physics": "pQ1",
-        "tendency_of_specific_humidity_due_to_fv3_physics": "pQ2",
-        "tendency_of_eastward_wind_due_to_fv3_physics": "pQu",
-        "tendency_of_northward_wind_due_to_fv3_physics": "pQv",
->>>>>>> 5f7d280e
     }
     rename_vars = {k: v for k, v in rename_vars.items() if k in ds}
     return XarrayMapper(ds.rename(rename_vars))
