--- conflicted
+++ resolved
@@ -9,27 +9,13 @@
 from toolz import groupby
 from pathlib import Path
 
-<<<<<<< HEAD
-from vcm import cloud
-from ._base import GeoMapper, LongRunMapper
-from ._merged import MergeOverlappingData
-from ._high_res_diags import open_high_res_diags
-from .._utils import (
-    standardize_zarr_time_coord,
-    net_precipitation_from_physics,
-    net_heating_from_physics,
-)
-from ..constants import DERIVATION_SHiELD_COORD, DERIVATION_FV3GFS_COORD
-=======
 import vcm
-
 from ._transformations import KeyMap
 from ._base import GeoMapper, LongRunMapper
 from ._merged import MergeOverlappingData
 from ._high_res_diags import open_high_res_diags
 from .._utils import standardize_zarr_time_coord, assign_net_physics_terms
 from ..constants import DERIVATION_SHIELD_COORD, DERIVATION_FV3GFS_COORD
->>>>>>> 78671a59
 
 logger = logging.getLogger(__name__)
 
@@ -207,17 +193,11 @@
             self._physics_timestep_seconds,
         )
 
-<<<<<<< HEAD
-        net_terms = self._net_terms(self._nudged_mapper[time])
-
-        return self._nudged_mapper[time].assign({**physics_tendencies, **net_terms})
-=======
         return (
             self._nudged_mapper[time]
             .assign(physics_tendencies)
             .pipe(assign_net_physics_terms)
         )
->>>>>>> 78671a59
 
     @staticmethod
     def _physics_tendencies(
@@ -331,10 +311,6 @@
 
 def open_merged_nudged_full_tendencies(
     nudging_url: str,
-<<<<<<< HEAD
-    nudging_timescale_hr: Union[int, float],
-=======
->>>>>>> 78671a59
     shield_diags_url: str = None,
     open_merged_nudged_kwargs: Mapping[str, Any] = None,
     open_checkpoints_kwargs: Mapping[str, Any] = None,
@@ -350,11 +326,6 @@
     Args:
         nudging_url: Path to directory with nudging output (not including the timescale
             subdirectories, e.g., outdir-3h)
-<<<<<<< HEAD
-        timescale_hours: timescale of the nudging for the simulation
-            being used as input.
-=======
->>>>>>> 78671a59
         shield_diags_url: path to directory containing a zarr store of SHiELD
             diagnostics coarsened to the nudged model resolution (optional)
         open_merged_nudged_kwargs (optional): kwargs mapping to be passed to
@@ -385,24 +356,13 @@
     open_checkpoints_kwargs = open_checkpoints_kwargs or {}
 
     nudged_mapper = open_merged_nudged(
-<<<<<<< HEAD
-        nudging_url, nudging_timescale_hr, **open_merged_nudged_kwargs
-=======
         nudging_url, consolidated=consolidated, **open_merged_nudged_kwargs
->>>>>>> 78671a59
     )
     checkpoint_mapper = _open_nudging_checkpoints(
-<<<<<<< HEAD
-        nudging_url, nudging_timescale_hr, **open_checkpoints_kwargs
-    )
-
-    nudged_full_tendencies_mapper = NudgedFullTendencies(
-=======
         nudging_url, consolidated=consolidated, **open_checkpoints_kwargs
     )
 
     full_tendencies_mapper = NudgedFullTendencies(
->>>>>>> 78671a59
         nudged_mapper,
         checkpoint_mapper,
         difference_checkpoints,
@@ -410,18 +370,6 @@
         timestep_physics_seconds,
     )
 
-<<<<<<< HEAD
-    if shield_diags_url is not None:
-        shield_diags_mapper = open_high_res_diags(shield_diags_url)
-        nudged_full_tendencies_mapper = MergeOverlappingData(
-            shield_diags_mapper,
-            nudged_full_tendencies_mapper,
-            source_name_left=DERIVATION_SHiELD_COORD,
-            source_name_right=DERIVATION_FV3GFS_COORD,
-        )
-
-    return nudged_full_tendencies_mapper
-=======
     full_tendencies_mapper = KeyMap(
         partial(vcm.shift_timestamp, seconds=offset_seconds), full_tendencies_mapper,
     )
@@ -435,5 +383,4 @@
             source_name_right=DERIVATION_FV3GFS_COORD,
         )
 
-    return full_tendencies_mapper
->>>>>>> 78671a59
+    return full_tendencies_mapper