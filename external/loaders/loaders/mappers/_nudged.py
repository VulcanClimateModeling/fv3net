--- conflicted
+++ resolved
@@ -8,13 +8,8 @@
 from pathlib import Path
 
 from vcm import cloud
-<<<<<<< HEAD
-from .._utils import standardize_zarr_time_coord
-from ._base import GeoMapper, LongRunMapper
-=======
 from ._base import GeoMapper, LongRunMapper
 from .._utils import standardize_zarr_time_coord
->>>>>>> 9a3b585e
 
 
 logger = logging.getLogger(__name__)
@@ -285,10 +280,6 @@
     for source in merge_files:
         mapper = fs.get_mapper(os.path.join(nudged_url, f"{source}"))
         ds = xr.open_zarr(zstore.LRUStoreCache(mapper, 1024))
-<<<<<<< HEAD
-        ds = standardize_zarr_time_coord(ds)
-=======
->>>>>>> 9a3b585e
 
         datasets.append(ds)
 
@@ -334,10 +325,6 @@
         full_path = os.path.join(nudged_url, f"{filename}")
         mapper = fs.get_mapper(full_path)
         ds = xr.open_zarr(zstore.LRUStoreCache(mapper, 1024))
-<<<<<<< HEAD
-        ds = standardize_zarr_time_coord(ds)
-=======
->>>>>>> 9a3b585e
 
         source_name = Path(filename).stem
         datasets[source_name] = ds
