--- conflicted
+++ resolved
@@ -51,13 +51,9 @@
     """
 
     def __init__(
-<<<<<<< HEAD
-        self, *nudged_sources: Sequence[Union[LongRunMapper, xr.Dataset]]
-=======
         self,
-        *nudged_sources: Sequence[Union[NudgedTimestepMapper, xr.Dataset]],
+        *nudged_sources: Sequence[Union[LongRunMapper, xr.Dataset]],
         rename_vars: Mapping[str, str] = None,
->>>>>>> a5b52ac1
     ):
         rename_vars = rename_vars or {}
         if len(nudged_sources) < 2:
@@ -177,9 +173,6 @@
         return self._nudged_data[time]
 
 
-<<<<<<< HEAD
-def open_nudged(
-=======
 class NudgedFullTendencies(GeoMapper):
     def __init__(
         self,
@@ -241,17 +234,7 @@
         return physics_tendencies
 
 
-def _standardize_zarr_time_coord(ds: xr.Dataset):
-    # Vectorize doesn't work on type-dispatched function overloading
-    times = np.array(list(map(vcm.cast_to_datetime, ds[TIME_NAME].values)))
-    times = np.vectorize(round_time)(times)
-    ds = ds.assign_coords({TIME_NAME: times})
-
-    return ds
-
-
 def open_merged_nudged(
->>>>>>> a5b52ac1
     url: str,
     nudging_timescale_hr: Union[int, float],
     merge_files: Tuple[str] = ("after_physics.zarr", "nudging_tendencies.zarr"),
