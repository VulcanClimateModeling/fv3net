--- conflicted
+++ resolved
@@ -2,10 +2,6 @@
 from numpy.random import RandomState
 from typing import Tuple
 import xarray as xr
-<<<<<<< HEAD
-
-=======
->>>>>>> 9a3b585e
 import vcm
 from vcm import safe
 from vcm.convenience import round_time
@@ -19,9 +15,6 @@
 K = Tuple[Time, Tile]
 
 
-<<<<<<< HEAD
-def standardize_zarr_time_coord(ds: xr.Dataset):
-=======
 def standardize_zarr_time_coord(ds: xr.Dataset) -> xr.Dataset:
     """ Casts a datetime coord to to python datetime and rounds to
     nearest even second (because cftime coords have small rounding
@@ -33,15 +26,10 @@
     Returns:
         xr.Dataset with standardized time coordinates
     """
->>>>>>> 9a3b585e
     # Vectorize doesn't work on type-dispatched function overloading
     times = np.array(list(map(vcm.cast_to_datetime, ds[TIME_NAME].values)))
     times = np.vectorize(round_time)(times)
     ds = ds.assign_coords({TIME_NAME: times})
-<<<<<<< HEAD
-
-=======
->>>>>>> 9a3b585e
     return ds
 
 
