--- conflicted
+++ resolved
@@ -136,9 +136,6 @@
         ds["latent_heat_flux"],
         ds["surface_precipitation_rate"],
     )
-<<<<<<< HEAD
-    return net_precipitation(*fluxes)
-=======
     return net_precipitation(*fluxes)
 
 
@@ -147,5 +144,4 @@
         "net_heating": net_heating_from_physics(ds),
         "net_precipitation": net_precipitation_from_physics(ds),
     }
-    return ds.assign(net_terms)
->>>>>>> 78671a59
+    return ds.assign(net_terms)