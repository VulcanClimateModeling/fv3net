import intake
import numpy as np
from numpy.random import RandomState
from typing import Tuple, Sequence
import xarray as xr
import vcm
from vcm import safe, net_heating, net_precipitation, DerivedMapping
from vcm.convenience import round_time
from vcm.catalog import catalog
from .constants import SAMPLE_DIM_NAME, TIME_NAME


CLOUDS_OFF_TEMP_TENDENCIES = [
    "tendency_of_air_temperature_due_to_longwave_heating_assuming_clear_sky",
    "tendency_of_air_temperature_due_to_shortwave_heating_assuming_clear_sky",
    "tendency_of_air_temperature_due_to_turbulence",
    "tendency_of_air_temperature_due_to_dissipation_of_gravity_waves",
]
CLOUDS_OFF_SPHUM_TENDENCIES = ["tendency_of_specific_humidity_due_to_turbulence"]
Z_DIM_NAMES = ["z", "pfull"]
EAST_NORTH_WIND_TENDENCIES = ["dQu", "dQv"]
X_Y_WIND_TENDENCIES = ["dQxwind", "dQywind"]
WIND_ROTATION_COEFFICIENTS = [
    "eastward_wind_u_coeff",
    "eastward_wind_v_coeff",
    "northward_wind_u_coeff",
    "northward_wind_v_coeff",
]

Time = str
Tile = int
K = Tuple[Time, Tile]


def nonderived_variables(requested: Sequence[str], available: Sequence[str]):
    derived = [var for var in requested if var not in available]
    nonderived = [var for var in requested if var in available]
    # if E/N winds not in underlying data, need to load x/y wind
    # tendencies to derive them
    if any(var in derived for var in EAST_NORTH_WIND_TENDENCIES):
        nonderived += X_Y_WIND_TENDENCIES
    return nonderived


def get_derived_dataset(
<<<<<<< HEAD
    variables: Sequence[str], res: str, catalog_path: str, ds: xr.Dataset
) -> xr.Dataset:
    ds = _add_grid_rotation(res, catalog_path, ds)
=======
    variables: Sequence[str], res: str, ds: xr.Dataset
) -> xr.Dataset:
    ds = _add_grid_rotation(res, ds)
>>>>>>> 55ca23a6
    derived_mapping = DerivedMapping(ds)
    return derived_mapping.dataset(variables)


<<<<<<< HEAD
def _add_grid_rotation(res: str, catalog_path: str, ds: xr.Dataset) -> xr.Dataset:
    grid = _load_grid(res, catalog_path)
    rotation = _load_wind_rotation_matrix(res, catalog_path)
    common_coords = {"x": ds["x"].values, "y": ds["y"].values}
    rotation = rotation.assign_coords(common_coords)
    grid = grid.assign_coords(common_coords)
    return xr.merge([ds, grid, rotation])


def _load_grid(res: str, catalog_path: str) -> xr.Dataset:
    cat = intake.open_catalog(catalog_path)
    grid = cat[f"grid/{res}"].to_dask()
    land_sea_mask = cat[f"landseamask/{res}"].to_dask()
=======
def _add_grid_rotation(res: str, ds: xr.Dataset) -> xr.Dataset:
    grid = _load_grid(res)
    rotation = _load_wind_rotation_matrix(res)
    common_coords = {"x": ds["x"].values, "y": ds["y"].values}
    rotation = rotation.assign_coords(common_coords)
    grid = grid.assign_coords(common_coords)
    # Prioritize dataset's land_sea_mask if it differs from grid
    return xr.merge([ds, grid, rotation], compat="override")


def _load_grid(res: str) -> xr.Dataset:
    grid = catalog[f"grid/{res}"].to_dask()
    land_sea_mask = catalog[f"landseamask/{res}"].to_dask()
>>>>>>> 55ca23a6
    grid = grid.assign({"land_sea_mask": land_sea_mask["land_sea_mask"]})
    return safe.get_variables(grid, ["lat", "lon", "land_sea_mask"])


<<<<<<< HEAD
def _load_wind_rotation_matrix(res: str, catalog_path: str) -> xr.Dataset:
    cat = intake.open_catalog(catalog_path)
    rotation = cat[f"wind_rotation/{res}"].to_dask()
=======
def _load_wind_rotation_matrix(res: str) -> xr.Dataset:
    rotation = catalog[f"wind_rotation/{res}"].to_dask()
>>>>>>> 55ca23a6
    return safe.get_variables(rotation, WIND_ROTATION_COEFFICIENTS)


def get_sample_dataset(mapper):
    sample_key = list(mapper.keys())[0]
    return mapper[sample_key]


def standardize_zarr_time_coord(ds: xr.Dataset) -> xr.Dataset:
    """ Casts a datetime coord to to python datetime and rounds to
    nearest even second (because cftime coords have small rounding
    errors that makes it hard to other datasets join on time)

    Args:
        ds (xr.Dataset): time coordinate is datetime-like object

    Returns:
        xr.Dataset with standardized time coordinates
    """
    # Vectorize doesn't work on type-dispatched function overloading
    times = np.array(list(map(vcm.cast_to_datetime, ds[TIME_NAME].values)))
    times = np.vectorize(round_time)(times)
    ds = ds.assign_coords({TIME_NAME: times})
    return ds


def stack_dropnan_shuffle(random_state: RandomState, ds: xr.Dataset,) -> xr.Dataset:
    ds = ds.load()
    stack_dims = [dim for dim in ds.dims if dim not in Z_DIM_NAMES]
    if len(set(ds.dims).intersection(Z_DIM_NAMES)) > 1:
        raise ValueError("Data cannot have >1 feature dimension in {Z_DIM_NAMES}.")
    ds_stacked = safe.stack_once(
        ds,
        SAMPLE_DIM_NAME,
        stack_dims,
        allowed_broadcast_dims=Z_DIM_NAMES + [TIME_NAME],
    )
    ds_no_nan = ds_stacked.dropna(SAMPLE_DIM_NAME)
    if len(ds_no_nan[SAMPLE_DIM_NAME]) == 0:
        raise ValueError(
            "No Valid samples detected. Check for errors in the training data."
        )
    ds = ds_no_nan.transpose()
    return shuffled(ds, SAMPLE_DIM_NAME, random_state)


def shuffled(
    dataset: xr.Dataset, dim: str, random: np.random.RandomState
) -> xr.Dataset:
    """
    Shuffles dataset along a dimension within chunks if chunking is present

    Args:
        dataset: input data to be shuffled
        dim: dimension to shuffle indices along
        random: Initialized random number generator state used for shuffling
    """
    chunks_default = (len(dataset[dim]),)
    chunks = dataset.chunks.get(dim, chunks_default)
    chunk_indices = _get_chunk_indices(chunks)
    shuffled_inds = np.concatenate(
        [random.permutation(indices) for indices in chunk_indices]
    )

    return dataset.isel({dim: shuffled_inds})


def _get_chunk_indices(chunks):
    indices = []

    start = 0
    for chunk in chunks:
        indices.append(list(range(start, start + chunk)))
        start += chunk
    return indices


def net_heating_from_physics(ds: xr.Dataset) -> xr.DataArray:

    fluxes = (
        ds["total_sky_downward_longwave_flux_at_surface"],
        ds["total_sky_downward_shortwave_flux_at_surface"],
        ds["total_sky_upward_longwave_flux_at_surface"],
        ds["total_sky_upward_longwave_flux_at_top_of_atmosphere"],
        ds["total_sky_upward_shortwave_flux_at_surface"],
        ds["total_sky_upward_shortwave_flux_at_top_of_atmosphere"],
        ds["total_sky_downward_shortwave_flux_at_top_of_atmosphere"],
        ds["sensible_heat_flux"],
        ds["surface_precipitation_rate"],
    )
    return net_heating(*fluxes)


def net_precipitation_from_physics(ds: xr.Dataset) -> xr.DataArray:

    fluxes = (
        ds["latent_heat_flux"],
        ds["surface_precipitation_rate"],
    )
    return net_precipitation(*fluxes)


def assign_net_physics_terms(ds: xr.Dataset) -> xr.DataArray:
    net_terms = {
        "net_heating": net_heating_from_physics(ds),
        "net_precipitation": net_precipitation_from_physics(ds),
    }
    return ds.assign(net_terms)


def compute_clouds_off_pQ1(ds: xr.Dataset) -> xr.DataArray:
    """Compute the clouds off tendency of temperature.

    The input Dataset must contain the physics tendency component
    diagnostics as output by the fortran model.

    Args:
        ds: input Dataset
    Returns:
        A DataArray with the clouds off temperature tendency
    """
    return sum([ds[variable] for variable in CLOUDS_OFF_TEMP_TENDENCIES])


def compute_clouds_off_pQ2(ds: xr.Dataset) -> xr.DataArray:
    """Compute the clouds off tendency of specific humidity.
    
    The input Dataset must contain the physics tendency component
    diagnostics as output by the fortran model.

    Args:
        ds: input Dataset
    Returns:
        A DataArray with the clouds off specific humidity tendency
    """
    return sum([ds[variable] for variable in CLOUDS_OFF_SPHUM_TENDENCIES])<|MERGE_RESOLUTION|>--- conflicted
+++ resolved
@@ -43,34 +43,13 @@
 
 
 def get_derived_dataset(
-<<<<<<< HEAD
-    variables: Sequence[str], res: str, catalog_path: str, ds: xr.Dataset
-) -> xr.Dataset:
-    ds = _add_grid_rotation(res, catalog_path, ds)
-=======
     variables: Sequence[str], res: str, ds: xr.Dataset
 ) -> xr.Dataset:
     ds = _add_grid_rotation(res, ds)
->>>>>>> 55ca23a6
     derived_mapping = DerivedMapping(ds)
     return derived_mapping.dataset(variables)
 
 
-<<<<<<< HEAD
-def _add_grid_rotation(res: str, catalog_path: str, ds: xr.Dataset) -> xr.Dataset:
-    grid = _load_grid(res, catalog_path)
-    rotation = _load_wind_rotation_matrix(res, catalog_path)
-    common_coords = {"x": ds["x"].values, "y": ds["y"].values}
-    rotation = rotation.assign_coords(common_coords)
-    grid = grid.assign_coords(common_coords)
-    return xr.merge([ds, grid, rotation])
-
-
-def _load_grid(res: str, catalog_path: str) -> xr.Dataset:
-    cat = intake.open_catalog(catalog_path)
-    grid = cat[f"grid/{res}"].to_dask()
-    land_sea_mask = cat[f"landseamask/{res}"].to_dask()
-=======
 def _add_grid_rotation(res: str, ds: xr.Dataset) -> xr.Dataset:
     grid = _load_grid(res)
     rotation = _load_wind_rotation_matrix(res)
@@ -84,19 +63,12 @@
 def _load_grid(res: str) -> xr.Dataset:
     grid = catalog[f"grid/{res}"].to_dask()
     land_sea_mask = catalog[f"landseamask/{res}"].to_dask()
->>>>>>> 55ca23a6
     grid = grid.assign({"land_sea_mask": land_sea_mask["land_sea_mask"]})
     return safe.get_variables(grid, ["lat", "lon", "land_sea_mask"])
 
 
-<<<<<<< HEAD
-def _load_wind_rotation_matrix(res: str, catalog_path: str) -> xr.Dataset:
-    cat = intake.open_catalog(catalog_path)
-    rotation = cat[f"wind_rotation/{res}"].to_dask()
-=======
 def _load_wind_rotation_matrix(res: str) -> xr.Dataset:
     rotation = catalog[f"wind_rotation/{res}"].to_dask()
->>>>>>> 55ca23a6
     return safe.get_variables(rotation, WIND_ROTATION_COEFFICIENTS)
 
 
