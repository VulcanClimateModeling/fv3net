--- conflicted
+++ resolved
@@ -1,4 +1,5 @@
 from ._dataset_fixtures import (
+    C48_SHiELD_diags_dataset_path,
     data_source_name,
     data_source_path,
     dataset_fixtures_dir,
@@ -26,21 +27,4 @@
     read_schema_from_zarr,
 )
 
-<<<<<<< HEAD
-=======
-from ._restarts import generate_restart_data
-
-from ._dataset_fixtures import (
-    dataset_fixtures_dir,
-    data_source_name,
-    one_step_dataset_path,
-    nudging_dataset_path,
-    fine_res_dataset_path,
-    data_source_path,
-    C48_SHiELD_diags_dataset_path,
-    grid_dataset,
-)
-
-
->>>>>>> 5125f632
 __version__ = "0.1.0"