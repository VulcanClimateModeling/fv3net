--- conflicted
+++ resolved
@@ -164,19 +164,8 @@
         robust=cmap_percentiles_lim,
         levels=kwargs.pop("levels", None),
     )
-<<<<<<< HEAD
     cbar_kwargs = kwargs.pop("cbar_kwargs", {})
 
-    _plot_func_short = partial(
-        _plot_cube_axes,
-        lat=mappable_ds.lat.values,
-        lon=mappable_ds.lon.values,
-        latb=mappable_ds.latb.values,
-        lonb=mappable_ds.lonb.values,
-        plotting_function=plotting_function,
-        **kwargs,
-    )
-=======
     if isinstance(grid_metadata, GridMetadataFV3):
         _plot_func_short = partial(
             _plot_cube_axes,
@@ -200,7 +189,6 @@
             f"grid_metadata needs to be either GridMetadataFV3 or GridMetadataScream, \
               but got {type(grid_metadata)}"
         )
->>>>>>> 81c29e86
 
     projection = ccrs.Robinson() if not projection else projection
 
