--- conflicted
+++ resolved
@@ -46,11 +46,7 @@
     lat = 0
     lon = 0
     dataset = xr.Dataset(
-<<<<<<< HEAD
-        {"time": ([], time), "lat": (["x"], [lat]), "lon": (["x"], [lon]),}
-=======
         {"time": ([], time), "lat": (["x"], [lat]), "lon": (["x"], [lon])}
->>>>>>> 6620daf2
     )
     expected = cos_zenith_angle(time, lon, lat)
     ans = cos_zenith_angle(dataset.time, dataset.lon, dataset.lat)
