--- conflicted
+++ resolved
@@ -224,7 +224,6 @@
     xr.testing.assert_allclose(weighted_average(da, weights), expected)
 
 
-<<<<<<< HEAD
 @pytest.mark.parametrize(
     "cutoff, rate, expected",
     [
@@ -237,7 +236,8 @@
     np.testing.assert_array_almost_equal(
         x * vertical_scale_factors(4, cutoff=cutoff, rate=rate), expected
     )
-=======
+
+
 def test_weighted_averaged_keeps_attrs():
     da = xr.DataArray(
         [[[np.arange(1.0, 5.0)]]],
@@ -248,5 +248,4 @@
     expected = xr.DataArray(
         np.arange(1.0, 5.0), dims=["z"], attrs={"units": "unit_name", "other": "foo"}
     )
-    xr.testing.assert_identical(weighted_average(da, weights), expected)
->>>>>>> 83a44e33
+    xr.testing.assert_identical(weighted_average(da, weights), expected)