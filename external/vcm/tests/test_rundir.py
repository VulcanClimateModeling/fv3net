import os
import pytest
<<<<<<< HEAD
from datetime import timedelta
=======
from datetime import datetime, timedelta
>>>>>>> 122dafad

from vcm import open_restarts
from vcm.fv3_restarts import (
    _get_tile,
    _get_file_prefix,
    _is_restart_file,
    _parse_category,
    _get_current_date,
    _get_namelist_path,
    _config_from_fs_namelist,
    _get_current_date_from_coupler_res,
    _get_run_duration,
)

FV_CORE_IN_RESTART = "./RESTART/fv_core.res.tile6.nc"
FV_CORE_IN_RESTART = "./INPUT/fv_core.res.tile6.nc"
FV_CORE_IN_RESTART_WITH_TIMESTEP = "./RESTART/20180605.000000.fv_core.res.tile6.nc"

FINAL = "RESTART/"
INIT = "INPUT/"

OUTPUT_URL = (
    "gs://vcm-ml-data/2020-01-16-X-SHiELD-2019-12-02-pressure-coarsened-rundirs/"
    "one_step_output/C48/20160801.001500"
)


@pytest.mark.parametrize(
    "path, is_restart",
    [
        ("INPUT/fv_core.res.tile6.nc", True),
        ("atmos_dt_atmos.nc", False),
        ("RESTART/fv_core.res.tile6.nc", True),
        ("INPUT/fv_core.res.txt", False),
    ],
)
def test__is_restart_file(path, is_restart):
    assert _is_restart_file(path) == is_restart


def test__get_tile():
    assert _get_tile(FV_CORE_IN_RESTART) == 5


@pytest.mark.parametrize(
    "dirname, name, expected",
    [
        ("RESTART", "20180605.000000.fv_core.res.tile6.nc", "RESTART/20180605.000000"),
        ("INPUT", "20180605.000000.fv_core.res.tile6.nc", INIT),
        ("INPUT", "fv_core.res.tile6.nc", INIT),
        ("RESTART", "fv_core.res.tile6.nc", FINAL),
    ],
)
def test__get_file_prefix(dirname, name, expected):
    time = _get_file_prefix(dirname, name)
    assert time == expected


def test_restart_files_at_url():
    url = "rundir"
    if not os.path.isdir(url):
        pytest.skip("Data is not available locally.")
    ds = open_restarts(url)
    print(ds)


def test__parse_category_succeeds():
    file = "fv_core.res.tile1.nc"
    assert _parse_category(file) == "fv_core.res"


def test__parse_category_fails_with_ambiguous_category():
    file = "sfc_data.fv_core.res.tile1.nc"
    with pytest.raises(ValueError):
        _parse_category(file)


def test__open_restarts_fails_without_input_and_restart_dirs():
    url = (
        "gs://vcm-ml-data/2020-01-16-X-SHiELD-2019-12-02-pressure-coarsened-rundirs/"
        "restarts/C48/20160801.001500"
    )
    with pytest.raises(ValueError):
        open_restarts(url)


@pytest.mark.parametrize(
    "url, expected",
    [
        (
            OUTPUT_URL,
            (
                "gs",
                (
                    "vcm-ml-data/"
                    "2020-01-16-X-SHiELD-2019-12-02-pressure-coarsened-rundirs/"
                    "one_step_output/C48/20160801.001500/input.nml"
                ),
            ),
        )
    ],
)
def test__get_namelist_path(url, expected):
    assert _get_namelist_path(url) == expected


@pytest.fixture()
def test_config():
    proto, namelist_path = _get_namelist_path(OUTPUT_URL)
    return _config_from_fs_namelist(proto, namelist_path)


def test__get_current_date(test_config):
<<<<<<< HEAD
    expected = [2016, 8, 1, 0, 15, 0]
=======
    expected = datetime(
        **{
            time_unit: value
            for time_unit, value in zip(
                ("year", "month", "day", "hour", "minute", "second"),
                (2016, 8, 1, 0, 15, 0),
            )
        }
    )
>>>>>>> 122dafad
    assert _get_current_date(test_config, OUTPUT_URL) == expected


@pytest.mark.parametrize(
    "proto, coupler_res_filename, expected",
    [
        (
            "gs",
            (
                "vcm-ml-data/2019-10-28-X-SHiELD-2019-10-05-multiresolution-extracted/"
                "one_step_output/C48/20160801.003000/INPUT/coupler.res"
            ),
            [2016, 8, 1, 0, 30, 0],
        )
    ],
)
def test__get_current_date_from_coupler_res(proto, coupler_res_filename, expected):
    assert _get_current_date_from_coupler_res(proto, coupler_res_filename) == expected


def test__get_run_duration(test_config):
    expected = timedelta(seconds=900)
    assert _get_run_duration(test_config) == expected<|MERGE_RESOLUTION|>--- conflicted
+++ resolved
@@ -1,10 +1,6 @@
 import os
 import pytest
-<<<<<<< HEAD
-from datetime import timedelta
-=======
 from datetime import datetime, timedelta
->>>>>>> 122dafad
 
 from vcm import open_restarts
 from vcm.fv3_restarts import (
@@ -118,9 +114,6 @@
 
 
 def test__get_current_date(test_config):
-<<<<<<< HEAD
-    expected = [2016, 8, 1, 0, 15, 0]
-=======
     expected = datetime(
         **{
             time_unit: value
@@ -130,7 +123,6 @@
             )
         }
     )
->>>>>>> 122dafad
     assert _get_current_date(test_config, OUTPUT_URL) == expected
 
 
