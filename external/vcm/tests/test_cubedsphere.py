import numpy as np
import pytest
import xarray as xr
from skimage.measure import block_reduce as skimage_block_reduce
import xgcm

from vcm.cubedsphere.coarsen import (
    _block_mode,
    _mode,
    _mode_reduce,
    _ureduce,
    _xarray_block_reduce_dataarray,
    add_coordinates,
    block_coarsen,
    block_edge_sum,
    block_median,
    block_upsample,
    coarsen_coords,
    edge_weighted_block_average,
    horizontal_block_reduce,
    shift_edge_var_to_center,
    weighted_block_average,
)
from vcm.cubedsphere.constants import (
    COORD_X_CENTER,
    COORD_Y_CENTER,
    COORD_X_OUTER,
    COORD_Y_OUTER,
)
from vcm.cubedsphere.io import all_filenames, remove_duplicate_coords, subtile_filenames
from vcm.cubedsphere import create_fv3_grid
from vcm.xarray_utils import assert_identical_including_dtype


@pytest.fixture()
def test_y_component_edge_array():
    y_component_edge_coords = {"tile": [1], COORD_Y_CENTER: [1], COORD_X_OUTER: [1, 2]}
    y_component_edge_arr = np.array([[[30, 40]]])
    y_component_edge_da = xr.DataArray(
        y_component_edge_arr,
        dims=["tile", COORD_Y_CENTER, COORD_X_OUTER],
        coords=y_component_edge_coords,
    )
    return y_component_edge_da


@pytest.fixture()
def test_x_component_edge_array():
    x_component_edge_coords = {"tile": [1], COORD_Y_OUTER: [1, 2], COORD_X_CENTER: [1]}
    x_component_edge_arr = np.array([[[10], [20]]])
    x_component_edge_da = xr.DataArray(
        x_component_edge_arr,
        dims=["tile", COORD_Y_OUTER, COORD_X_CENTER],
        coords=x_component_edge_coords,
    )
    return x_component_edge_da


@pytest.fixture()
def test_centered_vector():
    centered_coords = {"tile": [1], COORD_Y_CENTER: [1], COORD_X_CENTER: [1]}
    x_component_da = xr.DataArray(
        [[[15]]], dims=["tile", COORD_Y_CENTER, COORD_X_CENTER], coords=centered_coords
    )
    y_component_da = xr.DataArray(
        [[[35]]], dims=["tile", COORD_Y_CENTER, COORD_X_CENTER], coords=centered_coords
    )
    centered_vector = xr.Dataset(
        {"x_component": x_component_da, "y_component": y_component_da}
    )
    return centered_vector


def test_shift_edge_var_to_center(
    test_y_component_edge_array, test_x_component_edge_array, test_centered_vector
):
    centered_x_component = shift_edge_var_to_center(test_x_component_edge_array)
    centered_y_component = shift_edge_var_to_center(test_y_component_edge_array)

    xr.testing.assert_equal(centered_x_component, test_centered_vector.x_component)
    xr.testing.assert_equal(centered_y_component, test_centered_vector.y_component)

    with pytest.raises(ValueError):
        shift_edge_var_to_center(test_centered_vector)


def test_subtile_filenames():
    paths = subtile_filenames(prefix="test", tile=1, num_subtiles=2)
    expected = ["test.tile1.nc.0000", "test.tile1.nc.0001"]
    assert list(paths) == expected


@pytest.mark.parametrize("n", [2, 4, 5, 16])
def test_all_filenames(n):
    num_files_expected = n * 6
    files = all_filenames("test", num_subtiles=n)
    assert len(files) == num_files_expected


@pytest.mark.parametrize(
    ("x", "y", "data", "expected_x", "expected_y", "expected_data"),
    [
        ([1, 1], [3, 4], [[1, 2], [3, 4]], [1], [3, 4], [[1, 2]]),
        ([1, 2], [3, 3], [[1, 2], [3, 4]], [1, 2], [3], [[1], [3]]),
        ([1, 1], [3, 3], [[1, 2], [3, 4]], [1], [3], [[1]]),
        ([1, 2], [3, 4], [[1, 2], [3, 4]], [1, 2], [3, 4], [[1, 2], [3, 4]]),
    ],
    ids=["duplicate x", "duplicate y", "duplicate x and y", "no duplicates"],
)
def test_remove_duplicate_coords(x, y, data, expected_x, expected_y, expected_data):
    x = xr.DataArray(x, coords=[x], dims=["x"])
    y = xr.DataArray(y, coords=[y], dims=["y"])
    data = xr.DataArray(data, coords=[x, y], dims=["x", "y"], name="foo")

    expected_x = xr.DataArray(expected_x, coords=[expected_x], dims=["x"])
    expected_y = xr.DataArray(expected_y, coords=[expected_y], dims=["y"])
    expected = xr.DataArray(
        expected_data, coords=[expected_x, expected_y], dims=["x", "y"], name="foo"
    )

    # Test the DataArray case
    result = remove_duplicate_coords(data)
    assert_identical_including_dtype(result, expected)

    # Test the Dataset case
    data = data.to_dataset()
    expected = expected.to_dataset()
    result = remove_duplicate_coords(data)
    assert_identical_including_dtype(result, expected)


@pytest.mark.parametrize(
    ("coarsening_factor", "input_coordinate", "expected_coordinate"),
    [
        (2, [1.0, 2.0, 3.0, 4.0], [1.0, 2.0]),
        (2, [5.0, 6.0, 7.0, 8.0], [3.0, 4.0]),
        (2, [1.0, 2.0, 3.0], [1.0, 2.0]),
        (2, [3.0, 4.0, 5.0], [2.0, 3.0]),
    ],
    ids=[
        "cell centers; first subtile",
        "cell centers; second subtile",
        "cell interfaces; first subtile",
        "cell interfaces; second subtile",
    ],
)
def test_coarsen_coords(coarsening_factor, input_coordinate, expected_coordinate):
    input_coordinate = xr.DataArray(
        input_coordinate, dims=["x"], coords=[input_coordinate], name="x"
    )
    expected_coordinate = np.array(expected_coordinate).astype(np.float32)
    expected_coordinate = xr.DataArray(
        expected_coordinate, dims=["x"], coords=[expected_coordinate], name="x"
    )
    expected = {"x": expected_coordinate}

    result = coarsen_coords(coarsening_factor, input_coordinate, ["x"])
    assert_identical_including_dtype(result["x"], expected["x"])


@pytest.mark.parametrize("coarsened_object_type", ["DataArray", "Dataset"])
def test_add_coordinates(coarsened_object_type):
    coarsening_factor = 2

    x = np.array([1.0, 2.0]).astype(np.float32)
    y = np.array([3.0, 4.0]).astype(np.float32)
    reference_obj = xr.DataArray(
        [[1, 1], [1, 1]], dims=["x", "y"], coords=[x, y], name="foo"
    )

    coarsened_obj = xr.DataArray([[1]], dims=["x", "y"], coords=None, name="foo")
    if coarsened_object_type == "Dataset":
        coarsened_obj = coarsened_obj.to_dataset()

    coarse_x = np.array([1.0]).astype(np.float32)
    coarse_y = np.array([2.0]).astype(np.float32)
    expected = xr.DataArray(
        [[1]], dims=["x", "y"], coords=[coarse_x, coarse_y], name="foo"
    )
    if coarsened_object_type == "Dataset":
        expected = expected.to_dataset()

    result = add_coordinates(
        reference_obj, coarsened_obj, coarsening_factor, ["x", "y"]
    )

    assert_identical_including_dtype(result, expected)


@pytest.mark.parametrize("object_type", ["DataArray", "Dataset"])
def test_weighted_block_average(object_type):
    coarsening_factor = 2
    dims = ["x", "y"]
    data = xr.DataArray(
        np.array([[2.0, 6.0], [6.0, 2.0]]), dims=dims, coords=None, name="foo"
    )

    if object_type == "Dataset":
        data = data.to_dataset()

    weights = xr.DataArray(np.array([[6.0, 2.0], [2.0, 6.0]]), dims=dims, coords=None)

    expected = xr.DataArray(np.array([[3.0]]), dims=dims, coords=None, name="foo")
    if object_type == "Dataset":
        expected = expected.to_dataset()

    result = weighted_block_average(
        data, weights, coarsening_factor, x_dim="x", y_dim="y"
    )
    assert_identical_including_dtype(result, expected)


@pytest.mark.parametrize(
    ("data", "spacing", "factor", "edge", "expected_data"),
    [
        ([[2, 6, 2], [6, 2, 6]], [[6, 2, 6], [2, 6, 2]], 2, "x", [[3.0, 3.0]]),
        ([[2, 6], [6, 2], [2, 6]], [[6, 2], [2, 6], [6, 2]], 2, "y", [[3.0], [3.0]]),
    ],
    ids=["edge='x'", "edge='y'"],
)
def test_edge_weighted_block_average(data, spacing, factor, edge, expected_data):
    dims = ["x_dim", "y_dim"]
    da = xr.DataArray(data, dims=dims, coords=None)
    weights = xr.DataArray(spacing, dims=dims, coords=None)

    expected = xr.DataArray(expected_data, dims=dims, coords=None)

    result = edge_weighted_block_average(
        da, weights, factor, x_dim="x_dim", y_dim="y_dim", edge=edge
    )
    assert_identical_including_dtype(result, expected)


@pytest.fixture()
def input_dataarray():
    shape = (4, 4, 2)
    data = np.arange(np.product(shape)).reshape(shape).astype(np.float32)
    dims = ["x", "y", "z"]
    return xr.DataArray(data, dims=dims, coords=None, name="foo")


@pytest.fixture()
def input_dataset(input_dataarray):
    bar = xr.DataArray([1, 2, 3], dims=["t"], name="bar")
    return xr.merge([input_dataarray, bar])


@pytest.mark.parametrize("reduction_function", [np.mean, np.median])
@pytest.mark.parametrize("use_dask", [False, True])
def test_xarray_block_reduce_dataarray(reduction_function, use_dask, input_dataarray):
    block_size = (2, 2, 1)
    expected_data = skimage_block_reduce(
        input_dataarray.values, block_size=block_size, func=reduction_function
    )
    expected = xr.DataArray(
        expected_data, dims=input_dataarray.dims, coords=None, name="foo"
    )

    if use_dask:
        input_dataarray = input_dataarray.chunk({"x": 2, "y": 2, "z": -1})

    block_sizes = {"x": 2, "y": 2}
    result = _xarray_block_reduce_dataarray(
        input_dataarray, block_sizes, reduction_function
    )
    assert_identical_including_dtype(result, expected)


def test_xarray_block_reduce_dataarray_bad_chunk_size(input_dataarray):
    input_dataarray = input_dataarray.chunk({"x": -1, "y": 3, "z": -1})
    block_sizes = {"x": 1, "y": 2, "z": 1}
    with pytest.raises(ValueError, match="All chunks along dimension"):
        _xarray_block_reduce_dataarray(input_dataarray, block_sizes, np.median)


@pytest.mark.parametrize(
    "coord_func",
    ["mean", np.mean, {"x": np.max, "y": "median"}, {"x": np.min}],
    ids=[
        "single str",
        "single function",
        "dict mapping coord name to str or function",
        "dict with a dimension missing",
    ],
)
def test_block_reduce_dataarray_coordinates(input_dataarray, coord_func):
    # Add coordinates to the input_dataarray; make sure coordinate behavior
    # matches xarray's default for coarsen.  This ensures that the
    # coordinate transformation behavior for any function that depends on
    # _block_reduce_dataarray matches that for xarray's coarsen.
    for dim, size in input_dataarray.sizes.items():
        input_dataarray[dim] = np.arange(size)

    block_sizes = {"x": 2, "y": 2}
    result = _xarray_block_reduce_dataarray(
        input_dataarray, block_sizes, np.median, coord_func=coord_func
    )
    expected = (
        input_dataarray.coarsen(x=2, y=2, coord_func=coord_func)
        .median()
        .rename(input_dataarray.name)
    )
    assert_identical_including_dtype(result, expected)


def test_horizontal_block_reduce_dataarray(input_dataarray):
    coarsening_factor = 2
    block_sizes = {"x": coarsening_factor, "y": coarsening_factor, "z": 1}
    expected = _xarray_block_reduce_dataarray(input_dataarray, block_sizes, np.median)
    result = horizontal_block_reduce(
        input_dataarray, coarsening_factor, np.median, "x", "y"
    )
    assert_identical_including_dtype(result, expected)


def test_horizontal_block_reduce_dataset(input_dataset):
    coarsening_factor = 2
    block_sizes = {"x": coarsening_factor, "y": coarsening_factor, "z": 1}

    expected_foo = _xarray_block_reduce_dataarray(
        input_dataset.foo, block_sizes, np.median
    )

    # No change expected to bar, because it contains no horizontal dimensions.
    expected_bar = input_dataset.bar
    expected = xr.merge([expected_foo, expected_bar])

    result = horizontal_block_reduce(
        input_dataset, coarsening_factor, np.median, "x", "y"
    )

    assert_identical_including_dtype(result, expected)


def test_block_median(input_dataarray):
    coarsening_factor = 2
    block_sizes = {"x": coarsening_factor, "y": coarsening_factor, "z": 1}
    expected = _xarray_block_reduce_dataarray(input_dataarray, block_sizes, np.median)
    result = block_median(input_dataarray, coarsening_factor, "x", "y")
    assert_identical_including_dtype(result, expected)


def test_block_median_via_block_coarsen(input_dataarray):
    coarsening_factor = 2
    block_sizes = {"x": coarsening_factor, "y": coarsening_factor, "z": 1}
    expected = _xarray_block_reduce_dataarray(input_dataarray, block_sizes, np.median)
    result = block_coarsen(
        input_dataarray, coarsening_factor, "x", "y", method="median"
    )
    assert_identical_including_dtype(result, expected)


def test_block_coarsen(input_dataarray):
    coarsening_factor = 2
    method = "min"
    expected = input_dataarray.coarsen(x=coarsening_factor, y=coarsening_factor).min()
    result = block_coarsen(input_dataarray, coarsening_factor, "x", "y", method)
    assert_identical_including_dtype(result, expected)


@pytest.mark.parametrize(
    ("data", "factor", "edge", "expected_data"),
    [
        ([[2, 6, 2], [6, 2, 6]], 2, "x", [[8, 8]]),
        ([[2, 6], [6, 2], [2, 6]], 2, "y", [[8], [8]]),
    ],
    ids=["edge='x'", "edge='y'"],
)
def test_block_edge_sum(data, factor, edge, expected_data):
    dims = ["x_dim", "y_dim"]
    da = xr.DataArray(data, dims=dims, coords=None)
    expected = xr.DataArray(expected_data, dims=dims, coords=None)
    result = block_edge_sum(da, factor, x_dim="x_dim", y_dim="y_dim", edge=edge)
    assert_identical_including_dtype(result, expected)


@pytest.fixture(params=[np.float32, np.float64])
def dtype(request):
    return request.param


@pytest.fixture(params=[0, 1, 2])
def subtile_x(request):
    return request.param


@pytest.fixture(params=[0, 1, 2])
def subtile_y(request):
    return request.param


@pytest.fixture()
def input_subtile_x_coordinates(subtile_x):
    return (np.array([1.0, 2.0, 3.0, 4.0]) + 4.0 * subtile_x).astype(np.float32)


@pytest.fixture()
def input_subtile_y_coordinates(subtile_y):
    return (np.array([1.0, 2.0, 3.0, 4.0]) + 4.0 * subtile_y).astype(np.float32)


@pytest.fixture()
def expected_subtile_x_coordinates(subtile_x):
    data = (np.array([1.0, 2.0]) + 2.0 * subtile_x).astype(np.float32)
    return xr.DataArray(data, dims=["x"], coords=[data], name="x")


@pytest.fixture()
def expected_subtile_y_coordinates(subtile_y):
    data = (np.array([1.0, 2.0]) + 2.0 * subtile_y).astype(np.float32)
    return xr.DataArray(data, dims=["y"], coords=[data], name="y")


@pytest.fixture()
def input_dataarray_with_subtile_coordinates(
    input_subtile_x_coordinates, input_subtile_y_coordinates, dtype
):
    shape = (4, 4, 2)
    data = np.arange(np.product(shape)).reshape(shape).astype(dtype)
    dims = ["x", "y", "z"]
    coords = {"x": input_subtile_x_coordinates, "y": input_subtile_y_coordinates}
    return xr.DataArray(data, dims=dims, coords=coords, name="foo")


def test_weighted_block_average_with_coordinates(
    input_dataarray_with_subtile_coordinates,
    expected_subtile_x_coordinates,
    expected_subtile_y_coordinates,
):
    coarsening_factor = 2
    weights = input_dataarray_with_subtile_coordinates
    result = weighted_block_average(
        input_dataarray_with_subtile_coordinates, weights, coarsening_factor, "x", "y"
    )

    assert_identical_including_dtype(result["x"], expected_subtile_x_coordinates)
    assert_identical_including_dtype(result["y"], expected_subtile_y_coordinates)
    assert "z" not in result.coords


def test_horizontal_block_reduce_with_coordinates(
    input_dataarray_with_subtile_coordinates,
    expected_subtile_x_coordinates,
    expected_subtile_y_coordinates,
):
    coarsening_factor = 2
    result = horizontal_block_reduce(
        input_dataarray_with_subtile_coordinates, coarsening_factor, np.mean, "x", "y"
    )

    assert_identical_including_dtype(result["x"], expected_subtile_x_coordinates)
    assert_identical_including_dtype(result["y"], expected_subtile_y_coordinates)
    assert "z" not in result.coords


def test_block_median_with_coordinates(
    input_dataarray_with_subtile_coordinates,
    expected_subtile_x_coordinates,
    expected_subtile_y_coordinates,
):
    coarsening_factor = 2
    result = block_median(
        input_dataarray_with_subtile_coordinates, coarsening_factor, "x", "y"
    )

    assert_identical_including_dtype(result["x"], expected_subtile_x_coordinates)
    assert_identical_including_dtype(result["y"], expected_subtile_y_coordinates)
    assert "z" not in result.coords


def test_block_coarsen_with_coordinates(
    input_dataarray_with_subtile_coordinates,
    expected_subtile_x_coordinates,
    expected_subtile_y_coordinates,
):
    coarsening_factor = 2
    result = block_coarsen(
        input_dataarray_with_subtile_coordinates, coarsening_factor, "x", "y", "sum"
    )

    assert_identical_including_dtype(result["x"], expected_subtile_x_coordinates)
    assert_identical_including_dtype(result["y"], expected_subtile_y_coordinates)
    assert "z" not in result.coords


@pytest.fixture()
def input_subtile_staggered_x_coordinates(subtile_x):
    return (np.array([1.0, 2.0, 3.0, 4.0, 5.0]) + 4.0 * subtile_x).astype(np.float32)


@pytest.fixture()
def input_subtile_staggered_y_coordinates(subtile_y):
    return (np.array([1.0, 2.0, 3.0, 4.0]) + 4.0 * subtile_y).astype(np.float32)


@pytest.fixture()
def expected_subtile_staggered_x_coordinates(subtile_x):
    data = (np.array([1.0, 2.0, 3.0]) + 2.0 * subtile_x).astype(np.float32)
    return xr.DataArray(data, dims=["x"], coords=[data], name="x")


@pytest.fixture()
def expected_subtile_staggered_y_coordinates(subtile_y):
    data = (np.array([1.0, 2.0]) + 2.0 * subtile_y).astype(np.float32)
    return xr.DataArray(data, dims=["y"], coords=[data], name="y")


@pytest.fixture()
def input_dataarray_with_staggered_subtile_coordinates(
    input_subtile_staggered_x_coordinates, input_subtile_staggered_y_coordinates, dtype
):
    shape = (5, 4, 2)
    data = np.arange(np.product(shape)).reshape(shape).astype(dtype)
    dims = ["x", "y", "z"]
    coords = {
        "x": input_subtile_staggered_x_coordinates,
        "y": input_subtile_staggered_y_coordinates,
    }
    print(data.dtype)
    print(coords["x"].dtype)
    return xr.DataArray(data, dims=dims, coords=coords, name="foo")


def test_edge_weighted_block_average_with_coordinates(
    input_dataarray_with_staggered_subtile_coordinates,
    expected_subtile_staggered_x_coordinates,
    expected_subtile_staggered_y_coordinates,
):
    coarsening_factor = 2
    spacing = input_dataarray_with_staggered_subtile_coordinates
    result = edge_weighted_block_average(
        input_dataarray_with_staggered_subtile_coordinates,
        spacing,
        coarsening_factor,
        "x",
        "y",
        edge="y",
    )

    assert_identical_including_dtype(
        result["x"], expected_subtile_staggered_x_coordinates
    )
    assert_identical_including_dtype(
        result["y"], expected_subtile_staggered_y_coordinates
    )
    assert "z" not in result.coords


def test_block_edge_sum_with_coordinates(
    input_dataarray_with_staggered_subtile_coordinates,
    expected_subtile_staggered_x_coordinates,
    expected_subtile_staggered_y_coordinates,
):
    coarsening_factor = 2
    result = block_edge_sum(
        input_dataarray_with_staggered_subtile_coordinates,
        coarsening_factor,
        "x",
        "y",
        edge="y",
    )

    assert_identical_including_dtype(
        result["x"], expected_subtile_staggered_x_coordinates
    )
    assert_identical_including_dtype(
        result["y"], expected_subtile_staggered_y_coordinates
    )
    assert "z" not in result.coords


@pytest.mark.parametrize(
    "axes",
    [
        (0,),
        (1,),
        (2,),
        (0, 1),
        (0, 2),
        (1, 2),
        (0, 1, 2),
        (2, 0),
        (2, 1),
        (1, 0),
        (2, 0, 1),
        (2, 1, 0),
        (),
        None,
    ],
    ids=lambda x: f"axis={x}",
)
def test__ureduce(axes):
    def _median(arr, axis=-1):
        """A median function that works strictly on a single axis.

        We will demonstrate in this test that our implementation of _ureduce
        properly transforms this function into one that can be applied to
        multiple axes.
        """
        if axis is not None:
            arr = np.moveaxis(arr, axis, -1)
            return np.median(arr, axis=-1)
        else:
            return np.median(arr)

    arr = np.random.random((5, 3, 5))

    result = _ureduce(arr, _median, axis=axes)
    expected = np.median(arr, axis=axes)
    np.testing.assert_array_equal(result, expected)


@pytest.mark.parametrize("axes", [1, "a", (1, -1), (-1,)], ids=lambda x: f"axis={x}")
def test__ureduce_error(axes):
    def _median(arr, axis=-1):
        """A median function that works strictly on a single axis.

        We will demonstrate in this test that our implementation of _ureduce
        properly transforms this function into one that can be applied to
        multiple axes.
        """
        arr = np.moveaxis(arr, axis, -1)
        return np.median(arr, axis=-1)

    arr = np.random.random((5,))

    with pytest.raises(ValueError, match="in-house version of _ureduce"):
        _ureduce(arr, _median, axis=axes)


@pytest.mark.parametrize(
    ("array", "axis", "kwargs", "expected"),
    [
        (np.array([[1, 1, 0], [0, 0, 1], [0, 1, 1]]), None, {}, 1),
        (np.array([[1, 1, 0], [0, 0, 1], [0, 1, 1]]), 0, {}, np.array([0, 1, 1])),
        (np.array([[1, 1, 0], [0, 0, 1], [0, 1, 1]]), 1, {}, np.array([1, 0, 1])),
        (np.array([np.nan, np.nan, 3.0]), None, {"nan_policy": "omit"}, 3.0),
    ],
    ids=[
        "axis=None, kwargs={}",
        "axis=0, kwargs={}",
        "axis=1, kwargs={}",
        "axis=None, kwargs={'nan_policy': 'omit'}",
    ],
)
def test__mode(array, axis, expected, kwargs):
    result = _mode(array, axis=axis, **kwargs)
    np.testing.assert_array_equal(result, expected)


@pytest.mark.parametrize(
    ("array", "axis", "kwargs", "expected"),
    [
        (np.array([[[1, 1, 0], [0, 0, 1], [0, 1, 1]]]), None, {}, 1),
        (
            np.array([[[1, 1, 0], [0, 0, 1], [0, 1, 1]]]),
            (0, 1),
            {},
            np.array([0, 1, 1]),
        ),
        (
            np.array([[[1, 1, 0], [0, 0, 1], [0, 1, 1]]]),
            (0, 2),
            {},
            np.array([1, 0, 1]),
        ),
        (
            np.array([[[1, 1, 0], [0, 0, 1], [np.nan, 1, 1]]]),
            (0, 2),
            {"nan_policy": "omit"},
            np.array([1, 0, 1]),
        ),
    ],
    ids=[
        "axis=None, kwargs={}",
        "axis=(0, 1), kwargs={}",
        "axis=(0, 2), kwargs={}",
        "axis=(0, 2), kwargs={'nan_policy': 'omit'}",
    ],
)
def test__mode_reduce(array, axis, expected, kwargs):
    result = _mode_reduce(array, axis=axis, **kwargs)
    np.testing.assert_array_equal(result, expected)


def test__block_mode():
    data = np.array(
        [
            [0.0, 0.0, 1.0, 1.0],
            [0.0, 0.0, 1.0, 1.0],
            [1.0, 1.0, 0.0, 0.0],
            [1.0, 1.0, 0.0, np.nan],
        ]
    )
    da = xr.DataArray(data, dims=["x", "y"])

    expected_data = np.array([[0.0, 1.0], [1.0, 0.0]])
    expected = xr.DataArray(expected_data, dims=["x", "y"])

    result = _block_mode(da, 2, x_dim="x", y_dim="y", nan_policy="omit")
    assert_identical_including_dtype(result, expected)


def test_block_mode_via_block_coarsen():
    data = np.array(
        [
            [0.0, 0.0, 1.0, 1.0],
            [0.0, 0.0, 1.0, 1.0],
            [1.0, 1.0, 0.0, 0.0],
            [1.0, 1.0, 0.0, np.nan],
        ]
    )
    da = xr.DataArray(data, dims=["x", "y"])

    expected_data = np.array([[0.0, 1.0], [1.0, 0.0]])
    expected = xr.DataArray(expected_data, dims=["x", "y"])

    result = block_coarsen(
        da, 2, x_dim="x", y_dim="y", method="mode", func_kwargs={"nan_policy": "omit"}
    )
    assert_identical_including_dtype(result, expected)


@pytest.mark.parametrize("use_dask", [False, True])
def test_block_upsample_dataset(use_dask):
    foo = xr.DataArray([[1, 2], [3, 4]], dims=["xt", "yt"], name="foo")
    u = xr.DataArray([[1, 2, 3], [4, 5, 6]], dims=["xt", "y"], name="u")

    ds = xr.merge([foo, u])

    expected_foo = xr.DataArray(
        [[1, 1, 2, 2], [1, 1, 2, 2], [3, 3, 4, 4], [3, 3, 4, 4]],
        dims=["xt", "yt"],
        name="foo",
    )
    expected_u = xr.DataArray(
        [[1, 1, 2, 2, 3], [1, 1, 2, 2, 3], [4, 4, 5, 5, 6], [4, 4, 5, 5, 6]],
        dims=["xt", "y"],
        name="u",
    )

    expected = xr.merge([expected_foo, expected_u])

    if use_dask:
        ds = ds.chunk({"xt": 1})

    result = block_upsample(ds, 2, dims=["xt", "y", "yt"])
    assert_identical_including_dtype(result, expected)


@pytest.mark.parametrize(
    ("data", "expected_data"),
    [
        ([[1, 2], [3, 4]], [[1, 1, 2, 2], [1, 1, 2, 2], [3, 3, 4, 4], [3, 3, 4, 4]]),
        (
            [[1, 2, 3], [4, 5, 6]],
            [[1, 1, 2, 2, 3], [1, 1, 2, 2, 3], [4, 4, 5, 5, 6], [4, 4, 5, 5, 6]],
        ),
    ],
)
@pytest.mark.parametrize("use_dask", [False, True])
def test_block_upsample_dataarray(data, expected_data, use_dask):
    foo = xr.DataArray(data, dims=["x", "y"], name="foo")
    expected = xr.DataArray(expected_data, dims=["x", "y"], name="foo")
    if use_dask:
        foo = foo.chunk({"x": 1})

    result = block_upsample(foo, 2, dims=["x", "y"])
    assert_identical_including_dtype(result, expected)


def test_create_fv3_grid_fails_without_tile_coord():
    ds = xr.DataArray([1.0], dims=["tile"]).to_dataset(name="a")

    with pytest.raises(ValueError):
        create_fv3_grid(ds)


def test_create_fv3_grid_fails_on_incomplete_tile_coord():
    ds = xr.Dataset(
        {"a": (["tile", COORD_Y_CENTER, COORD_X_CENTER], np.ones((5, 1, 1)))},
        coords={"tile": [1, 2, 3, 4, 5]},
    )

    with pytest.raises(ValueError):
        create_fv3_grid(ds)


<<<<<<< HEAD
def test_create_fv3_grid_succeeds():
    ds = xr.Dataset(
        {"a": (["tile", COORD_Y_CENTER, COORD_X_CENTER], np.ones((6, 2, 2)))},
        coords={"tile": [1, 2, 3, 4, 5, 6]},
=======
@pytest.fixture()
def grid_dataset():
    return xr.Dataset(
        {"a": (["tile", "grid_yt", "grid_xt"], np.ones((6, 2, 2)))},
        coords={"tile": [0, 1, 2, 3, 4, 5]},
>>>>>>> de35dbd7
    )


def test_create_fv3_grid_succeeds(grid_dataset):
    grid = create_fv3_grid(grid_dataset)
    assert isinstance(grid, xgcm.Grid)


def test_xgcm_grid_interp(grid_dataset):

    grid = create_fv3_grid(grid_dataset)
    grid.interp(grid_dataset.a, "x")<|MERGE_RESOLUTION|>--- conflicted
+++ resolved
@@ -786,18 +786,10 @@
         create_fv3_grid(ds)
 
 
-<<<<<<< HEAD
 def test_create_fv3_grid_succeeds():
     ds = xr.Dataset(
         {"a": (["tile", COORD_Y_CENTER, COORD_X_CENTER], np.ones((6, 2, 2)))},
         coords={"tile": [1, 2, 3, 4, 5, 6]},
-=======
-@pytest.fixture()
-def grid_dataset():
-    return xr.Dataset(
-        {"a": (["tile", "grid_yt", "grid_xt"], np.ones((6, 2, 2)))},
-        coords={"tile": [0, 1, 2, 3, 4, 5]},
->>>>>>> de35dbd7
     )
 
 
