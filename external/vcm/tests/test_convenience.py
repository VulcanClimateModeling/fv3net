import numpy as np
import xarray as xr
import pytest
from datetime import datetime
from dask.delayed import delayed
from dask.array import Array

from vcm.cubedsphere.constants import TIME_FMT
from vcm.convenience import (
    open_delayed,
<<<<<<< HEAD
    parse_timestep_from_path,
    parse_time_from_string,
=======
    parse_timestep_str_from_path,
    parse_datetime_from_str,
>>>>>>> 39b83574
)


@pytest.fixture()
def dataset():
    arr = np.random.rand(100, 10)
    coords = dict(time=np.arange(100), x=np.arange(10),)
    return xr.Dataset(
        {"a": (["time", "x"], arr), "b": (["time", "x"], arr)}, coords=coords
    )


def test_open_delayed(dataset):
    a_delayed = delayed(lambda x: x)(dataset)
    ds = open_delayed(a_delayed, schema=dataset)

    xr.testing.assert_equal(dataset, ds.compute())
    assert isinstance(ds["a"].data, Array)


def test_open_delayed_fills_nans(dataset):
    ds_no_b = dataset[["a"]]
    # wrap idenity with delated object
    a_delayed = delayed(lambda x: x)(ds_no_b)
    ds = open_delayed(a_delayed, schema=dataset)

    # test that b is filled with anans
    b = ds["b"].compute()
    assert np.all(np.isnan(b))
    assert b.dims == dataset["b"].dims
    assert b.dtype == dataset["b"].dtype


def test_extract_timestep_from_path():

    timestep = "20160801.001500"
    good_path = f"gs://path/to/timestep/{timestep}/"
    assert parse_timestep_str_from_path(good_path) == timestep


def test_extract_timestep_from_path_with_no_timestep_in_path():

    with pytest.raises(ValueError):
        bad_path = "gs://path/to/not/a/timestep/"
<<<<<<< HEAD
        parse_timestep_from_path(bad_path)
=======
        parse_timestep_str_from_path(bad_path)
>>>>>>> 39b83574


def test_datetime_from_string():

    current_time = datetime.now()
    time_str = current_time.strftime(TIME_FMT)
<<<<<<< HEAD
    parsed_datetime = parse_time_from_string(time_str)
=======
    parsed_datetime = parse_datetime_from_str(time_str)
>>>>>>> 39b83574

    assert parsed_datetime.year == current_time.year
    assert parsed_datetime.month == current_time.month
    assert parsed_datetime.day == current_time.day
    assert parsed_datetime.hour == current_time.hour
    assert parsed_datetime.minute == current_time.minute
    assert parsed_datetime.second == current_time.second<|MERGE_RESOLUTION|>--- conflicted
+++ resolved
@@ -8,13 +8,8 @@
 from vcm.cubedsphere.constants import TIME_FMT
 from vcm.convenience import (
     open_delayed,
-<<<<<<< HEAD
-    parse_timestep_from_path,
-    parse_time_from_string,
-=======
     parse_timestep_str_from_path,
     parse_datetime_from_str,
->>>>>>> 39b83574
 )
 
 
@@ -59,22 +54,14 @@
 
     with pytest.raises(ValueError):
         bad_path = "gs://path/to/not/a/timestep/"
-<<<<<<< HEAD
-        parse_timestep_from_path(bad_path)
-=======
         parse_timestep_str_from_path(bad_path)
->>>>>>> 39b83574
 
 
 def test_datetime_from_string():
 
     current_time = datetime.now()
     time_str = current_time.strftime(TIME_FMT)
-<<<<<<< HEAD
-    parsed_datetime = parse_time_from_string(time_str)
-=======
     parsed_datetime = parse_datetime_from_str(time_str)
->>>>>>> 39b83574
 
     assert parsed_datetime.year == current_time.year
     assert parsed_datetime.month == current_time.month
