<<<<<<< HEAD
from .fsspec import get_fs, get_protocol
=======
from .fsspec import get_fs


__all__ = [item for item in dir() if not item.startswith("_")]
>>>>>>> 1802eef9
<|MERGE_RESOLUTION|>--- conflicted
+++ resolved
@@ -1,8 +1,4 @@
-<<<<<<< HEAD
 from .fsspec import get_fs, get_protocol
-=======
-from .fsspec import get_fs
 
 
-__all__ = [item for item in dir() if not item.startswith("_")]
->>>>>>> 1802eef9
+__all__ = [item for item in dir() if not item.startswith("_")]