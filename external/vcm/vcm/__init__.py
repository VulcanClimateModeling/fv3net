--- conflicted
+++ resolved
@@ -23,10 +23,7 @@
 from .coarsen import coarsen_restarts_on_pressure, coarsen_restarts_on_sigma
 from .select import mask_to_surface_type
 from .visualize import plot_cube, mappable_var, plot_cube_axes
-<<<<<<< HEAD
 from .xarray_loaders import open_tiles, open_delayed, open_remote_nc
-=======
-from .xarray_loaders import open_tiles, open_delayed
 
-__all__ = [item for item in dir() if not item.startswith("_")]
->>>>>>> 1802eef9
+
+__all__ = [item for item in dir() if not item.startswith("_")]