--- conflicted
+++ resolved
@@ -13,13 +13,8 @@
 from .fv3_restarts import open_restarts
 from .convenience import (
     TOP_LEVEL_DIR,
-<<<<<<< HEAD
-    parse_timestep_from_path,
-    parse_time_from_string,
-=======
     parse_timestep_str_from_path,
     parse_datetime_from_str,
->>>>>>> 39b83574
 )
 from .coarsen import coarsen_restarts_on_pressure, coarsen_restarts_on_sigma
 from .visualize import plot_cube, mappable_var, plot_cube_axes
@@ -42,11 +37,6 @@
     "plot_cube",
     "mappable_var",
     "plot_cube_axes",
-<<<<<<< HEAD
-    "parse_timestep_from_path",
-    "parse_time_from_string",
-=======
     "parse_timestep_str_from_path",
     "parse_datetime_from_str",
->>>>>>> 39b83574
 ]