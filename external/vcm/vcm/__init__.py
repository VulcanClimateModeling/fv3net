--- conflicted
+++ resolved
@@ -1,18 +1,5 @@
 from .combining import combine_array_sequence
-
-<<<<<<< HEAD
 from . import cubedsphere
-=======
-from .cubedsphere import (
-    block_coarsen,
-    block_edge_sum,
-    block_median,
-    edge_weighted_block_average,
-    horizontal_block_reduce,
-    save_tiles_separately,
-    xarray_block_reduce,
-)
->>>>>>> b5ef1035
 from .extract import extract_tarball_to_path
 from .fv3_restarts import (
     open_restarts,
@@ -26,31 +13,4 @@
 )
 from .coarsen import coarsen_restarts_on_pressure, coarsen_restarts_on_sigma
 from .visualize import plot_cube, mappable_var, plot_cube_axes
-
-<<<<<<< HEAD
-from .xarray_loaders import open_tiles, open_delayed
-=======
-
-__all__ = [
-    "combine_array_sequence",
-    "open_restarts",
-    "block_coarsen",
-    "block_edge_sum",
-    "block_median",
-    "edge_weighted_block_average",
-    "save_tiles_separately",
-    "extract_tarball_to_path",
-    "xarray_block_reduce",
-    "horizontal_block_reduce",
-    "TOP_LEVEL_DIR",
-    "coarsen_restarts_on_pressure",
-    "coarsen_restarts_on_sigma",
-    "plot_cube",
-    "mappable_var",
-    "plot_cube_axes",
-    "parse_timestep_str_from_path",
-    "parse_datetime_from_str",
-    "open_restarts_with_time_coordinates",
-    "standardize_metadata",
-]
->>>>>>> b5ef1035
+from .xarray_loaders import open_tiles, open_delayed