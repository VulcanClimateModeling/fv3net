import pathlib
import re
from datetime import datetime, timedelta
from typing import List, Union
from functools import singledispatch

import cftime
import numpy as np
import xarray as xr

# SpencerC added this function, it is not public API, but we need it
from xarray.core.resample_cftime import exact_cftime_datetime_difference

<<<<<<< HEAD
from .cloud import gsutil
from .cloud.remote_data import open_gfdl_data_with_2d
from .cubedsphere.constants import TIME_FMT
=======
from vcm.cubedsphere.constants import TIME_FMT
>>>>>>> 0768c9e9

TOP_LEVEL_DIR = pathlib.Path(__file__).parent.parent.absolute()


@singledispatch
def round_time(t, to=timedelta(seconds=1)):
    """ cftime will introduces noise when decoding values into date objects.
    This rounds time in the date object to the nearest second, assuming the init time
    is at most 1 sec away from a round minute. This is used when merging datasets so
    their time dims match up.

    Args:
        t: datetime or cftime object
        to: size of increment to round off to. By default round to closest integer
            second.

    Returns:
        datetime or cftime object rounded to nearest minute
    """
    midnight = t.replace(hour=0, minute=0, second=0, microsecond=0)

    time_since_midnight = exact_cftime_datetime_difference(midnight, t)
    remainder = time_since_midnight % to
    quotient = time_since_midnight // to
    if remainder <= to / 2:
        closest_multiple_of_to = quotient
    else:
        closest_multiple_of_to = quotient + 1

    rounded_time_since_midnight = closest_multiple_of_to * to

    return midnight + rounded_time_since_midnight


@round_time.register
def _round_time_numpy(time: np.ndarray) -> np.ndarray:
    return np.vectorize(round_time)(time)


@round_time.register
def _round_time_xarray(time: xr.DataArray) -> xr.DataArray:
    return xr.apply_ufunc(np.vectorize(round_time), time)


def encode_time(time: cftime.DatetimeJulian) -> str:
    return time.strftime(TIME_FMT)


def parse_timestep_str_from_path(path: str) -> str:
    """
    Get the model timestep timestamp from a given path

    Args:
        path: A file or directory path that includes a timestep to extract

    Returns:
        The extrancted timestep string
    """

    extracted_time = re.search(r"(\d\d\d\d\d\d\d\d\.\d\d\d\d\d\d)", path)

    if extracted_time is not None:
        return extracted_time.group(1)
    else:
        raise ValueError(f"No matching time pattern found in path: {path}")


def parse_datetime_from_str(time: str) -> cftime.DatetimeJulian:
    """
    Retrieve a datetime object from an FV3GFS timestamp string
    """
    t = datetime.strptime(time, TIME_FMT)
    return cftime.DatetimeJulian(t.year, t.month, t.day, t.hour, t.minute, t.second)


def parse_current_date_from_str(time: str) -> List[int]:
    """Retrieve the 'current_date' in the format required by fv3gfs namelist
    from timestamp string."""
    t = parse_datetime_from_str(time)
    return [t.year, t.month, t.day, t.hour, t.minute, t.second]


# use typehints to dispatch to overloaded datetime casting function
@singledispatch
def cast_to_datetime(
    time: Union[datetime, cftime.DatetimeJulian, np.datetime64]
) -> datetime:
    """Cast datetime-like object to python datetime. Assumes calendars are
    compatible."""
    return datetime(
        time.year,
        time.month,
        time.day,
        time.hour,
        time.minute,
        time.second,
        time.microsecond,
    )


@cast_to_datetime.register
def _cast_datetime_to_datetime(time: datetime) -> datetime:
    return time


@cast_to_datetime.register
def _cast_numpytime_to_datetime(time: np.datetime64):  # type: ignore
    # https://stackoverflow.com/questions/13703720/converting-between-datetime-timestamp-and-datetime64
    unix_epoch = np.datetime64(0, "s")
    one_second = np.timedelta64(1, "s")
    seconds_since_epoch = (time - unix_epoch) / one_second
    return datetime.utcfromtimestamp(seconds_since_epoch)


@cast_to_datetime.register
def _(time: str):
    return cast_to_datetime(parse_datetime_from_str(parse_timestep_str_from_path(time)))


def convert_timestamps(coord: xr.DataArray) -> xr.DataArray:
    parser = np.vectorize(parse_datetime_from_str)
    return xr.DataArray(parser(coord), dims=coord.dims, attrs=coord.attrs)


def shift_timestamp(time: str, seconds: Union[int, float]) -> str:
    """Add an offset in seconds to a timestamp in YYYYMMDD.HHMMSS format"""
    offset = timedelta(seconds=seconds)
    offset_datetime = parse_datetime_from_str(time) + offset
    return offset_datetime.strftime("%Y%m%d.%H%M%S")


def get_root():
    """Returns the absolute path to the root directory for any machine"""
    return str(TOP_LEVEL_DIR)<|MERGE_RESOLUTION|>--- conflicted
+++ resolved
@@ -11,13 +11,7 @@
 # SpencerC added this function, it is not public API, but we need it
 from xarray.core.resample_cftime import exact_cftime_datetime_difference
 
-<<<<<<< HEAD
-from .cloud import gsutil
-from .cloud.remote_data import open_gfdl_data_with_2d
-from .cubedsphere.constants import TIME_FMT
-=======
 from vcm.cubedsphere.constants import TIME_FMT
->>>>>>> 0768c9e9
 
 TOP_LEVEL_DIR = pathlib.Path(__file__).parent.parent.absolute()
 
