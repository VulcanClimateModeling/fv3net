import os
import re
from datetime import datetime, timedelta
from typing import Any, Generator, Tuple, Sequence

import cftime
import fsspec
import xarray as xr
import pandas as pd
from dask.delayed import delayed
import f90nml

from vcm.schema_registry import impose_dataset_to_schema
from vcm.combining import combine_array_sequence
from vcm.convenience import open_delayed
from vcm.cubedsphere.constants import RESTART_CATEGORIES, TIME_FMT


SCHEMA_CACHE = {}


def open_restarts(url: str) -> xr.Dataset:
    """Opens all the restart file within a certain path

    The dimension names are the same as the diagnostic output

    Args:
        url (str): a URL to the root directory of a run directory.
            Can be any type of protocol used by fsspec, such as google cloud storage
            'gs://path-to-rundir'. If no protocol prefix is used, then it will be
            assumed to be a path to a local file.
<<<<<<< HEAD

=======
            
>>>>>>> 1b538d21
    Returns:
        ds (xr.Dataset): a combined dataset of all the restart files. All except
            the first file of each restart-file type (e.g. fv_core.res) will only
            be lazily loaded. This allows opening large datasets out-of-core.

    """
    restart_files = _restart_files_at_url(url)
    arrays = _load_arrays(restart_files)
    return _sort_file_prefixes(
        xr.Dataset(combine_array_sequence(arrays, labels=["file_prefix", "tile"])), url
    )


<<<<<<< HEAD
def _diag_files_in_run_dir(run_dir):
    time = _parse_time(run_dir)
    protocol, _ = _split_url(run_dir)
    fs = fsspec.filesystem(protocol)
    diag_files = [filename for filename in fs.ls(run_dir)
                  if "atmos_dt_atmos" in filename]
    for filename in diag_files:
        proto = "gs"
        path = filename
        tile = _get_tile(filename)
        category = "atmos_dt_atmos"
        yield time, category, tile, proto, path


=======
>>>>>>> 1b538d21
def open_restarts_with_time_coodinates(url: str) -> xr.Dataset:
    """Opens all the restart file within a certain path, with time coordinates

    The dimension names are the same as the diagnostic output

    Args:
        url (str): a URL to the root directory of a run directory.
            Can be any type of protocol used by fsspec, such as google cloud storage
            'gs://path-to-rundir'. If no protocol prefix is used, then it will be
            assumed to be a path to a local file.
<<<<<<< HEAD

=======
            
>>>>>>> 1b538d21
    Returns:
        ds (xr.Dataset): a combined dataset of all the restart files. All except
            the first file of each restart-file type (e.g. fv_core.res) will only
            be lazily loaded. This allows opening large datasets out-of-core.
            Time coordinates are inferred from the run directory's namelist and
            other files.
    """
    ds = open_restarts(url)
    try:
        times = get_restart_times(url)
    except (ValueError, TypeError) as e:
        print(
            f"Warning, inferring time dimensions failed: {e}.\n"
            f"Returning no time coordinates for run directory at {url}."
        )
<<<<<<< HEAD
        times = None
    if times is not None:
        return ds.assign_coords({"time": ("file_prefix", times)}).swap_dims(
            {"file_prefix": "time"}
        )
    else:
        return ds
=======
        return ds
    else:
        return ds.assign_coords({"time": ("file_prefix", times)}).swap_dims(
            {"file_prefix": "time"}
        )
>>>>>>> 1b538d21


def standardize_metadata(ds: xr.Dataset) -> xr.Dataset:
    """Update the meta-data of an individual restart file

    This drops the singleton time dimension and applies the known dimensions
    listed in `vcm.schema` and `vcm._schema_registry`.
    """
    try:
        ds_no_time = ds.isel(Time=0).drop("Time")
    except ValueError:
        ds_no_time = ds
    return impose_dataset_to_schema(ds_no_time)


def get_restart_times(url: str) -> Sequence[cftime.DatetimeJulian]:
    """Reads the run directory's files to infer restart forecast times
<<<<<<< HEAD

    Due to the challenges of directly parsing the forecast times from the restart files,
    it is more robust to read the ime outputs from the namelist and coupler.res
    in the run directory. This function implements that ability.

=======
    
    Due to the challenges of directly parsing the forecast times from the restart files,
    it is more robust to read the ime outputs from the namelist and coupler.res
    in the run directory. This function implements that ability.
    
>>>>>>> 1b538d21
    Args:
        url (str): a URL to the root directory of a run directory.
            Can be any type of protocol used by fsspec, such as google cloud storage
            'gs://path-to-rundir'. If no protocol prefix is used, then it will be
            assumed to be a path to a local file.
<<<<<<< HEAD

=======
            
>>>>>>> 1b538d21
    Returns:
        time Sequence[cftime.DatetimeJulian]: a list of time coordinates
    """
    proto, namelist_path = _get_namelist_path(url)
    config = _config_from_fs_namelist(proto, namelist_path)
    initialization_time = _get_current_date(config, url)
    duration = _get_run_duration(config)
    interval = _get_restart_interval(config)
    forecast_time = _get_forecast_time_index(initialization_time, duration, interval)
    return forecast_time


def _parse_time_string(time):
    t = datetime.strptime(time, TIME_FMT)
    return cftime.DatetimeJulian(t.year, t.month, t.day, t.hour, t.minute, t.second)


def _split_url(url):

    try:
        protocol, path = url.split("://")
    except ValueError:
        protocol = "file"
        path = url

    return protocol, path


def _parse_time(path):
    return re.search(r"(\d\d\d\d\d\d\d\d\.\d\d\d\d\d\d)", path).group(1)


def _get_file_prefix(dirname, path):
    if dirname.endswith("INPUT"):
        return "INPUT/"
    elif dirname.endswith("RESTART"):
        try:
            return os.path.join("RESTART", _parse_time(path))
        except AttributeError:
            return "RESTART/"


def _sort_file_prefixes(ds, url):

    if "INPUT/" not in ds.file_prefix:
        raise ValueError(
            "Open restarts did not find the input set "
            f"of restart files for run directory {url}."
        )
    if "RESTART/" not in ds.file_prefix:
        raise ValueError(
            "Open restarts did not find the final set "
            f"of restart files for run directory {url}."
        )

    intermediate_prefixes = sorted(
        [
            prefix.item()
            for prefix in ds.file_prefix
            if prefix.item() not in ["INPUT/", "RESTART/"]
        ]
    )

    return xr.concat(
        [
            ds.sel(file_prefix="INPUT/"),
            ds.sel(file_prefix=intermediate_prefixes),
            ds.sel(file_prefix="RESTART/"),
        ],
        dim="file_prefix",
    )


def _parse_category(path):
    cats_in_path = {category for category in RESTART_CATEGORIES if category in path}
    if len(cats_in_path) == 1:
        return cats_in_path.pop()
    else:
        # Check that the file only matches one restart category for safety
        # it not clear if this is completely necessary, but it ensures the output of
        # this routine is more predictable
        raise ValueError("Multiple categories present in filename.")


def _get_tile(path):
    """Get tile number

    Following python, but unlike FV3, the first tile number is 0. In other words, the
    tile number of `.tile1.nc` is 0.

    This avoids confusion when using the outputs of :ref:`open_restarts`.
    """
    tile = re.search(r"tile(\d)\.nc", path).group(1)
    return int(tile) - 1


def _is_restart_file(path):
    return any(category in path for category in RESTART_CATEGORIES) and "tile" in path


def _restart_files_at_url(url):
    """List restart files with a given initial and end time within a particular URL

    Yields:
        (time, restart_category, tile, protocol, path)

    """
    proto, path = _split_url(url)
    fs = fsspec.filesystem(proto)

    for root, dirs, files in fs.walk(path):
        for file in files:
            path = os.path.join(root, file)
            if _is_restart_file(file):
                file_prefix = _get_file_prefix(root, file)
                tile = _get_tile(file)
                category = _parse_category(file)
                yield file_prefix, category, tile, proto, path


def _load_restart(protocol, path):
    fs = fsspec.filesystem(protocol)
    with fs.open(path) as f:
        return xr.open_dataset(f).compute()


def _load_restart_with_schema(protocol, path, schema):
    promise = delayed(_load_restart)(protocol, path)
    return open_delayed(promise, schema)


def _load_restart_lazily(protocol, path, restart_category):
    # only actively load the initial data
    if restart_category in SCHEMA_CACHE:
        schema = SCHEMA_CACHE[restart_category]
    else:
        schema = _load_restart(protocol, path)
        SCHEMA_CACHE[restart_category] = schema

    return _load_restart_with_schema(protocol, path, schema)


def _load_arrays(
    restart_files,
) -> Generator[Tuple[Any, Tuple, xr.DataArray], None, None]:
    # use the same schema for all coupler_res
    for (file_prefix, restart_category, tile, protocol, path) in restart_files:
        ds = _load_restart_lazily(protocol, path, restart_category)
        ds_standard_metadata = standardize_metadata(ds)
        #         time_obj = _parse_time_string(time)
        for var in ds_standard_metadata:
            yield var, (file_prefix, tile), ds_standard_metadata[var]


def _get_namelist_path(url):

    proto, path = _split_url(url)
    fs = fsspec.filesystem(proto)

    for root, dirs, files in fs.walk(path):
        for file in files:
            if _is_namelist_file(file):
                return proto, os.path.join(root, file)


def _is_namelist_file(file):
    return "input.nml" in file


def _get_coupler_res_path(url):

    proto, path = _split_url(url)
    fs = fsspec.filesystem(proto)

    for root, dirs, files in fs.walk(path):
        for file in files:
            if _is_coupler_res_file(root, file):
                return proto, os.path.join(root, file)


def _is_coupler_res_file(root, file):
    return "INPUT/coupler.res" in os.path.join(root, file)


def _config_from_fs_namelist(proto, namelist_path):
    fs = fsspec.filesystem(proto)
    with fs.open(namelist_path, "rt") as f:
        return _to_nested_dict(f90nml.read(f).items())


def _to_nested_dict(source):
    return_value = dict(source)
    for name, value in return_value.items():
        if isinstance(value, f90nml.Namelist):
            return_value[name] = _to_nested_dict(value)
    return return_value


def _get_current_date(config, url):
    """Return current_date as a datetime from configuration dictionary
    Note: Mostly copied from fv3config, but with fsspec capabilities added
    """
    force_date_from_namelist = config["coupler_nml"].get(
        "force_date_from_namelist", False
    )
    # following code replicates the logic that the fv3gfs model
    # uses to determine the current_date
    if force_date_from_namelist:
        current_date = config["coupler_nml"].get("current_date", [0, 0, 0, 0, 0, 0])
    else:
        try:
            proto, coupler_res_filename = _get_coupler_res_path(url)
            current_date = _get_current_date_from_coupler_res(
                proto, coupler_res_filename
            )
        except TypeError:
            current_date = config["coupler_nml"].get("current_date", [0, 0, 0, 0, 0, 0])
    return datetime(
        **{
            time_unit: value
            for time_unit, value in zip(
                ("year", "month", "day", "hour", "minute", "second"), current_date
            )
        }
    )


def _get_current_date_from_coupler_res(proto, coupler_res_filename):
    """Return a timedelta indicating the duration of the run.
    Note: Mostly copied from fv3config, but with fsspec capabilities added
    """
    fs = fsspec.filesystem(proto)
    with fs.open(coupler_res_filename, "rt") as f:
        third_line = f.readlines()[2]
        current_date = [int(d) for d in re.findall(r"\d+", third_line)]
        if len(current_date) != 6:
            raise ValueError(
                f"{coupler_res_filename} does not have a valid current model time"
                "(need six integers on third line)"
            )
    return current_date


def _get_run_duration(config):
    """Return a timedelta indicating the duration of the run.
    Note: Mostly copied from fv3config
    """
    coupler_nml = config.get("coupler_nml", {})
    months = coupler_nml.get("months", 0)
    if months != 0:  # months have no set duration and thus cannot be timedelta
        raise ValueError(f"namelist contains non-zero value {months} for months")
    return timedelta(
        **{
            name: coupler_nml.get(name, 0)
            for name in ("seconds", "minutes", "hours", "days")
        }
    )


def _get_restart_interval(config):
    config = config["coupler_nml"]
    return timedelta(
        seconds=(config.get("restart_secs", 0) + 86400 * config.get("restart_days", 0))
    )


def _get_forecast_time_index(initialization_time, duration, interval):
    """Return a list of cftime.DatetimeJulian objects for the restart output
    """
    if interval == timedelta(seconds=0):
        interval = duration
    end_time = initialization_time + duration
    return [
        cftime.DatetimeJulian(
            timestamp.year,
            timestamp.month,
            timestamp.day,
            timestamp.hour,
            timestamp.minute,
            timestamp.second,
        )
        for timestamp in pd.date_range(
            start=initialization_time, end=end_time, freq=interval
        )
    ]<|MERGE_RESOLUTION|>--- conflicted
+++ resolved
@@ -29,11 +29,7 @@
             Can be any type of protocol used by fsspec, such as google cloud storage
             'gs://path-to-rundir'. If no protocol prefix is used, then it will be
             assumed to be a path to a local file.
-<<<<<<< HEAD
-
-=======
-            
->>>>>>> 1b538d21
+
     Returns:
         ds (xr.Dataset): a combined dataset of all the restart files. All except
             the first file of each restart-file type (e.g. fv_core.res) will only
@@ -47,23 +43,6 @@
     )
 
 
-<<<<<<< HEAD
-def _diag_files_in_run_dir(run_dir):
-    time = _parse_time(run_dir)
-    protocol, _ = _split_url(run_dir)
-    fs = fsspec.filesystem(protocol)
-    diag_files = [filename for filename in fs.ls(run_dir)
-                  if "atmos_dt_atmos" in filename]
-    for filename in diag_files:
-        proto = "gs"
-        path = filename
-        tile = _get_tile(filename)
-        category = "atmos_dt_atmos"
-        yield time, category, tile, proto, path
-
-
-=======
->>>>>>> 1b538d21
 def open_restarts_with_time_coodinates(url: str) -> xr.Dataset:
     """Opens all the restart file within a certain path, with time coordinates
 
@@ -74,11 +53,7 @@
             Can be any type of protocol used by fsspec, such as google cloud storage
             'gs://path-to-rundir'. If no protocol prefix is used, then it will be
             assumed to be a path to a local file.
-<<<<<<< HEAD
-
-=======
-            
->>>>>>> 1b538d21
+
     Returns:
         ds (xr.Dataset): a combined dataset of all the restart files. All except
             the first file of each restart-file type (e.g. fv_core.res) will only
@@ -94,21 +69,11 @@
             f"Warning, inferring time dimensions failed: {e}.\n"
             f"Returning no time coordinates for run directory at {url}."
         )
-<<<<<<< HEAD
-        times = None
-    if times is not None:
-        return ds.assign_coords({"time": ("file_prefix", times)}).swap_dims(
-            {"file_prefix": "time"}
-        )
-    else:
-        return ds
-=======
         return ds
     else:
         return ds.assign_coords({"time": ("file_prefix", times)}).swap_dims(
             {"file_prefix": "time"}
         )
->>>>>>> 1b538d21
 
 
 def standardize_metadata(ds: xr.Dataset) -> xr.Dataset:
@@ -126,29 +91,17 @@
 
 def get_restart_times(url: str) -> Sequence[cftime.DatetimeJulian]:
     """Reads the run directory's files to infer restart forecast times
-<<<<<<< HEAD
 
     Due to the challenges of directly parsing the forecast times from the restart files,
     it is more robust to read the ime outputs from the namelist and coupler.res
     in the run directory. This function implements that ability.
 
-=======
-    
-    Due to the challenges of directly parsing the forecast times from the restart files,
-    it is more robust to read the ime outputs from the namelist and coupler.res
-    in the run directory. This function implements that ability.
-    
->>>>>>> 1b538d21
     Args:
         url (str): a URL to the root directory of a run directory.
             Can be any type of protocol used by fsspec, such as google cloud storage
             'gs://path-to-rundir'. If no protocol prefix is used, then it will be
             assumed to be a path to a local file.
-<<<<<<< HEAD
-
-=======
-            
->>>>>>> 1b538d21
+
     Returns:
         time Sequence[cftime.DatetimeJulian]: a list of time coordinates
     """
