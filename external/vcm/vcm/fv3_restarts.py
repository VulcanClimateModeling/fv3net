--- conflicted
+++ resolved
@@ -12,11 +12,7 @@
 
 from vcm.schema_registry import impose_dataset_to_schema
 from vcm.combining import combine_array_sequence
-<<<<<<< HEAD
-from vcm.convenience import open_delayed, parse_timestep_from_path
-=======
 from vcm.convenience import open_delayed, parse_timestep_str_from_path
->>>>>>> 39b83574
 from vcm.cubedsphere.constants import RESTART_CATEGORIES
 
 
@@ -134,11 +130,7 @@
         return "INPUT/"
     elif dirname.endswith("RESTART"):
         try:
-<<<<<<< HEAD
-            return os.path.join("RESTART", parse_timestep_from_path(path))
-=======
             return os.path.join("RESTART", parse_timestep_str_from_path(path))
->>>>>>> 39b83574
         except ValueError:
             return "RESTART/"
 
