import os
import re
from datetime import datetime, timedelta
from typing import Any, Generator, Tuple

import cftime
import fsspec
import numpy as np
import xarray as xr
import pandas as pd
from dask.delayed import delayed
import f90nml

from vcm.schema_registry import impose_dataset_to_schema
from vcm.combining import combine_array_sequence
from vcm.convenience import open_delayed
<<<<<<< HEAD
from vcm.cubedsphere.constants import FORECAST_TIME_DIM
=======
from vcm.cubedsphere.constants import (
    RESTART_CATEGORIES,
    TIME_FMT,
    INIT_TIME_DIM,
    FORECAST_TIME_DIM,
)

>>>>>>> 0b1eab59

SCHEMA_CACHE = {}
<<<<<<< HEAD
RESTART_CATEGORIES = ["fv_core.res", "sfc_data", "fv_tracer", "fv_srf_wnd.res"]
FILE_PREFIX_COORD = "file_prefix"
=======

>>>>>>> 0b1eab59

def open_restarts(url: str, add_time_coords=False) -> xr.Dataset:
    """Opens all the restart file within a certain path

    The dimension names are the same as the diagnostic output

    Args:
        url: a URL to the root directory of a run directory. Can be any type of protocol
            used by fsspec, such as google cloud storage 'gs://path-to-rundir'. If no
            protocol prefix is used, then it will be assumed to be a path to a local
            file.
        add_time_coords (bool, optional): a flag to indicate whether to try to
            infer and add time dimensions by reading the run director's namelist.
            If false, the forecast time dimension will be the file prefixes of the
            restart files. If true, a relative forecast time coordinate and an
            absolute initialization time coordinate/dim willl be added. Default False.
            
    Returns:
        a combined dataset of all the restart files. All except the first file of
        each restart-file type (e.g. fv_core.res) will only be lazily loaded. This
        allows opening large datasets out-of-core.

    """
    restart_files = _restart_files_at_url(url)
    arrays = _load_arrays(restart_files)
    ds = xr.Dataset(
        combine_array_sequence(arrays, labels=["file_prefix", "tile"])
    ).pipe(_sort_file_prefixes)
    if add_time_coords:
        return _assign_time_coordinates(ds, url)
    else:
        return ds


def standardize_metadata(ds: xr.Dataset) -> xr.Dataset:
    """Update the meta-data of an individual restart file

    This drops the singleton time dimension and applies the known dimensions
    listed in `vcm.schema` and `vcm._schema_registry`.
    """
    try:
        ds_no_time = ds.isel(Time=0).drop("Time")
    except ValueError:
        ds_no_time = ds
    return impose_dataset_to_schema(ds_no_time)


<<<<<<< HEAD
def _set_relative_diff_forecast_time(ds, dt_sec):
    """ Converts the forecast time dim into relative units so that different
    initialization times can be concatenated together

    Args:
        ds: xarray dataset with dim FORECAST_TIME_DIM in absolute time

    Returns:
        dataset with the FORECAST_TIME_DIM converted to relative time after first
        time in dataset (np.timedelta64 [ns])
    """
    num_tsteps = ds.sizes([FILE_PREFIX_COORD])
    return ds.assign_coords(
        {FORECAST_TIME_DIM: [timedelta(seconds=tstep * dt_sec) for tstep in num_tsteps]}
    )


def _parse_forecast_dt(run_dir):
    """

    Args:
        run_dir: run directory assumed to be named with initialization time in TIME_FMT,
         e.g. "20160801.001000"

    Returns:
        float: dt [seconds] as parsed from filenames of first two forecasted restarts
    """
    proto, path = _split_url(run_dir)
    fs = fsspec.filesystem(proto)
    if run_dir[-1] == "/":
        run_dir = run_dir[:-1]
    restart_contents = fs.ls(os.path.join(run_dir, "RESTART"))
    forecast_times = []
    for filename in restart_contents:
        try:
            timestring = _parse_time(os.path.basename(filename))
        except AttributeError:
            timestring = None
        if timestring and timestring not in forecast_times:
            forecast_times.append(timestring)
    forecast_times = sorted(forecast_times)
    t_sample = np.array([_parse_time_string(t) for t in forecast_times[:2]])
    return (t_sample[1]-t_sample[0]).total_seconds()
=======
def _assign_time_coordinates(ds: xr.Dataset, url: str) -> xr.Dataset:

    try:
        proto, namelist_path = _get_namelist_path(url)
        config = _config_from_fs_namelist(proto, namelist_path)
        start_time = cftime.DatetimeJulian(*_get_current_date(config, url))
        duration = _get_run_duration(config)
        interval_seconds = config["coupler_nml"].get(
            "restart_secs", 0
        ) + 86400 * config["coupler_nml"].get("restart_days", 0)
        forecast_time_index = _get_forecast_time_index(duration, interval_seconds)
        return (
            ds.assign_coords({FORECAST_TIME_DIM: ("file_prefix", forecast_time_index)})
            .swap_dims({"file_prefix": FORECAST_TIME_DIM})
            .expand_dims({INIT_TIME_DIM: [start_time]})
        )
    except ValueError as e:
        print(
            f"Warning, inferring time dimensions failed: {e}."
            "Returning dataset with no time coordinates."
        )
        return ds
>>>>>>> 0b1eab59


def _parse_time_string(time):
    t = datetime.strptime(time, TIME_FMT)
    return cftime.DatetimeJulian(t.year, t.month, t.day, t.hour, t.minute, t.second)


def _split_url(url):

    try:
        protocol, path = url.split("://")
    except ValueError:
        protocol = "file"
        path = url

    return protocol, path


def _parse_time(path):
    return re.search(r"(\d\d\d\d\d\d\d\d\.\d\d\d\d\d\d)", path).group(1)


def _get_file_prefix(dirname, path):
    if dirname.endswith("INPUT"):
        return "INPUT/"
    elif dirname.endswith("RESTART"):
        try:
            return os.path.join("RESTART", _parse_time(path))
        except AttributeError:
            return "RESTART/"


def _sort_file_prefixes(ds):

    if "INPUT/" not in ds.file_prefix:
        raise ValueError("Open restarts() did not find the input set of restart files.")
    if "RESTART/" not in ds.file_prefix:
        raise ValueError("Open_restarts() did not find the final set of restart files.")

    intermediate_prefixes = sorted(
        [
            prefix.item()
            for prefix in ds.file_prefix
            if prefix.item() not in ["INPUT/", "RESTART/"]
        ]
    )

    return xr.concat(
        [
            ds.sel(file_prefix="INPUT/"),
            ds.sel(file_prefix=intermediate_prefixes),
            ds.sel(file_prefix="RESTART/"),
        ],
        dim="file_prefix",
    )


def _parse_category(path):
    cats_in_path = {category for category in RESTART_CATEGORIES if category in path}
    if len(cats_in_path) == 1:
        return cats_in_path.pop()
    else:
        # Check that the file only matches one restart category for safety
        # it not clear if this is completely necessary, but it ensures the output of
        # this routine is more predictable
        raise ValueError("Multiple categories present in filename.")


def _get_tile(path):
    """Get tile number

    Following python, but unlike FV3, the first tile number is 0. In other words, the
    tile number of `.tile1.nc` is 0.

    This avoids confusion when using the outputs of :ref:`open_restarts`.
    """
    tile = re.search(r"tile(\d)\.nc", path).group(1)
    return int(tile) - 1


def _is_restart_file(path):
    return any(category in path for category in RESTART_CATEGORIES) and "tile" in path


<<<<<<< HEAD
def _parse_first_last_forecast_times(fs, run_dir):
    """
    Args:
        fs: gcsfs GCSFileSystem
        run_dir: run directory assumed to be named with initialization time in TIME_FMT,
         e.g. "20160801.001000"
    Returns:
        strings in TIME_FMT: initialization time and last forecast time
    """
    if run_dir[-1] == "/":
        run_dir = run_dir[:-1]
    restart_contents = fs.ls(os.path.join(run_dir, "RESTART"))
    forecast_times = []
    for filename in restart_contents:
        try:
            timestring = _parse_time(os.path.basename(filename))
        except AttributeError:
            timestring = None
        if timestring and timestring not in forecast_times:
            forecast_times.append(timestring)
    t_init = os.path.basename(run_dir)
    t_last = sorted(forecast_times)[-1]
    return t_init, t_last


def _restart_files_at_url(url, initial_time, final_time):
=======
def _restart_files_at_url(url):
>>>>>>> 0b1eab59
    """List restart files with a given initial and end time within a particular URL

    Yields:
        (time, restart_category, tile, protocol, path)

    """
    proto, path = _split_url(url)
    fs = fsspec.filesystem(proto)

    for root, dirs, files in fs.walk(path):
        for file in files:
            path = os.path.join(root, file)
            if _is_restart_file(file):
                file_prefix = _get_file_prefix(root, file)
                tile = _get_tile(file)
                category = _parse_category(file)
                yield file_prefix, category, tile, proto, path


def _load_restart(protocol, path):
    fs = fsspec.filesystem(protocol)
    with fs.open(path) as f:
        return xr.open_dataset(f).compute()


def _load_restart_with_schema(protocol, path, schema):
    promise = delayed(_load_restart)(protocol, path)
    return open_delayed(promise, schema)


def _load_restart_lazily(protocol, path, restart_category):
    # only actively load the initial data
    if restart_category in SCHEMA_CACHE:
        schema = SCHEMA_CACHE[restart_category]
    else:
        schema = _load_restart(protocol, path)
        SCHEMA_CACHE[restart_category] = schema

    return _load_restart_with_schema(protocol, path, schema)


def _load_arrays(
    restart_files,
) -> Generator[Tuple[Any, Tuple, xr.DataArray], None, None]:
    # use the same schema for all coupler_res
    for (file_prefix, restart_category, tile, protocol, path) in restart_files:
        ds = _load_restart_lazily(protocol, path, restart_category)
        ds_standard_metadata = standardize_metadata(ds)
        #         time_obj = _parse_time_string(time)
        for var in ds_standard_metadata:
            yield var, (file_prefix, tile), ds_standard_metadata[var]


def _get_namelist_path(url):

    proto, path = _split_url(url)
    fs = fsspec.filesystem(proto)

    for root, dirs, files in fs.walk(path):
        for file in files:
            if _is_namelist_file(file):
                return proto, os.path.join(root, file)


def _is_namelist_file(file):
    return "input.nml" in file


def _get_coupler_res_path(url):

    proto, path = _split_url(url)
    fs = fsspec.filesystem(proto)

    for root, dirs, files in fs.walk(path):
        for file in files:
            if _is_coupler_res_file(root, file):
                return proto, os.path.join(root, file)


def _is_coupler_res_file(root, file):
    return "INPUT/coupler.res" in os.path.join(root, file)


def _config_from_fs_namelist(proto, namelist_path):
    fs = fsspec.filesystem(proto)
    with fs.open(namelist_path, "rt") as f:
        return _to_nested_dict(f90nml.read(f).items())


def _to_nested_dict(source):
    return_value = dict(source)
    for name, value in return_value.items():
        if isinstance(value, f90nml.Namelist):
            return_value[name] = _to_nested_dict(value)
    return return_value


def _get_current_date(config, url):
    """Return current_date from configuration dictionary
    Note: Mostly copied from fv3config, but with fsspec capabilities added
    """
    force_date_from_namelist = config["coupler_nml"].get(
        "force_date_from_namelist", False
    )
    # following code replicates the logic that the fv3gfs model
    # uses to determine the current_date
    if force_date_from_namelist:
        current_date = config["coupler_nml"].get("current_date", [0, 0, 0, 0, 0, 0])
    else:
        try:
            proto, coupler_res_filename = _get_coupler_res_path(url)
            current_date = _get_current_date_from_coupler_res(
                proto, coupler_res_filename
            )
        except TypeError:
            current_date = config["coupler_nml"].get("current_date", [0, 0, 0, 0, 0, 0])
    return current_date


def _get_current_date_from_coupler_res(proto, coupler_res_filename):
    """Return a timedelta indicating the duration of the run.
    Note: Mostly copied from fv3config, but with fsspec capabilities added
    """
    fs = fsspec.filesystem(proto)
    with fs.open(coupler_res_filename, "rt") as f:
        third_line = f.readlines()[2]
        current_date = [int(d) for d in re.findall(r"\d+", third_line)]
        if len(current_date) != 6:
            raise ValueError(
                f"{coupler_res_filename} does not have a valid current model time"
                "(need six integers on third line)"
            )
    return current_date


def _get_run_duration(config):
    """Return a timedelta indicating the duration of the run.
    Note: Mostly copied from fv3config
    """
    coupler_nml = config.get("coupler_nml", {})
    months = coupler_nml.get("months", 0)
    if months != 0:  # months have no set duration and thus cannot be timedelta
        raise ValueError(f"namelist contains non-zero value {months} for months")
    return timedelta(
        **{
            name: coupler_nml.get(name, 0)
            for name in ("seconds", "minutes", "hours", "days")
        }
    )


def _get_forecast_time_index(duration, interval_seconds):
    """Return a timedelta_range for the restart output timestamps
    """
    if interval_seconds:
        forecast_time_index = pd.timedelta_range(
            start="0 s", end=duration, freq=f"{interval_seconds}s"
        )
    else:
        forecast_time_index = pd.timedelta_range(start="0 s", end=duration, periods=2)
    return forecast_time_index<|MERGE_RESOLUTION|>--- conflicted
+++ resolved
@@ -14,9 +14,6 @@
 from vcm.schema_registry import impose_dataset_to_schema
 from vcm.combining import combine_array_sequence
 from vcm.convenience import open_delayed
-<<<<<<< HEAD
-from vcm.cubedsphere.constants import FORECAST_TIME_DIM
-=======
 from vcm.cubedsphere.constants import (
     RESTART_CATEGORIES,
     TIME_FMT,
@@ -24,15 +21,9 @@
     FORECAST_TIME_DIM,
 )
 
->>>>>>> 0b1eab59
 
 SCHEMA_CACHE = {}
-<<<<<<< HEAD
-RESTART_CATEGORIES = ["fv_core.res", "sfc_data", "fv_tracer", "fv_srf_wnd.res"]
-FILE_PREFIX_COORD = "file_prefix"
-=======
-
->>>>>>> 0b1eab59
+
 
 def open_restarts(url: str, add_time_coords=False) -> xr.Dataset:
     """Opens all the restart file within a certain path
@@ -49,7 +40,7 @@
             If false, the forecast time dimension will be the file prefixes of the
             restart files. If true, a relative forecast time coordinate and an
             absolute initialization time coordinate/dim willl be added. Default False.
-            
+
     Returns:
         a combined dataset of all the restart files. All except the first file of
         each restart-file type (e.g. fv_core.res) will only be lazily loaded. This
@@ -80,51 +71,6 @@
     return impose_dataset_to_schema(ds_no_time)
 
 
-<<<<<<< HEAD
-def _set_relative_diff_forecast_time(ds, dt_sec):
-    """ Converts the forecast time dim into relative units so that different
-    initialization times can be concatenated together
-
-    Args:
-        ds: xarray dataset with dim FORECAST_TIME_DIM in absolute time
-
-    Returns:
-        dataset with the FORECAST_TIME_DIM converted to relative time after first
-        time in dataset (np.timedelta64 [ns])
-    """
-    num_tsteps = ds.sizes([FILE_PREFIX_COORD])
-    return ds.assign_coords(
-        {FORECAST_TIME_DIM: [timedelta(seconds=tstep * dt_sec) for tstep in num_tsteps]}
-    )
-
-
-def _parse_forecast_dt(run_dir):
-    """
-
-    Args:
-        run_dir: run directory assumed to be named with initialization time in TIME_FMT,
-         e.g. "20160801.001000"
-
-    Returns:
-        float: dt [seconds] as parsed from filenames of first two forecasted restarts
-    """
-    proto, path = _split_url(run_dir)
-    fs = fsspec.filesystem(proto)
-    if run_dir[-1] == "/":
-        run_dir = run_dir[:-1]
-    restart_contents = fs.ls(os.path.join(run_dir, "RESTART"))
-    forecast_times = []
-    for filename in restart_contents:
-        try:
-            timestring = _parse_time(os.path.basename(filename))
-        except AttributeError:
-            timestring = None
-        if timestring and timestring not in forecast_times:
-            forecast_times.append(timestring)
-    forecast_times = sorted(forecast_times)
-    t_sample = np.array([_parse_time_string(t) for t in forecast_times[:2]])
-    return (t_sample[1]-t_sample[0]).total_seconds()
-=======
 def _assign_time_coordinates(ds: xr.Dataset, url: str) -> xr.Dataset:
 
     try:
@@ -147,7 +93,6 @@
             "Returning dataset with no time coordinates."
         )
         return ds
->>>>>>> 0b1eab59
 
 
 def _parse_time_string(time):
@@ -232,36 +177,7 @@
     return any(category in path for category in RESTART_CATEGORIES) and "tile" in path
 
 
-<<<<<<< HEAD
-def _parse_first_last_forecast_times(fs, run_dir):
-    """
-    Args:
-        fs: gcsfs GCSFileSystem
-        run_dir: run directory assumed to be named with initialization time in TIME_FMT,
-         e.g. "20160801.001000"
-    Returns:
-        strings in TIME_FMT: initialization time and last forecast time
-    """
-    if run_dir[-1] == "/":
-        run_dir = run_dir[:-1]
-    restart_contents = fs.ls(os.path.join(run_dir, "RESTART"))
-    forecast_times = []
-    for filename in restart_contents:
-        try:
-            timestring = _parse_time(os.path.basename(filename))
-        except AttributeError:
-            timestring = None
-        if timestring and timestring not in forecast_times:
-            forecast_times.append(timestring)
-    t_init = os.path.basename(run_dir)
-    t_last = sorted(forecast_times)[-1]
-    return t_init, t_last
-
-
-def _restart_files_at_url(url, initial_time, final_time):
-=======
 def _restart_files_at_url(url):
->>>>>>> 0b1eab59
     """List restart files with a given initial and end time within a particular URL
 
     Yields:
