--- conflicted
+++ resolved
@@ -13,12 +13,8 @@
 from vcm.schema_registry import impose_dataset_to_schema
 from vcm.combining import combine_array_sequence
 from vcm.convenience import open_delayed
-<<<<<<< HEAD
-from vcm.cubedsphere.constants import GRID_VARS
-=======
-from vcm.cubedsphere.constants import RESTART_CATEGORIES, TIME_FMT
-
->>>>>>> 0cd6f2c6
+from vcm.cubedsphere.constants import RESTART_CATEGORIES, TIME_FMT, GRID_VARS
+
 
 SCHEMA_CACHE = {}
 
@@ -33,7 +29,7 @@
             Can be any type of protocol used by fsspec, such as google cloud storage
             'gs://path-to-rundir'. If no protocol prefix is used, then it will be
             assumed to be a path to a local file.
-            
+
     Returns:
         ds (xr.Dataset): a combined dataset of all the restart files. All except
             the first file of each restart-file type (e.g. fv_core.res) will only
@@ -80,7 +76,7 @@
             Can be any type of protocol used by fsspec, such as google cloud storage
             'gs://path-to-rundir'. If no protocol prefix is used, then it will be
             assumed to be a path to a local file.
-            
+
     Returns:
         ds (xr.Dataset): a combined dataset of all the restart files. All except
             the first file of each restart-file type (e.g. fv_core.res) will only
@@ -120,17 +116,17 @@
 
 def get_restart_times(url: str) -> Sequence[cftime.DatetimeJulian]:
     """Reads the run directory's files to infer restart forecast times
-    
+
     Due to the challenges of directly parsing the forecast times from the restart files,
     it is more robust to read the ime outputs from the namelist and coupler.res
     in the run directory. This function implements that ability.
-    
+
     Args:
         url (str): a URL to the root directory of a run directory.
             Can be any type of protocol used by fsspec, such as google cloud storage
             'gs://path-to-rundir'. If no protocol prefix is used, then it will be
             assumed to be a path to a local file.
-            
+
     Returns:
         time Sequence[cftime.DatetimeJulian]: a list of time coordinates
     """
