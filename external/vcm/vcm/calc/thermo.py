--- conflicted
+++ resolved
@@ -3,13 +3,6 @@
 from ..cubedsphere.constants import COORD_Z_CENTER, COORD_Z_OUTER
 
 # following are defined as in FV3GFS model (see FV3/fms/constants/constants.f90)
-<<<<<<< HEAD
-GRAVITY = 9.80665  # m /s2
-RDGAS = 287.05  # J / K / kg
-RVGAS = 461.5  # J / K / kg
-LATENT_HEAT_VAPORIZATION = 2.5e6  # J / kg
-SPECIFIC_HEAT = 1004.0  # J / kg / K
-=======
 _GRAVITY = 9.80665  # m /s2
 _RDGAS = 287.05  # J / K / kg
 _RVGAS = 461.5  # J / K / kg
@@ -17,7 +10,6 @@
 _SPECIFIC_ENTHALPY_LIQUID = 4185.5
 _SPECIFIC_ENTHALPY_VAP0R = 1846
 _FREEZING_TEMPERATURE = 273.15
->>>>>>> 47db2819
 
 _DEFAULT_SURFACE_TEMPERATURE = _FREEZING_TEMPERATURE + 15
 
@@ -215,7 +207,7 @@
     lhf, surface_temperature=_DEFAULT_SURFACE_TEMPERATURE
 ):
     """Compute evaporation from latent heat flux
-    
+
     Args:
         lhf: W/m2
         surface_temperature: degrees K
@@ -231,13 +223,13 @@
     """Compute the net heating from a dataset of diagnostic output
 
     This should be equivalent to the vertical integral (i.e. <>) of Q1::
-        
+
         cp <Q1>
 
     Args:
         ds: a datasets with the names for the heat fluxes and precipitation used
             by the ML pipeline
-    
+
     Returns:
         the total net heating, the rate of change of the dry enthalpy <c_p T>
     """
