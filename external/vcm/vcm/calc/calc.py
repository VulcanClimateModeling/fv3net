--- conflicted
+++ resolved
@@ -47,23 +47,6 @@
         kwargs = {"axis": tuple(range(-len(dims), 0))}
     else:
         kwargs = {}
-<<<<<<< HEAD
-    return xr.apply_ufunc(
-        _weighted_average,
-        array,
-        weights,
-        input_core_dims=[dims, dims],
-        kwargs=kwargs,
-        dask="allowed",
-    )
-
-
-def vertical_scale_factors(n_levels: int, cutoff: int, rate: float):
-    z_arr = np.arange(n_levels)
-    scaled = np.exp((z_arr[slice(None, cutoff)] - cutoff) / rate)
-    unscaled = np.ones(n_levels - cutoff)
-    return np.hstack([scaled, unscaled])
-=======
     with xr.set_options(keep_attrs=True):
         return xr.apply_ufunc(
             _weighted_average,
@@ -73,4 +56,10 @@
             kwargs=kwargs,
             dask="allowed",
         )
->>>>>>> 83a44e33
+
+
+def vertical_scale_factors(n_levels: int, cutoff: int, rate: float):
+    z_arr = np.arange(n_levels)
+    scaled = np.exp((z_arr[slice(None, cutoff)] - cutoff) / rate)
+    unscaled = np.ones(n_levels - cutoff)
+    return np.hstack([scaled, unscaled])