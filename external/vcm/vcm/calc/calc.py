import numpy as np
import xarray as xr
from vcm.cubedsphere.constants import (
    INIT_TIME_DIM,
    FORECAST_TIME_DIM,
    COORD_Z_CENTER,
    VAR_LON_CENTER,
)

gravity = 9.81
specific_heat = 1004

HOUR_PER_DEG_LONGITUDE = 1.0 / 15


def mass_integrate(phi, dp, dim=COORD_Z_CENTER):
    return (phi * dp / gravity).sum(dim)


def apparent_heating(dtemp_dt, w):
    return dtemp_dt + w * gravity / specific_heat


def timedelta_to_seconds(dt):
    one_second = np.timedelta64(1000000000, "ns")
    return dt / one_second


def apparent_source(
    q: xr.DataArray, t_dim: str = INIT_TIME_DIM, s_dim: str = FORECAST_TIME_DIM
) -> xr.DataArray:
    """Compute the apparent source from stepped output

    Args:
        q: The variable to compute the source of
        t_dim, optional: the dimension corresponding to the initial condition
        s_dim, optional: the dimension corresponding to the forecast time

    Returns:
        The apparent source of q. Has units [q]/s

    """

    t = q[t_dim]
    s = q[s_dim]
    q = q.drop([t_dim, s_dim])
    dq = q.diff(t_dim)
    dq_c48 = q.diff(s_dim)
    dt = timedelta_to_seconds(t.diff(t_dim))
    ds = timedelta_to_seconds(s.diff(s_dim))

    tend = dq / dt
    tend_c48 = dq_c48 / ds

    # restore coords
    tend = tend.isel({s_dim: 0}).assign_coords(**{t_dim: t[:-1]})
    tend_c48 = tend_c48.isel({s_dim: 0, t_dim: slice(0, -1)}).assign_coords(
        **{t_dim: t[:-1]}
    )

    return tend - tend_c48


def local_time(ds, time=INIT_TIME_DIM, lon_var=VAR_LON_CENTER):
    fractional_hr = (
<<<<<<< HEAD
        ds[time].dt.hour
        + (ds[time].dt.minute / 60.0)
        + (ds[INIT_TIME_DIM].dt.second / 3600.0)
=======
        ds[time].dt.hour + (ds[time].dt.minute / 60.0) + (ds[time].dt.second / 3600.0)
>>>>>>> 5d3d9292
    )
    local_time = (fractional_hr + ds[lon_var] * HOUR_PER_DEG_LONGITUDE) % 24
    return local_time<|MERGE_RESOLUTION|>--- conflicted
+++ resolved
@@ -63,13 +63,7 @@
 
 def local_time(ds, time=INIT_TIME_DIM, lon_var=VAR_LON_CENTER):
     fractional_hr = (
-<<<<<<< HEAD
-        ds[time].dt.hour
-        + (ds[time].dt.minute / 60.0)
-        + (ds[INIT_TIME_DIM].dt.second / 3600.0)
-=======
         ds[time].dt.hour + (ds[time].dt.minute / 60.0) + (ds[time].dt.second / 3600.0)
->>>>>>> 5d3d9292
     )
     local_time = (fractional_hr + ds[lon_var] * HOUR_PER_DEG_LONGITUDE) % 24
     return local_time