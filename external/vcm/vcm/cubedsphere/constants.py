COORD_X_CENTER = "grid_xt"
COORD_X_OUTER = "grid_x"
COORD_Y_CENTER = "grid_yt"
COORD_Y_OUTER = "grid_y"
COORD_Z_CENTER = "pfull"
COORD_Z_OUTER = "phalf"
<<<<<<< HEAD
COORD_Z_SOIL = "soil_layer"
=======
FV_CORE_X_CENTER = "xaxis_1"
FV_CORE_Y_CENTER = "yaxis_2"
FV_CORE_X_OUTER = "xaxis_2"
FV_CORE_Y_OUTER = "yaxis_1"
FV_TRACER_X_CENTER = "xaxis_1"
FV_TRACER_Y_CENTER = "yaxis_1"
RESTART_Z_CENTER = "zaxis_1"
RESTART_Z_OUTER = "zaxis_2"
>>>>>>> d698d9c4
VAR_LON_CENTER = "lon"
VAR_LAT_CENTER = "lat"
VAR_LON_OUTER = "lonb"
VAR_LAT_OUTER = "latb"
VAR_GRID_LON_CENTER = "grid_lont"
VAR_GRID_LAT_CENTER = "grid_latt"
VAR_GRID_LON_OUTER = "grid_lon"
VAR_GRID_LAT_OUTER = "grid_lat"<|MERGE_RESOLUTION|>--- conflicted
+++ resolved
@@ -4,9 +4,7 @@
 COORD_Y_OUTER = "grid_y"
 COORD_Z_CENTER = "pfull"
 COORD_Z_OUTER = "phalf"
-<<<<<<< HEAD
 COORD_Z_SOIL = "soil_layer"
-=======
 FV_CORE_X_CENTER = "xaxis_1"
 FV_CORE_Y_CENTER = "yaxis_2"
 FV_CORE_X_OUTER = "xaxis_2"
@@ -15,7 +13,6 @@
 FV_TRACER_Y_CENTER = "yaxis_1"
 RESTART_Z_CENTER = "zaxis_1"
 RESTART_Z_OUTER = "zaxis_2"
->>>>>>> d698d9c4
 VAR_LON_CENTER = "lon"
 VAR_LAT_CENTER = "lat"
 VAR_LON_OUTER = "lonb"
