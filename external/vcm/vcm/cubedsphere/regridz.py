from metpy.interpolate import interpolate_1d
import numpy as np
import xarray as xr

<<<<<<< HEAD
from ..calc.thermo import pressure_at_interface
=======
from ..calc.thermo import pressure_at_interface, pressure_at_midpoint_log
>>>>>>> 5d3d9292
from ..cubedsphere import edge_weighted_block_average, weighted_block_average
from ..cubedsphere.coarsen import block_upsample_like
from ..cubedsphere.constants import (
    RESTART_Z_CENTER,
    RESTART_Z_OUTER,
    FV_CORE_X_CENTER,
    FV_CORE_X_OUTER,
    FV_CORE_Y_CENTER,
    FV_CORE_Y_OUTER,
    PRESSURE_GRID,
)
from ..regrid import regrid_to_shared_coords
from .xgcm import create_fv3_grid

try:
    import mappm
except ImportError:
    _mappm_installed = False
else:
    _mappm_installed = True


<<<<<<< HEAD
def regrid_to_shared_coords(
    da_var_to_regrid, new_coord_grid, da_old_coords, regrid_dim_name, replace_dim_name
):
    """ This function interpolates a variable to a new coordinate grid that is along
    a dimension corresponding to existing irregular coordinates that may be
    different at each point, e.g. interpolate temperature profiles to be given at the
    same pressure values for each data point

    Args:
    da_var_to_regrid: data array for the variable to interpolate to new coord grid
    new_coord_grid: coordinates to interpolate the data variable onto
    da_old_coords: data array of the original "coordinates"- can be different for
        each element. Must have same shape as da_var_to_regrid
    regrid_dim_name: name of new dimension to assign
    replace_dim_name: Name of old dimension (usually pfull) along which the data was
        interpolated. This gets replaced because the new data and coords don't have to
        have the same length as the original data array

    Returns:
        data array of the variable interpolated at values of new_coord_grid
    """
    interp_values = interpolate_1d(
        new_coord_grid, da_old_coords.values, da_var_to_regrid.values, axis=1
    )
    new_dims = [
        dim if dim != replace_dim_name else regrid_dim_name
        for dim in da_var_to_regrid.dims
    ]
    new_coords = {
        dim: da_var_to_regrid[dim].values
        for dim in da_var_to_regrid.dims
        if dim != replace_dim_name
    }
    new_coords[regrid_dim_name] = new_coord_grid
    return xr.DataArray(interp_values, dims=new_dims, coords=new_coords)
=======
def regrid_to_common_pressure(da_var, delp):
    """ Convenience function that uses regrid_to_shared_coords() for a common
    usage of interpolating to a pressure grid

    Args:
        da_var: data array variable to regrid
        delp: data array with delp (pressure thickness)

    Returns:
        data array of da_var at vertical coordinates of
        pressure grid from vcm.cubedsphere.constants
    """
    return regrid_to_shared_coords(
        da_var,
        np.array(PRESSURE_GRID),
        pressure_at_midpoint_log(delp),
        regrid_dim_name="pressure",
        replace_dim_name="pfull",
    )
>>>>>>> 5d3d9292


def regrid_to_area_weighted_pressure(
    ds: xr.Dataset,
    delp: xr.DataArray,
    area: xr.DataArray,
    coarsening_factor: int,
    x_dim: str = FV_CORE_X_CENTER,
    y_dim: str = FV_CORE_Y_CENTER,
    z_dim: str = RESTART_Z_CENTER,
) -> (xr.Dataset, xr.DataArray):
    """ Vertically regrid a dataset of cell-centered quantities to coarsened
    pressure levels.

    Args:
        ds: input Dataset
        delp: pressure thicknesses
        area: area weights
        coarsening_factor: coarsening-factor for pressure levels
        x_dim (optional): x-dimension name. Defaults to "xaxis_1"
        y_dim (optional): y-dimension name. Defaults to "yaxis_2"
        z_dim (optional): z-dimension name. Defaults to "zaxis_1"

    Returns:
        tuple of regridded input Dataset and area masked wherever coarse
        pressure bottom interfaces are below fine surface pressure
    """
    delp_coarse = weighted_block_average(
        delp, area, coarsening_factor, x_dim=x_dim, y_dim=y_dim
    )
    return _regrid_given_delp(
        ds, delp, delp_coarse, area, x_dim=x_dim, y_dim=y_dim, z_dim=z_dim
    )


def regrid_to_edge_weighted_pressure(
    ds: xr.Dataset,
    delp: xr.DataArray,
    length: xr.DataArray,
    coarsening_factor: int,
    x_dim: str = FV_CORE_X_CENTER,
    y_dim: str = FV_CORE_Y_OUTER,
    z_dim: str = RESTART_Z_CENTER,
    edge: str = "x",
) -> (xr.Dataset, xr.DataArray):
    """ Vertically regrid a dataset of edge-valued quantities to coarsened
    pressure levels.

    Args:
        ds: input Dataset
        delp: pressure thicknesses
        length: edge length weights
        coarsening_factor: coarsening-factor for pressure levels
        x_dim (optional): x-dimension name. Defaults to "xaxis_1"
        y_dim (optional): y-dimension name. Defaults to "yaxis_1"
        z_dim (optional): z-dimension name. Defaults to "zaxis_1"
        edge (optional): grid cell side to coarse-grain along {"x", "y"}

    Returns:
        tuple of regridded input Dataset and length masked wherever coarse
        pressure bottom interfaces are below fine surface pressure
    """
    hor_dims = {"x": x_dim, "y": y_dim}
    grid = create_fv3_grid(
        xr.Dataset({"delp": delp}),
        x_center=FV_CORE_X_CENTER,
        x_outer=FV_CORE_X_OUTER,
        y_center=FV_CORE_Y_CENTER,
        y_outer=FV_CORE_Y_OUTER,
    )
    interp_dim = "x" if edge == "y" else "y"
    delp_staggered = grid.interp(delp, interp_dim).assign_coords(
        {hor_dims[interp_dim]: np.arange(1, delp.sizes[hor_dims[edge]] + 2)}
    )
    delp_staggered_coarse = edge_weighted_block_average(
        delp_staggered, length, coarsening_factor, x_dim=x_dim, y_dim=y_dim, edge=edge
    )
    return _regrid_given_delp(
        ds,
        delp_staggered,
        delp_staggered_coarse,
        length,
        x_dim=x_dim,
        y_dim=y_dim,
        z_dim=z_dim,
    )


def _regrid_given_delp(
    ds,
    delp_fine,
    delp_coarse,
    weights,
    x_dim: str = FV_CORE_X_CENTER,
    y_dim: str = FV_CORE_Y_CENTER,
    z_dim: str = RESTART_Z_CENTER,
):
    """Given a fine and coarse delp, do vertical regridding to coarse pressure levels
    and mask weights below fine surface pressure.
    """
    delp_coarse_on_fine = block_upsample_like(
        delp_coarse, delp_fine, x_dim=x_dim, y_dim=y_dim
    )
    phalf_coarse_on_fine = pressure_at_interface(
        delp_coarse_on_fine, dim_center=z_dim, dim_outer=RESTART_Z_OUTER
    )
    phalf_fine = pressure_at_interface(
        delp_fine, dim_center=z_dim, dim_outer=RESTART_Z_OUTER
    )

    ds_regrid = xr.zeros_like(ds)
    for var in ds:
        ds_regrid[var] = regrid_vertical(
            phalf_fine, ds[var], phalf_coarse_on_fine, z_dim_center=z_dim
        )

    masked_weights = _mask_weights(
        weights, phalf_coarse_on_fine, phalf_fine, dim_center=z_dim
    )

    return ds_regrid, masked_weights


def _mask_weights(
    weights,
    phalf_coarse_on_fine,
    phalf_fine,
    dim_center=RESTART_Z_CENTER,
    dim_outer=RESTART_Z_OUTER,
):
    return weights.where(
        phalf_coarse_on_fine.isel({dim_outer: slice(1, None)}).variable
        < phalf_fine.isel({dim_outer: -1}).variable,
        other=0.0,
    ).rename({dim_outer: dim_center})


def regrid_vertical(
    p_in: xr.DataArray,
    f_in: xr.DataArray,
    p_out: xr.DataArray,
    iv: int = 1,
    kord: int = 1,
    z_dim_center: str = RESTART_Z_CENTER,
    z_dim_outer: str = RESTART_Z_OUTER,
) -> xr.DataArray:
    """Do vertical regridding using Fortran mappm subroutine.

    Args:
        p_in: pressure at layer edges in original vertical coordinate
        f_in: variable to be regridded, defined for layer averages
        p_out: pressure at layer edges in new vertical coordinate
        iv (optional): flag for monotinicity conservation method. Defaults to 1.
            comments from mappm indicate that iv should be chosen depending on variable:
            iv = -2: vertical velocity
            iv = -1: winds
            iv = 0: positive definite scalars
            iv = 1: others
            iv = 2: temperature
        kord (optional): method number for vertical regridding. Defaults to 1.
        z_dim_center (optional): name of centered z-dimension. Defaults to "zaxis_1".
        z_dim_outer (optional): name of staggered z-dimension. Defaults to "zaxis_2".

    Returns:
        f_in regridded to p_out pressure levels

    Raises:
        ImportError: if mappm is not installed. Try `pip install vcm/external/mappm`.
    """
    if not _mappm_installed:
        raise ImportError(
            "mappm must be installed to use regrid_vertical. "
            "Try `pip install vcm/external/mappm`. Requires a Fortran compiler."
        )
    f_in_dims = f_in.dims
    dims_except_z = f_in.isel({z_dim_center: 0}).dims
    # ensure dims are in same order for all inputs
    p_in = p_in.transpose(*dims_except_z, z_dim_outer)
    p_out = p_out.transpose(*dims_except_z, z_dim_outer)
    f_in = f_in.transpose(*dims_except_z, z_dim_center)
    # reshape to 2D array for mappm
    p_in = p_in.stack(column=dims_except_z).transpose("column", z_dim_outer)
    p_out = p_out.stack(column=dims_except_z).transpose("column", z_dim_outer)
    f_in = f_in.stack(column=dims_except_z).transpose("column", z_dim_center)

    n_columns = p_in.sizes["column"]
    assert (
        f_in.sizes["column"] == n_columns and p_out.sizes["column"] == n_columns
    ), "All dimensions except vertical must be same size for p_in, f_in and p_out"
    assert (
        f_in.sizes[z_dim_center] == p_in.sizes[z_dim_outer] - 1
    ), "f_in must have a vertical dimension one shorter than p_in"

    f_out = xr.zeros_like(p_out.isel({z_dim_outer: slice(0, -1)})).rename(
        {z_dim_outer: z_dim_center}
    )
    # the final argument to mappm is unused by the subroutine
    f_out.values = mappm.mappm(
        p_in.values, f_in.values, p_out.values, 1, n_columns, iv, kord, 0.0
    )
    return f_out.unstack().transpose(*f_in_dims)<|MERGE_RESOLUTION|>--- conflicted
+++ resolved
@@ -2,11 +2,7 @@
 import numpy as np
 import xarray as xr
 
-<<<<<<< HEAD
-from ..calc.thermo import pressure_at_interface
-=======
 from ..calc.thermo import pressure_at_interface, pressure_at_midpoint_log
->>>>>>> 5d3d9292
 from ..cubedsphere import edge_weighted_block_average, weighted_block_average
 from ..cubedsphere.coarsen import block_upsample_like
 from ..cubedsphere.constants import (
@@ -29,43 +25,6 @@
     _mappm_installed = True
 
 
-<<<<<<< HEAD
-def regrid_to_shared_coords(
-    da_var_to_regrid, new_coord_grid, da_old_coords, regrid_dim_name, replace_dim_name
-):
-    """ This function interpolates a variable to a new coordinate grid that is along
-    a dimension corresponding to existing irregular coordinates that may be
-    different at each point, e.g. interpolate temperature profiles to be given at the
-    same pressure values for each data point
-
-    Args:
-    da_var_to_regrid: data array for the variable to interpolate to new coord grid
-    new_coord_grid: coordinates to interpolate the data variable onto
-    da_old_coords: data array of the original "coordinates"- can be different for
-        each element. Must have same shape as da_var_to_regrid
-    regrid_dim_name: name of new dimension to assign
-    replace_dim_name: Name of old dimension (usually pfull) along which the data was
-        interpolated. This gets replaced because the new data and coords don't have to
-        have the same length as the original data array
-
-    Returns:
-        data array of the variable interpolated at values of new_coord_grid
-    """
-    interp_values = interpolate_1d(
-        new_coord_grid, da_old_coords.values, da_var_to_regrid.values, axis=1
-    )
-    new_dims = [
-        dim if dim != replace_dim_name else regrid_dim_name
-        for dim in da_var_to_regrid.dims
-    ]
-    new_coords = {
-        dim: da_var_to_regrid[dim].values
-        for dim in da_var_to_regrid.dims
-        if dim != replace_dim_name
-    }
-    new_coords[regrid_dim_name] = new_coord_grid
-    return xr.DataArray(interp_values, dims=new_dims, coords=new_coords)
-=======
 def regrid_to_common_pressure(da_var, delp):
     """ Convenience function that uses regrid_to_shared_coords() for a common
     usage of interpolating to a pressure grid
@@ -85,7 +44,6 @@
         regrid_dim_name="pressure",
         replace_dim_name="pfull",
     )
->>>>>>> 5d3d9292
 
 
 def regrid_to_area_weighted_pressure(
