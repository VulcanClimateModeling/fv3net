"""
Utilities for coarse-graining restart data and directories
"""
import logging
import os
from os.path import join

import dask.bag as db
import numpy as np
import pandas as pd
import xarray as xr
from toolz import curry

from .complex_sfc_data_coarsening import coarse_grain_sfc_data_complex
from .cubedsphere import (
    block_coarsen,
    block_edge_sum,
    block_median,
    coarsen_coords,
    edge_weighted_block_average,
    open_cubed_sphere,
    remap_to_area_weighted_pressure,
    remap_to_edge_weighted_pressure,
    weighted_block_average,
)
<<<<<<< HEAD
from .calc.thermo import hydrostatic_dz, height_at_interface, dz_and_top_to_phis
=======
from vcm.cubedsphere.constants import (
    COORD_X_CENTER,
    COORD_Y_CENTER,
    COORD_X_OUTER,
    COORD_Y_OUTER,
)
>>>>>>> 0439cdb5

TILES = range(1, 7)
OUTPUT_CATEGORY_NAMES = {
    "fv_core.res": "fv_core_coarse.res",
    "fv_srf_wnd.res": "fv_srf_wnd_coarse.res",
    "fv_tracer.res": "fv_tracer_coarse.res",
    "sfc_data": "sfc_data",
}
SOURCE_DATA_PATTERN = "{timestep}/{timestep}.{category}"


def integerize(x):
    return np.round(x).astype(x.dtype)


# TODO: rename this to coarsen_by_area. It is not specific to surface data
def coarsen_sfc_data(data: xr.Dataset, factor: float, method="sum") -> xr.Dataset:
    """Coarsen a tile of surface data

    The data is weighted by the area.

    Args:
        data: surface data with area included
        factor: coarsening factor. For example, C3072 to C96 is a factor of 32.
    Returns:
        coarsened: coarse data without area

    """
    area = data["area"]
    data_no_area = data.drop("area")

    def coarsen_sum(x):
        coarsen_obj = x.coarsen(xaxis_1=factor, yaxis_1=factor)
        coarsened = getattr(coarsen_obj, method)()
        return coarsened

    coarsened = coarsen_sum(data_no_area * area) / coarsen_sum(area)
    coarse_coords = coarsen_coords(factor, data, ["xaxis_1", "yaxis_1"])

    # special hack for SLMASK (should be integer quantity)
    coarsened["slmsk"] = integerize(coarsened.slmsk)

    return coarsened.assign_coords(**coarse_coords).assign_attrs(
        {"coarsening_factor": factor, "coarsening_method": method}
    )


# TODO: fix this name. it loads the data with area
def load_tile_proc(tile, subtile, path, grid_path):
    grid_spec_to_data_renaming = {COORD_X_CENTER: "xaxis_1", COORD_Y_CENTER: "yaxis_1"}
    grid = xr.open_dataset(grid_path)

    area = grid.area.rename(grid_spec_to_data_renaming)
    pane = xr.open_dataset(path)

    data = xr.merge([pane, area])

    return data


# TODO use vcm.cubedsphere for this
def _combine_subtiles(tiles):
    combined = xr.concat(tiles, dim="io").sum("io")
    return combined.assign_attrs(tiles[0].attrs)


def combine_subtiles(args_list):
    tile, args_list = args_list
    subtiles = [arg[1] for arg in args_list]
    return tile, _combine_subtiles(subtiles).assign(tile=tile)


def tile(args):
    return args[0][0]


@curry
def save_tile_to_disk(output_dir, args):
    tile, data = args
    output_name = f"sfc_data.tile{tile}.nc"
    output_path = join(output_dir, output_name)
    data.to_netcdf(output_path)
    return output_path


def coarsen_sfc_data_in_directory(files, **kwargs):
    """Process surface data in directory

    Args:
        files: list of (tile, subtile, sfc_data_path, grid_spec_path) tuples

    Returns:
        xarray of concatenated data
    """

    def process(args):
        logging.info(f"Coarsening {args}")
        data = load_tile_proc(*args)
        coarsened = coarsen_sfc_data(data, **kwargs)
        return args, coarsened

    bag = db.from_sequence(files)

    # res = bag.map(process)
    # res = res.compute(scheduler='single-threaded')

    procs = bag.map(process).groupby(tile).map(combine_subtiles).map(lambda x: x[1])

    return xr.concat(procs.compute(), dim="tile")


def coarse_grain_fv_core(ds, delp, area, dx, dy, coarsening_factor):
    """Coarse grain a set of fv_core restart files.

    Parameters
    ----------
    ds : xr.Dataset
        Input Dataset; assumed to be from a set of fv_core restart files
    area : xr.DataArray
        Area weights
    dx : xr.DataArray
        x edge lengths
    dy : xr.DataArray
        y edge lengths
    coarsening_factor : int
        Coarsening factor to use

    Returns
    -------
    xr.Dataset
    """
    area_weighted_vars = ["phis", "delp", "DZ"]
    mass_weighted_vars = ["W", "T"]
    dx_edge_weighted_vars = ["u"]
    dy_edge_weighted_vars = ["v"]

    area_weighted = weighted_block_average(
        ds[area_weighted_vars],
        area,
        coarsening_factor,
        x_dim="xaxis_1",
        y_dim="yaxis_2",
    )

    mass = delp * area
    mass_weighted = weighted_block_average(
        ds[mass_weighted_vars],
        mass,
        coarsening_factor,
        x_dim="xaxis_1",
        y_dim="yaxis_2",
    )

    edge_weighted_x = edge_weighted_block_average(
        ds[dx_edge_weighted_vars],
        dx,
        coarsening_factor,
        x_dim="xaxis_1",
        y_dim="yaxis_1",
        edge="x",
    )

    edge_weighted_y = edge_weighted_block_average(
        ds[dy_edge_weighted_vars],
        dy,
        coarsening_factor,
        x_dim="xaxis_2",
        y_dim="yaxis_2",
        edge="y",
    )

    return xr.merge([area_weighted, mass_weighted, edge_weighted_x, edge_weighted_y])


def coarse_grain_fv_core_on_pressure(ds, delp, area, dx, dy, coarsening_factor):
    """Coarse grain a set of fv_core restart files, averaging on surfaces of
    constant pressure (except for delp, DZ and phis which are averaged on model
    surfaces).

    Parameters
    ----------
    ds : xr.Dataset
        Input Dataset; assumed to be from a set of fv_core restart files
    area : xr.DataArray
        Area weights
    dx : xr.DataArray
        x edge lengths
    dy : xr.DataArray
        y edge lengths
    coarsening_factor : int
        Coarsening factor to use

    Returns
    -------
    xr.Dataset
    """
    area_weighted_vars = ["phis", "delp", "DZ"]
    mass_weighted_vars = ["W", "T"]
    dx_edge_weighted_vars = ["u"]
    dy_edge_weighted_vars = ["v"]

    area_pressure_remapped, masked_area = remap_to_area_weighted_pressure(
        ds[mass_weighted_vars],
        delp,
        area,
        coarsening_factor,
        x_dim="xaxis_1",
        y_dim="yaxis_2",
    )

    dx_pressure_remapped, masked_dx = remap_to_edge_weighted_pressure(
        ds[dx_edge_weighted_vars],
        delp,
        dx,
        coarsening_factor,
        x_dim="xaxis_1",
        y_dim="yaxis_1",
        edge="x",
    )

    dy_pressure_remapped, masked_dy = remap_to_edge_weighted_pressure(
        ds[dy_edge_weighted_vars],
        delp,
        dy,
        coarsening_factor,
        x_dim="xaxis_2",
        y_dim="yaxis_2",
        edge="y",
    )

    area_weighted = weighted_block_average(
        ds[area_weighted_vars],
        area,
        coarsening_factor,
        x_dim="xaxis_1",
        y_dim="yaxis_2",
    )

    masked_mass = delp * masked_area
    mass_weighted = weighted_block_average(
        area_pressure_remapped,
        masked_mass,
        coarsening_factor,
        x_dim="xaxis_1",
        y_dim="yaxis_2",
    )

    edge_weighted_x = edge_weighted_block_average(
        dx_pressure_remapped,
        masked_dx,
        coarsening_factor,
        x_dim="xaxis_1",
        y_dim="yaxis_1",
        edge="x",
    )

    edge_weighted_y = edge_weighted_block_average(
        dy_pressure_remapped,
        masked_dy,
        coarsening_factor,
        x_dim="xaxis_2",
        y_dim="yaxis_2",
        edge="y",
    )

    return xr.merge([area_weighted, mass_weighted, edge_weighted_x, edge_weighted_y])


def coarse_grain_fv_tracer(ds, delp, area, coarsening_factor):
    """Coarse grain a set of fv_tracer restart files.

    Parameters
    ----------
    ds : xr.Dataset
        Input Dataset; assumed to be from a set of fv_tracer restart files
    delp : xr.DataArray
        Pressure thicknesses
    area : xr.DataArray
        Area weights
    coarsening_factor : int
        Coarsening factor to use

    Returns
    -------
    xr.Dataset
    """
    area_weighted_vars = ["cld_amt"]
    mass_weighted_vars = [
        "sphum",
        "liq_wat",
        "rainwat",
        "ice_wat",
        "snowwat",
        "graupel",
        "o3mr",
        "sgs_tke",
    ]

    area_weighted = weighted_block_average(
        ds[area_weighted_vars],
        area,
        coarsening_factor,
        x_dim="xaxis_1",
        y_dim="yaxis_1",
    )

    mass = delp * area
    mass_weighted = weighted_block_average(
        ds[mass_weighted_vars],
        mass,
        coarsening_factor,
        x_dim="xaxis_1",
        y_dim="yaxis_1",
    )

    return xr.merge([area_weighted, mass_weighted])


def coarse_grain_fv_tracer_on_pressure(ds, delp, area, coarsening_factor):
    """Coarse grain a set of fv_tracer restart files, averaging on surfaces of
    constant pressure.

    Parameters
    ----------
    ds : xr.Dataset
        Input Dataset; assumed to be from a set of fv_tracer restart files
    delp : xr.DataArray
        Pressure thicknesses
    area : xr.DataArray
        Area weights
    coarsening_factor : int
        Coarsening factor to use

    Returns
    -------
    xr.Dataset
    """
    area_weighted_vars = ["cld_amt"]
    mass_weighted_vars = [
        "sphum",
        "liq_wat",
        "rainwat",
        "ice_wat",
        "snowwat",
        "graupel",
        "o3mr",
        "sgs_tke",
    ]

    ds_remapped, masked_area = remap_to_area_weighted_pressure(
        ds, delp, area, coarsening_factor, x_dim="xaxis_1", y_dim="yaxis_1",
    )

    area_weighted = weighted_block_average(
        ds_remapped[area_weighted_vars],
        masked_area,
        coarsening_factor,
        x_dim="xaxis_1",
        y_dim="yaxis_1",
    )

    masked_mass = delp * masked_area
    mass_weighted = weighted_block_average(
        ds_remapped[mass_weighted_vars],
        masked_mass,
        coarsening_factor,
        x_dim="xaxis_1",
        y_dim="yaxis_1",
    )

    return xr.merge([area_weighted, mass_weighted])


def coarse_grain_fv_srf_wnd(ds, area, coarsening_factor):
    """Coarse grain a set of fv_srf_wnd restart files.

    Parameters
    ----------
    ds : xr.Dataset
        Input Dataset; assumed to be from a set of fv_srf_wnd restart files
    area : xr.DataArray
        Area weights
    coarsening_factor : int
        Coarsening factor to use

    Returns
    -------
    xr.Dataset
    """
    area_weighted_vars = ["u_srf", "v_srf"]
    return weighted_block_average(
        ds[area_weighted_vars],
        area,
        coarsening_factor,
        x_dim="xaxis_1",
        y_dim="yaxis_1",
    )


def impose_hydrostatic_balance(ds_fv_core, ds_fv_tracer, dim="zaxis_1"):
    """Compute layer thicknesses assuming hydrostatic balance and adjust
    surface geopotential in order to maintain same model top height.

    Args:
        ds_fv_core (xr.Dataset): fv_core restart category Dataset
        ds_fv_tracer (xr.Dataset): fv_tracer restart category Dataset
        dim (str): vertical dimension name (default "zaxis_1")

    Returns:
        xr.Dataset: ds_fv_core with hydrostatic DZ and adjusted phis
    """
    height = height_at_interface(ds_fv_core["DZ"], ds_fv_core["phis"], dim=dim)
    height_top = height.isel({dim: 0})
    ds_fv_core["DZ"] = hydrostatic_dz(
        ds_fv_core["T"],
        ds_fv_tracer["sphum"].rename({"yaxis_1": "yaxis_2"}),
        ds_fv_core["delp"],
        dim=dim,
    )
    ds_fv_core["phis"] = dz_and_top_to_phis(height_top, ds_fv_core["DZ"], dim=dim)
    return ds_fv_core


def coarse_grain_sfc_data(ds, area, coarsening_factor, version="simple"):
    """Coarse grain a set of sfc_data restart files.

    Parameters
    ----------
    ds : xr.Dataset
        Input Dataset; assumed to be from a set of sfc_data restart files
    area : xr.DataArray
        Area weights
    coarsening_factor : int
        Coarsening factor to use
    version : str
        Version of the method to use {'simple', 'complex'}

    Returns
    -------
    xr.Dataset
    """
    if version == "simple":
        result = block_median(ds, coarsening_factor, x_dim="xaxis_1", y_dim="yaxis_1")
        result["slmsk"] = integerize(result.slmsk)
        return result
    elif version == "complex":
        return coarse_grain_sfc_data_complex(ds, area, coarsening_factor)
    else:
        raise ValueError(
            f"Currently the only supported versions are 'simple' and 'complex'. "
            "Got {version}."
        )


def coarse_grain_grid_spec(
    ds,
    coarsening_factor,
    x_dim_unstaggered=COORD_X_CENTER,
    y_dim_unstaggered=COORD_Y_CENTER,
    x_dim_staggered=COORD_X_OUTER,
    y_dim_staggered=COORD_Y_OUTER,
):
    coarse_dx = block_edge_sum(
        ds.dx, coarsening_factor, x_dim_unstaggered, y_dim_staggered, "x"
    )
    coarse_dy = block_edge_sum(
        ds.dy, coarsening_factor, x_dim_staggered, y_dim_unstaggered, "y"
    )
    coarse_area = block_coarsen(
        ds.area, coarsening_factor, x_dim_unstaggered, y_dim_unstaggered
    )

    return xr.merge(
        [
            coarse_dx.rename(ds.dx.name),
            coarse_dy.rename(ds.dy.name),
            coarse_area.rename(ds.area.name),
        ]
    )


def sync_dimension_order(a, b):
    for var in a:
        a[var] = a[var].transpose(*b[var].dims)
    return a


def coarsen_grid_spec(
    input_grid_spec,
    coarsening_factor,
    output_filename,
    x_dim_unstaggered=COORD_X_CENTER,
    y_dim_unstaggered=COORD_Y_CENTER,
    x_dim_staggered=COORD_X_OUTER,
    y_dim_staggered=COORD_Y_OUTER,
):
    tile = pd.Index(TILES, name="tile")
    native_grid_spec = xr.open_mfdataset(input_grid_spec, concat_dim=tile)
    result = coarse_grain_grid_spec(
        native_grid_spec,
        coarsening_factor,
        x_dim_unstaggered,
        y_dim_unstaggered,
        x_dim_staggered,
        y_dim_staggered,
    )
    result.to_netcdf(output_filename)


def coarsen_restart_file_category(
    timestep,
    native_category_name,
    coarsening_factor,
    coarse_grid_spec,
    native_grid_spec,
    source_data_prefix,
    output_files,
    source_data_pattern=SOURCE_DATA_PATTERN,
):
    category = OUTPUT_CATEGORY_NAMES[native_category_name]
    grid_spec = xr.open_dataset(coarse_grid_spec, chunks={"tile": 1})
    tile = pd.Index(TILES, name="tile")
    source = open_cubed_sphere(
        os.path.join(
            source_data_prefix,
            source_data_pattern.format(timestep=timestep, category=category),
        )
    )

    if category == "fv_core_coarse.res":
        coarsened = coarse_grain_fv_core(
            source,
            source.delp,
            grid_spec.area.rename(
                {COORD_X_CENTER: "xaxis_1", COORD_Y_CENTER: "yaxis_2"}
            ),
            grid_spec.dx.rename({COORD_X_CENTER: "xaxis_1", COORD_Y_OUTER: "yaxis_1"}),
            grid_spec.dy.rename({COORD_X_OUTER: "xaxis_2", COORD_Y_CENTER: "yaxis_2"}),
            coarsening_factor,
        )
    elif category == "fv_srf_wnd_coarse.res":
        coarsened = coarse_grain_fv_srf_wnd(
            source,
            grid_spec.area.rename(
                {COORD_X_CENTER: "xaxis_1", COORD_Y_CENTER: "yaxis_1"}
            ),
            coarsening_factor,
        )
    elif category == "fv_tracer_coarse.res":
        fv_core = open_cubed_sphere(
            os.path.join(
                source_data_prefix,
                source_data_pattern.format(
                    timestep=timestep, category="fv_core_coarse.res"
                ),
            )
        )
        coarsened = coarse_grain_fv_tracer(
            source,
            fv_core.delp.rename({"yaxis_2": "yaxis_1"}),
            grid_spec.area.rename(
                {COORD_X_CENTER: "xaxis_1", COORD_Y_CENTER: "yaxis_1"}
            ),
            coarsening_factor,
        )
    elif category == "sfc_data":
        native_grid_spec = xr.open_mfdataset(native_grid_spec, concat_dim=tile)
        coarsened = coarse_grain_sfc_data(
            source,
            native_grid_spec.area.rename(
                {COORD_X_CENTER: "xaxis_1", COORD_Y_CENTER: "yaxis_1"}
            ),
            coarsening_factor,
        )
    else:
        raise ValueError(
            f"Cannot coarse grain files for unknown 'category'," "{category}."
        )

    coarsened = sync_dimension_order(coarsened, source)
    for tile, file in zip(TILES, output_files):
        coarsened.sel(tile=tile).drop("tile").to_netcdf(file)<|MERGE_RESOLUTION|>--- conflicted
+++ resolved
@@ -23,16 +23,13 @@
     remap_to_edge_weighted_pressure,
     weighted_block_average,
 )
-<<<<<<< HEAD
 from .calc.thermo import hydrostatic_dz, height_at_interface, dz_and_top_to_phis
-=======
 from vcm.cubedsphere.constants import (
     COORD_X_CENTER,
     COORD_Y_CENTER,
     COORD_X_OUTER,
     COORD_Y_OUTER,
 )
->>>>>>> 0439cdb5
 
 TILES = range(1, 7)
 OUTPUT_CATEGORY_NAMES = {
