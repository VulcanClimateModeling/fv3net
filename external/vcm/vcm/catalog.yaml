--- conflicted
+++ resolved
@@ -109,12 +109,6 @@
         - uflx_coarse
         - vflx_coarse
     args:
-<<<<<<< HEAD
-      urlpath: "gs://vcm-ml-experiments/2020-06-17-triad-round-1/coarsen-c384-diagnostics/coarsen_diagnostics/gfsphysics_15min_coarse.zarr"
-=======
-      storage_options:
-        project: 'vcm-ml'
-        access: read_only
       urlpath: "gs://vcm-ml-intermediate/2020-05-coarsen-c384-diagnostics/coarsen_diagnostics/gfsphysics_15min_coarse.zarr"
       consolidated: True
 
@@ -138,7 +132,6 @@
         project: 'vcm-ml'
         access: read_only
       urlpath: "gs://vcm-ml-intermediate/2020-05-coarsen-c384-diagnostics/coarsen_diagnostics/pressure-interpolated.zarr"
->>>>>>> 7302635d
       consolidated: True
 
 
@@ -170,12 +163,6 @@
         - v200
         - w500
     args:
-<<<<<<< HEAD
-      urlpath: "gs://vcm-ml-experiments/2020-06-17-triad-round-1/coarsen-c384-diagnostics/coarsen_diagnostics/atmos_8xdaily_C3072_to_C384.zarr"
-=======
-      storage_options:
-        project: 'vcm-ml'
-        access: read_only
       urlpath: "gs://vcm-ml-intermediate/2020-05-coarsen-c384-diagnostics/coarsen_diagnostics/atmos_8xdaily_C3072_to_C384.zarr"
       consolidated: True
 
@@ -202,7 +189,6 @@
         project: 'vcm-ml'
         access: read_only
       urlpath: "gs://vcm-ml-intermediate/2020-05-coarsen-c384-diagnostics/coarsen_diagnostics/atmos_8xdaily_add_vars.zarr"
->>>>>>> 7302635d
       consolidated: True
 
   GFS_analysis_T85_2015_2016:
@@ -235,14 +221,7 @@
         - lon
         - lonb
     args:
-<<<<<<< HEAD
-      urlpath: "gs://vcm-ml-data/latLonArea/c48/c48.zarr/"
-=======
-      storage_options:
-        project: 'vcm-ml'
-        access: read_only
       urlpath: "gs://vcm-ml-intermediate/latLonArea/c48/c48.zarr/"
->>>>>>> 7302635d
       consolidated: true
 
   landseamask/c48:
@@ -253,14 +232,7 @@
       variables:
         - land_sea_mask
     args:
-<<<<<<< HEAD
-      urlpath: "gs://vcm-ml-data/latLonArea/c48/land_sea_mask.zarr/"
-=======
-      storage_options:
-        project: 'vcm-ml'
-        access: read_only
       urlpath: "gs://vcm-ml-intermediate/latLonArea/c48/land_sea_mask.zarr/"
->>>>>>> 7302635d
       consolidated: true
 
   wind_rotation/c48:
@@ -278,14 +250,7 @@
         - lat_unit_vector
         - lon_unit_vector
     args:
-<<<<<<< HEAD
-      urlpath: "gs://vcm-ml-data/latLonArea/c48/wind_rotation_matrix.zarr/"
-=======
-      storage_options:
-        project: 'vcm-ml'
-        access: read_only
       urlpath: "gs://vcm-ml-intermediate/latLonArea/c48/wind_rotation_matrix.zarr/"
->>>>>>> 7302635d
       consolidated: true
 
 
