--- conflicted
+++ resolved
@@ -415,7 +415,6 @@
       urlpath: "gs://vcm-ml-experiments/2020-09-30-nudge-to-obs-year-long-training-run/atmos_output.zarr"
       consolidated: True
 
-<<<<<<< HEAD
   2015_2016_c48_nudged_fv3gfs_physics_output:
     description: 2D physics diagnostics variables from 2015-2016 nudged-to-obs FV3GFS simulation (Nov 10, 2020)
     driver: zarr
@@ -443,8 +442,7 @@
         access: read_only
       urlpath: "gs://vcm-ml-experiments/2020-10-30-nudge-to-obs-GRL-paper/nudge-to-obs-run-3hr-diags/atmos_output.zarr"
       consolidated: True
-    
-=======
+
   2020-11-10-C3072-to-C384-exposed-area:
     description: "grid file with exposed_area variable. From a one-off run performed by Spencer Clark."
     driver: zarr
@@ -456,7 +454,6 @@
         access: read_only
       urlpath: gs://vcm-ml-raw/2020-11-10-C3072-to-C384-exposed-area.zarr
       consolidated: true
->>>>>>> 3da2af17
 
   ## Local Data Intake ##
   # TODO: Could this be replicated with intake caching? Or switch to an ignored file?
