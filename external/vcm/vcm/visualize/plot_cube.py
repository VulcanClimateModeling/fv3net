from vcm.cubedsphere.constants import (
    COORD_X_CENTER,
    COORD_Y_CENTER,
    COORD_X_OUTER,
    COORD_Y_OUTER,
    VAR_LON_CENTER,
    VAR_LAT_CENTER,
    VAR_LON_OUTER,
    VAR_LAT_OUTER,
)
from vcm.visualize.plot_helpers import (
    _infer_color_limits,
    _get_var_label,
    _remove_redundant_dims,
    _min_max_from_percentiles,
)
from vcm.visualize.masking import _mask_antimeridian_quads
import xarray as xr
import numpy as np
from matplotlib import pyplot as plt
import warnings
from functools import partial

try:
    from cartopy import crs as ccrs
except ImportError:
    pass

# global

_COORD_VARS = {
    VAR_LON_OUTER: [COORD_Y_OUTER, COORD_X_OUTER, "tile"],
    VAR_LAT_OUTER: [COORD_Y_OUTER, COORD_X_OUTER, "tile"],
    VAR_LON_CENTER: [COORD_Y_CENTER, COORD_X_CENTER, "tile"],
    VAR_LAT_CENTER: [COORD_Y_CENTER, COORD_X_CENTER, "tile"],
}


def plot_cube(
    plottable_variable: xr.Dataset,
    plotting_function: str = "pcolormesh",
    ax: plt.axes = None,
    row: str = None,
    col: str = None,
    col_wrap: int = None,
    projection: "ccrs.Projection" = None,
    colorbar: bool = True,
    cmap_percentiles_lim: bool = True,
    cbar_label: str = None,
    coastlines: bool = True,
    coastlines_kwargs: dict = None,
    **kwargs,
):
    """ Plots tiled cubed sphere grids onto a global map projection

    Args:
        plottable_variable (xr.Dataset):
            Dataset containing variable to plotted via pcolormesh, along with
            coordinate variables (lat, latb, lon, lonb). This dataset object
            can be created from the helper function `mappable_var`, which takes
            in an fv3gfs restart or diagnostic dataset along with the name of
            the variable to be plotted.
        plotting_function (str, optional):
            Name of matplotlib 2-d plotting function. Available options are
            "pcolormesh", "contour", and "contourf". Defaults to plt.pcolormesh.
        ax (plt.axes, optional):
            Axes onto which the map should be plotted; must be created with
            a cartopy projection argument. If not supplied, axes are generated
            with a projection. If ax is suppled, faceting is disabled.
        row (str, optional):
            Name of diemnsion to be faceted along subplot rows. Must not be a
            tile, lat, or lon dimension.  Defaults to no row facets.
        col (str, optional):
            Name of diemnsion to be faceted along subplot columns. Must not be
            a tile, lat, or lon dimension. Defaults to no column facets.
        col_wrap (int, optional):
            If only one of `col`, `row` is specified, number of columns to plot
            before wrapping onto next row. Defaults to None, i.e. no limit.
        projection (ccrs.Projection, optional):
            Cartopy projection object to be used in creating axes. Ignored if
            cartopy geo-axes are supplied.  Defaults to Robinson projection.
        colorbar (bool, optional):
            Flag for whether to plot a colorbar. Defaults to True.
        cmap_percentiles_lim(bool, optional):
            If False, use the absolute min/max to set color limits. If True, use 2/98
            percentile values.
        cbar_label (str, optional):
            If provided, use this as the color bar label.
        coastlines (bool, optinal):
            Whether to plot coastlines on map. Default True.
        coastlines_kwargs (dict, optional):
            Dict of arguments to be passed to cartopy axes's `coastline`
            function if `coastlines` flag is set to True.
        **kwargs:
            Additional keyword arguments to be passed to the plotting function.

    Returns:
        figure (matlotlib Figure)
        axes (np.ndarray):
            Array of `plt.axes` objects assocated with map subplots if faceting;
            otherwise array containing single axes object.
        handles (list):
            List or nested list of matplotlib object handles associated with
            map subplots if faceting; otherwise list of single object handle.
        cbar (obj):
            `plt.colorbar` object handle associated with figure, if `colorbar`
            arg is True, else None.
        facet_grid (xarray.plot.facetgrid):
            xarray plotting facetgrid for multi-axes case. In single-axes case,
            retunrs None.

    Example:
        # plot diag winds at two times
        fig, axes, hs, cbar, facet_grid = plot_cube(
            mappable_var(diag_ds, 'VGRD850').isel(time = slice(2, 4)),
            plotting_function = "contourf",
            col = "time",
            coastlines = True,
            colorbar = True,
            vmin = -20,
            vmax = 20
        )
    """
    var_name = list(plottable_variable.data_vars)[0]
    array = plottable_variable[var_name].values
    if cmap_percentiles_lim:
        xmin, xmax = _min_max_from_percentiles(array)
    else:
        xmin, xmax = np.nanmin(array), np.nanmax(array)
    vmin = kwargs["vmin"] if "vmin" in kwargs else None
    vmax = kwargs["vmax"] if "vmax" in kwargs else None
    cmap = kwargs["cmap"] if "cmap" in kwargs else None
    kwargs["vmin"], kwargs["vmax"], kwargs["cmap"] = _infer_color_limits(
        xmin, xmax, vmin, vmax, cmap
    )

    _plot_func_short = partial(
        plot_cube_axes,
        lat=plottable_variable.lat.values,
        lon=plottable_variable.lon.values,
        latb=plottable_variable.latb.values,
        lonb=plottable_variable.lonb.values,
        plotting_function=plotting_function,
        **kwargs,
    )

    projection = ccrs.Robinson() if not projection else projection

    if ax is None and (row or col):
        # facets
        facet_grid = xr.plot.FacetGrid(
            data=plottable_variable,
            row=row,
            col=col,
            col_wrap=col_wrap,
            subplot_kws={"projection": projection},
        )
        facet_grid = facet_grid.map(_plot_func_short, var_name)
        fig = facet_grid.fig
        axes = facet_grid.axes
        handles = facet_grid._mappables
    else:
        # single axes
        if ax is None:
            fig, ax = plt.subplots(1, 1, subplot_kw={"projection": projection})
        else:
            fig = ax.figure
        handle = _plot_func_short(array, ax=ax)
        axes = np.array(ax)
        handles = [handle]
        facet_grid = None

    if coastlines:
        coastlines_kwargs = dict() if not coastlines_kwargs else coastlines_kwargs
        [ax.coastlines(**coastlines_kwargs) for ax in axes.flatten()]

    if colorbar:
        if row or col:
            fig.subplots_adjust(
                bottom=0.1, top=0.9, left=0.1, right=0.8, wspace=0.02, hspace=0.02
            )
            cb_ax = fig.add_axes([0.83, 0.1, 0.02, 0.8])
        else:
            fig.subplots_adjust(wspace=0.25)
            cb_ax = ax.inset_axes([1.05, 0, 0.02, 1])
        cbar = plt.colorbar(handles[0], cax=cb_ax, extend="both")
        cbar.set_label(
            _get_var_label(plottable_variable[var_name].attrs, cbar_label or var_name)
        )
    else:
        cbar = None

    return fig, axes, handles, cbar, facet_grid


def mappable_var(
    ds: xr.Dataset,
    var_name: str,
    coord_x_center: str = COORD_X_CENTER,
    coord_y_center: str = COORD_Y_CENTER,
    coord_x_outer: str = COORD_X_OUTER,
    coord_y_outer: str = COORD_Y_OUTER,
    coord_vars: dict = _COORD_VARS,
):
    """ Converts a restart or diagnostic dataset into a format for plotting
    across cubed-sphere tiles

    Args:
        ds (xr.Dataset):
            Dataset containing the variable to be plotted, along with grid spec
            information. May be created by merging
            `fv3_restarts.open_restarts` output and grid spec tiles.
        var_name (str):
            Name of variable to be plotted.

    Returns:
        ds (xr.Dataset):
            Dataset containing variable to be plotted as well as grid
            coordinates variables. Grid variables are renamed and ordered for
            plotting as first argument to `plot_cube`.

    Example:
        # plot diag winds at two times
        axes, hs, cbar = plot_cube(
            mappable_var(diag_ds, 'VGRD850').isel(time = slice(2, 4)),
            plotting_function = "contourf",
            col = "time",
            coastlines = True,
            colorbar = True,
            vmin = -20,
            vmax = 20

        )
    """
    for var, dims in coord_vars.items():
        ds[var] = _remove_redundant_dims(ds[var], required_dims=dims)
        ds[var] = ds[var].transpose(*dims)

    first_dims = [coord_y_center, coord_x_center, "tile"]
    rest = [dim for dim in ds[[var_name]].dims if dim not in first_dims]
    xpose_dims = first_dims + rest
    new_ds = ds[[var_name]].copy().transpose(*xpose_dims)

    for grid_var in coord_vars:
        new_ds = new_ds.assign_coords(coords={grid_var: ds[grid_var]})

<<<<<<< HEAD
    return new_ds
=======
    return new_ds.drop(
        labels=[coord_y_center, coord_x_center, coord_y_outer, coord_x_outer]
    )
>>>>>>> cbc80dbe


def plot_cube_axes(
    array: np.ndarray,
    lat: np.ndarray,
    lon: np.ndarray,
    latb: np.ndarray,
    lonb: np.ndarray,
    plotting_function: str,
    ax: plt.axes = None,
    **kwargs,
):
    """ Plots tiled cubed sphere for a given subplot axis,
        using np.ndarrays for all data

    Args:
        array (np.ndarray):
            Array of variables values at cell centers, of dimensions (npy, npx,
            tile)
        lat (np.ndarray):
            Array of latitudes of cell centers, of dimensions (npy, npx, tile)
        lon (np.ndarray):
            Array of longitudes of cell centers, of dimensions (npy, npx, tile)
        latb (np.ndarray):
            Array of latitudes of cell edges, of dimensions (npy + 1, npx + 1,
            tile)
        lonb (np.ndarray):
            Array of longitudes of cell edges, of dimensions (npy + 1, npx + 1,
            tile)
        plotting_function (str, optional):
            Name of matplotlib 2-d plotting function. Available options are
            "pcolormesh", "contour", and "contourf". Defaults to "pcolormesh".
        ax (plt.axes, optional)
            Matplotlib geoaxes object onto which plotting function will be
            called. Default None uses current axes.
        **kwargs:
            Keyword arguments to be passed to plotting function.

    Returns:
        p_handle (obj):
            matplotlib object handle associated with map subplot

    Example:
        _, ax = plt.subplots(1, 1, subplot_kw = {'projection': ccrs.Robinson()})
        h = plot_cube_axes(
            ds['T'].isel(time = 0, pfull = 40).values.transpose([1, 2, 0]),
            ds['lat'].values,
            ds['lon'].values,
            ds['latb'].values,
            ds['lonb'].values,
            "contour",
            ax
        )
    """
    if (lon.shape[-1] != 6) or (lat.shape[-1] != 6) or (array.shape[-1] != 6):
        raise ValueError(
            """Last axis of each array must have six elements for
            cubed-sphere tiles."""
        )

    if (
        (lon.shape[0] != lat.shape[0])
        or (lat.shape[0] != array.shape[0])
        or (lon.shape[1] != lat.shape[1])
        or (lat.shape[1] != array.shape[1])
    ):
        raise ValueError(
            """First and second axes lengths of lat and lon must be equal to
            those of array."""
        )

    if (len(lonb.shape) != 3) or (len(latb.shape) != 3) or (len(array.shape) != 3):
        raise ValueError("Lonb, latb, and data_var each must be 3-dimensional.")

    if (lonb.shape[-1] != 6) or (latb.shape[-1] != 6) or (array.shape[-1] != 6):
        raise ValueError(
            "Last axis of each array must have six elements for cubed-sphere tiles."
        )

    if (
        (lonb.shape[0] != latb.shape[0])
        or (latb.shape[0] != (array.shape[0] + 1))
        or (lonb.shape[1] != latb.shape[1])
        or (latb.shape[1] != (array.shape[1] + 1))
    ):
        raise ValueError(
            """First and second axes lengths of latb and lonb
            must be one greater than those of array."""
        )

    if (len(lon.shape) != 3) or (len(lat.shape) != 3) or (len(array.shape) != 3):
        raise ValueError("Lonb, latb, and data_var each must be 3-dimensional.")

    if ax is None:
        ax = plt.gca()

    if plotting_function in ["pcolormesh", "contour", "contourf"]:
        _plotting_function = getattr(ax, plotting_function)
    else:
        raise ValueError(
            """Plotting functions only include pcolormesh, contour,
            and contourf."""
        )

    if "vmin" not in kwargs:
        kwargs["vmin"] = np.nanmin(array)

    if "vmax" not in kwargs:
        kwargs["vmax"] = np.nanmax(array)

    if plotting_function != "pcolormesh":
        if "levels" not in kwargs:
            kwargs["n_levels"] = 11 if "n_levels" not in kwargs else kwargs["n_levels"]
            kwargs["levels"] = np.linspace(
                kwargs["vmin"], kwargs["vmax"], kwargs["n_levels"]
            )

    central_longitude = ax.projection.proj4_params["lon_0"]

    masked_array = np.where(
        _mask_antimeridian_quads(lonb, central_longitude), array, np.nan
    )

    for tile in range(6):
        if plotting_function == "pcolormesh":
            x = lonb[:, :, tile]
            y = latb[:, :, tile]
        else:
            # contouring
            lon_tile = lon[:, :, tile]
            x = np.where(
                lon_tile < (central_longitude + 180.0) % 360.0,
                lon_tile,
                lon_tile - 360.0,
            )
            y = lat[:, :, tile]
        with warnings.catch_warnings():
            warnings.simplefilter("ignore")
            p_handle = _plotting_function(
                x, y, masked_array[:, :, tile], transform=ccrs.PlateCarree(), **kwargs
            )

    ax.set_global()

    return p_handle<|MERGE_RESOLUTION|>--- conflicted
+++ resolved
@@ -244,13 +244,9 @@
     for grid_var in coord_vars:
         new_ds = new_ds.assign_coords(coords={grid_var: ds[grid_var]})
 
-<<<<<<< HEAD
-    return new_ds
-=======
     return new_ds.drop(
         labels=[coord_y_center, coord_x_center, coord_y_outer, coord_x_outer]
     )
->>>>>>> cbc80dbe
 
 
 def plot_cube_axes(
