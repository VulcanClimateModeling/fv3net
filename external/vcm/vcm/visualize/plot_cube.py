--- conflicted
+++ resolved
@@ -248,16 +248,11 @@
         if coord in new_ds.coords:
             new_ds = new_ds.drop(coord)
 
-<<<<<<< HEAD
-    return new_ds
-    
-=======
     for coord in [coord_y_center, coord_x_center, coord_y_outer, coord_x_outer]:
         if coord in new_ds.coords:
             new_ds = new_ds.drop(coord)
 
     return new_ds
->>>>>>> 94181457
 
 
 def plot_cube_axes(
