--- conflicted
+++ resolved
@@ -12,7 +12,6 @@
 
 
 NUM_TILES = 6
-<<<<<<< HEAD
 SUBTILE_FILE_PATTERN = '{prefix}.tile{tile:d}.nc.{subtile:04d}'
 STAGGERED_DIMS = ['grid_x', 'grid_y']
 
@@ -45,9 +44,6 @@
     else:
         raise ValueError(
             'Variable to shift to center must be centered on one horizontal axis and edge-valued on the other.')
-=======
-SUBTILE_FILE_PATTERN = "{prefix}.tile{tile:d}.nc.{subtile:04d}"
->>>>>>> f72afe8c
 
 
 # TODO: write a test for this method
