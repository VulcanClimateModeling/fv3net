from __future__ import annotations
import numpy as np
import os
import typing
from typing import Iterable, Hashable, Sequence, Union, Mapping, Optional
import xarray as xr

import fv3fit
from fv3fit import Predictor
from fv3fit._shared import io
from .model import (
    HybridReservoirComputingModel,
    ReservoirComputingModel,
    ReservoirModelType,
)


def _transpose_ordered_dims(ds_dims: Sequence[str], rank_dims: Sequence[str]):
    # Useful for transposing the x, y, z dims in a dataset to match those in
    # RankDivider.rank_dims, and leaves other dims in the same order
    # relative to x,y. Dims after the first occurence of one of the rank_dims
    # are assumed to be feature dims.
    # e.g. (time, y, x, z) -> (time, x, y, z) for rank_dims=(x, y)
    leading_non_xyz_dims = []
    rank_dims_in_data = [dim for dim in rank_dims if dim in ds_dims]
    for dim in ds_dims:
        if dim not in rank_dims_in_data:
            leading_non_xyz_dims.append(dim)
        if dim in rank_dims_in_data:
            break
    ordered_dims = (*leading_non_xyz_dims, *rank_dims_in_data)
    return ordered_dims


class DatasetAdapter:
    DIM_ORDER = ["x", "y", "z"]

    def __init__(
        self, input_variables: Iterable[Hashable], output_variables: Iterable[Hashable],
    ):
        self.input_variables = input_variables
        self.output_variables = output_variables

    def _ndarray_to_dataarray(self, arr: np.ndarray) -> xr.DataArray:
        if len(arr.shape) == 3:
            if arr.shape[-1] == 1:
                arr = arr[:, :, 0]
                dims = self.DIM_ORDER[:2]
            else:
                dims = self.DIM_ORDER
        elif len(arr.shape) == 2:
            dims = self.DIM_ORDER[:2]
        else:
            raise (ValueError(f"Array must have 2 or 3 dims, got {arr.shape}"))
        return xr.DataArray(data=arr, dims=dims)

    def output_array_to_ds(
        self, outputs: Sequence[np.ndarray], output_dims: Optional[Sequence[str]] = None
    ) -> xr.Dataset:

        ds = xr.Dataset(
            {
                var: self._ndarray_to_dataarray(output)
                for var, output in zip(self.output_variables, outputs)
            }
        )
<<<<<<< HEAD
=======

        if output_dims is None:
            output_dims = self.DIM_ORDER

>>>>>>> 543e9e09
        return ds.transpose(*[dim for dim in output_dims if dim in ds.dims])

    def input_dataset_to_arrays(
        self, inputs: xr.Dataset, variables: Iterable[Hashable]
    ) -> Sequence[np.ndarray]:
        # Converts from xr dataset to sequence of variable ndarrays expected by encoder
        # Make sure the xy dimensions match the rank divider

        transposed_input_dims = _transpose_ordered_dims(
            ds_dims=list(inputs.dims), rank_dims=self.DIM_ORDER
        )
        transposed_inputs = inputs.transpose(*transposed_input_dims)
        input_arrs = []
        for variable in variables:
            da = transposed_inputs[variable]
            if "z" not in da.dims:
                da = da.expand_dims("z", axis=-1)
            input_arrs.append(da.values)
        return input_arrs


@io.register("reservoir-adapter")
class ReservoirDatasetAdapter(Predictor):
    MODEL_DIR = "reservoir_model"

    def __init__(
        self,
        model: ReservoirComputingModel,
        input_variables: Iterable[Hashable],
        output_variables: Iterable[Hashable],
    ) -> None:
        """Wraps a reservoir model to take in and return xarray datasets.
        The initialization args for input and output variables are not used and
        are included for matching the signature of the Predictor parent class.
        The input and output variables are set using the model arg's input and
        output variable sets.
        """
        self.model = model
        self.input_variables = model.input_variables
        self.output_variables = model.output_variables
        self.nonhybrid_input_variables = model.input_variables
        self.model_adapter = DatasetAdapter(
            input_variables=self.input_variables,
            output_variables=self.output_variables,
        )

    @property
    def input_overlap(self):
        """Number of halo points expected for reservoir increment inputs"""
        return self.model.rank_divider.overlap

    @property
    def is_hybrid(self):
        return False

    def predict(self, inputs: xr.Dataset) -> xr.Dataset:
        # inputs arg is not used, but is required by Predictor signature and prog run
        prediction_arr = self.model.predict()
        dims = list(inputs.dims) if inputs else None
        return self.model_adapter.output_array_to_ds(prediction_arr, output_dims=dims)

    def increment_state(self, inputs: xr.Dataset):
        xy_input_arrs = self.model_adapter.input_dataset_to_arrays(
            inputs, self.input_variables
        )  # x, y, feature dims
        self.model.increment_state(xy_input_arrs)

    def reset_state(self):
        self.model.reset_state()

    def get_model_from_subdomain(self, subdomain_index: int) -> ReservoirDatasetAdapter:
        model = self.model.get_model_from_subdomain(subdomain_index)
        return ReservoirDatasetAdapter(
            model=model,
            input_variables=model.input_variables,
            output_variables=model.output_variables,
        )

    def dump(self, path):
        self.model.dump(os.path.join(path, self.MODEL_DIR))

    @classmethod
    def load(cls, path: str) -> "ReservoirDatasetAdapter":
        model = ReservoirComputingModel.load(os.path.join(path, cls.MODEL_DIR))
        adapter = cls(
            input_variables=model.input_variables,
            output_variables=model.output_variables,
            model=model,
        )
        return adapter


@io.register("hybrid-reservoir-adapter")
class HybridReservoirDatasetAdapter(Predictor):
    MODEL_DIR = "hybrid_reservoir_model"

    def __init__(
        self,
        model: HybridReservoirComputingModel,
        input_variables: Iterable[Hashable],
        output_variables: Iterable[Hashable],
    ) -> None:
        """Wraps a hybrid reservoir model to take in and return xarray datasets.
        The initialization args for input and output variables are not used and
        are included for matching the signature of the Predictor parent class.
        The input and output variables are set using the model arg's input, output,
        and hybrid variable sets.
        """
        self.model = model
        self.input_variables = list(
            set(model.input_variables).union(model.hybrid_variables)
        )
        self.nonhybrid_input_variables = model.input_variables
        self.hybrid_variables = model.hybrid_variables
        self.output_variables = model.output_variables
        self.model_adapter = DatasetAdapter(
            input_variables=self.input_variables,
            output_variables=model.output_variables,
        )

    @property
    def input_overlap(self):
        """Number of halo points expected for reservoir increment inputs"""
        return self.model.rank_divider.overlap

    @property
    def is_hybrid(self):
        return True

    def predict(self, inputs: xr.Dataset) -> xr.Dataset:
        xy_input_arrs = self.model_adapter.input_dataset_to_arrays(
            inputs, self.model.hybrid_variables
        )  # x, y, feature dims

        prediction_arr = self.model.predict(xy_input_arrs)
        return self.model_adapter.output_array_to_ds(
            prediction_arr, output_dims=list(inputs.dims)
        )

    def increment_state(self, inputs: xr.Dataset):
        xy_input_arrs = self.model_adapter.input_dataset_to_arrays(
            inputs, self.model.input_variables
        )  # x, y, feature dims
        self.model.increment_state(xy_input_arrs)

    def reset_state(self):
        self.model.reset_state()

    def get_model_from_subdomain(
        self, subdomain_index: int
    ) -> HybridReservoirDatasetAdapter:
        model = self.model.get_model_from_subdomain(subdomain_index)
        return HybridReservoirDatasetAdapter(
            model=model,
            input_variables=model.input_variables,
            output_variables=model.output_variables,
        )

    def dump(self, path):
        self.model.dump(os.path.join(path, self.MODEL_DIR))

    @classmethod
    def load(cls, path: str) -> "HybridReservoirDatasetAdapter":
        model = HybridReservoirComputingModel.load(os.path.join(path, cls.MODEL_DIR))
        adapter = cls(
            input_variables=model.input_variables,
            output_variables=model.output_variables,
            model=model,
        )
        return adapter


ReservoirAdapterType = Union[ReservoirDatasetAdapter, HybridReservoirDatasetAdapter]
ReservoirModelLike = Union[ReservoirModelType, ReservoirAdapterType]


@typing.no_type_check
def split_multi_subdomain_model(
    model: ReservoirModelLike,
) -> Sequence[ReservoirModelLike]:
    """ Split a multi-subdomain model into a list of single subdomain models.
    """
    if isinstance(model, ReservoirDatasetAdapter) or isinstance(
        model, HybridReservoirDatasetAdapter
    ):
        divider = model.model.rank_divider
    else:
        divider = model.rank_divider

    return [model.get_model_from_subdomain(i) for i in range(divider.n_subdomains)]


def generate_subdomain_models_from_saved_model(model_path, output_path, model_index=0):
    """
    Generate a set of subdomain models from a saved model and save them to
    a directory.

    model_path: path to a save model (remote paths supported)
    output_path: path to save subdomain models to (remote paths supported)
    model_index: index of the model to save (default 0)  used as a starting index
        to number each subdomain model.
    """
    model = fv3fit.load(model_path)
    split_models = split_multi_subdomain_model(model)
    submodel_map = {}
    for i, to_save in enumerate(split_models, start=model_index * len(split_models)):
        submodel_output_path = os.path.join(output_path, f"subdomain_{i}")
        submodel_map[i] = submodel_output_path
        fv3fit.dump(to_save, submodel_output_path)

    return submodel_map


def generate_subdomain_models_from_model_map(
    model_map: Mapping[int, str], output_path: str
) -> Mapping[int, str]:
    """
    Generate a set of subdomain models from each model in the model map.

    model_map: mapping from a model index to a path of the saved model
    output_path: path to save subdomain models to (remote paths supported)
    """
    submodel_map = {}
    for tile_index, model_path in model_map.items():
        submodel_map.update(
            generate_subdomain_models_from_saved_model(
                model_path, output_path, model_index=tile_index
            )
        )

    return submodel_map<|MERGE_RESOLUTION|>--- conflicted
+++ resolved
@@ -64,13 +64,10 @@
                 for var, output in zip(self.output_variables, outputs)
             }
         )
-<<<<<<< HEAD
-=======
 
         if output_dims is None:
             output_dims = self.DIM_ORDER
 
->>>>>>> 543e9e09
         return ds.transpose(*[dim for dim in output_dims if dim in ds.dims])
 
     def input_dataset_to_arrays(
