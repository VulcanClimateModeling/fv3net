--- conflicted
+++ resolved
@@ -65,11 +65,7 @@
             }
         )
         if output_dims is None:
-<<<<<<< HEAD
             output_dims = ["y", "x", "z"]  # default ordering for wrapper
-=======
-            output_dims = self.DIM_ORDER
->>>>>>> e016bdbd
 
         return ds.transpose(*[dim for dim in output_dims if dim in ds.dims])
 
