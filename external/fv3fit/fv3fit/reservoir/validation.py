--- conflicted
+++ resolved
@@ -1,10 +1,6 @@
 import numpy as np
-<<<<<<< HEAD
 from typing import Union, Optional, Sequence, Hashable, Mapping
-=======
 from scipy.ndimage import generic_filter
-from typing import Union, Optional, Sequence
->>>>>>> 92c808d1
 import xarray as xr
 import tensorflow as tf
 import wandb
@@ -398,8 +394,6 @@
         )
     except (KeyError):
         pass
-<<<<<<< HEAD
-
     wandb.log(log_data)
 
 
@@ -535,7 +529,4 @@
         "baseline_rmse": baseline_rmse,
         "mae": mae,
         "skill": skill,
-    }
-=======
-    wandb.log(log_data)
->>>>>>> 92c808d1
+    }