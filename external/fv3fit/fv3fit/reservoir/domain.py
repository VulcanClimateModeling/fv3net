--- conflicted
+++ resolved
@@ -250,77 +250,9 @@
         return np.concatenate(np.concatenate(domain_z_blocks, axis=2), axis=0)
 
 
-<<<<<<< HEAD
-class TimeSeriesRankDivider(RankDivider):
-    def get_subdomain_tensor_slice(
-        self, tensor_data: tf.Tensor, subdomain_index: int, with_overlap: bool,
-    ) -> tf.Tensor:
-        x_ind, y_ind = self._x_ind + 1, self._y_ind + 1
-        subdomain_slice = (
-            slice(None, None),
-            *self.subdomain_slice(subdomain_index, with_overlap),
-        )
-
-        tensor_data_xsliced = slice_along_axis(
-            arr=tensor_data, inds=subdomain_slice[x_ind], axis=x_ind
-        )
-        tensor_data_xy_sliced = slice_along_axis(
-            arr=tensor_data_xsliced, inds=subdomain_slice[y_ind], axis=y_ind
-        )
-        return tensor_data_xy_sliced
-
-    def unstack_subdomain(self, tensor, with_overlap: bool):
-        # Takes a flattened subdomain and reshapes it back into its original
-        # x and y dims. The resulting unstacked array always has a vertical dim
-        # as its last tim, if the original data is 2d then the vertical dim has size 1.
-
-        unstacked_shape = self.get_subdomain_extent(with_overlap=with_overlap)
-        vertical_dim_size = int(tensor[0].size / (np.prod(unstacked_shape)))
-
-        unstacked_shape = (
-            tensor.shape[0],
-            *self.get_subdomain_extent(with_overlap=with_overlap),
-            vertical_dim_size,
-        )
-        # Don't include the time dimension in the expected spatial dims size
-        expected_stacked_size = np.prod(unstacked_shape[1:])
-
-        if tensor.shape[-1] != expected_stacked_size:
-            raise ValueError(
-                f"Dimension of each stacked sample {tensor.shape[-1]} expected to be "
-                f"{expected_stacked_size} (product of {unstacked_shape})."
-            )
-        if vertical_dim_size == 1:
-            unstacked_shape = unstacked_shape[:-1]
-        return np.reshape(tensor, unstacked_shape)
-
-    def flatten_subdomains_to_columns(self, data: tf.Tensor, with_overlap: bool):
-        # Divide into subdomains and flatten subdomains into columns.
-        # Dimensions [(time), x, y, feature_orig] -> [(time), feature_new, subdomain]
-        # where feature_orig is variables at each model level, and feature_new
-        # is variables at each model level and xy coord.
-        subdomains_to_columns = []
-        for s in range(self.n_subdomains):
-            subdomain_data = self.get_subdomain_tensor_slice(
-                data, subdomain_index=s, with_overlap=with_overlap,
-            )
-            subdomains_to_columns.append(
-                stack_data(subdomain_data, keep_first_dim=True)
-            )
-
-        # Concatentate subdomain data arrays along a new subdomain axis.
-        # Dimensions are now [time, feature, submdomain]
-        reshaped = np.stack(subdomains_to_columns, axis=-1)
-        return reshaped
-
-
 def assure_txyz_dims(variable_tensors: Iterable[tf.Tensor]) -> Iterable[tf.Tensor]:
     # Assumes dims 1, 2, 3 are t, x, y.
     # If variable data has 3 dims, adds a 4th feature dim of size 1.
-=======
-def assure_same_dims(variable_tensors: Iterable[tf.Tensor]) -> Iterable[tf.Tensor]:
-    max_dims = max(len(v.shape) for v in variable_tensors)
->>>>>>> 64c4e17a
     reshaped_tensors = []
     for var_data in variable_tensors:
         if len(var_data.shape) == 4:
