--- conflicted
+++ resolved
@@ -15,7 +15,6 @@
     # same as np.take() but does not make a copy of the data
     sl = [slice(None)] * arr.ndim
     sl[axis] = inds
-<<<<<<< HEAD
     return arr[tuple(sl)]
 
 
@@ -165,10 +164,10 @@
     ):
 
         subdomain_slice = self.subdomain_slice(subdomain_index, with_overlap)
-        tensor_data_xsliced = _slice(
+        tensor_data_xsliced = slice_along_axis(
             arr=tensor_data, inds=subdomain_slice[self.x_ind], axis=self.x_ind
         )
-        tensor_data_xy_sliced = _slice(
+        tensor_data_xy_sliced = slice_along_axis(
             arr=tensor_data_xsliced, inds=subdomain_slice[self.y_ind], axis=self.y_ind
         )
         return tensor_data_xy_sliced
@@ -188,7 +187,4 @@
 def stack_time_series_samples(tensor):
     # assumes time is the first dimension
     n_samples = tensor.shape[0]
-    return np.reshape(tensor, (n_samples, -1))
-=======
-    return arr[tuple(sl)]
->>>>>>> 48181058
+    return np.reshape(tensor, (n_samples, -1))