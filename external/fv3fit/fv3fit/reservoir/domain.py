--- conflicted
+++ resolved
@@ -33,11 +33,7 @@
             raise ValueError(f"Data size must be evenly divisible by subdomain_size")
         self.subdomain_overlap = subdomain_overlap
         self.subdomain_axis = subdomain_axis
-<<<<<<< HEAD
-        self.n_subdomains = int(data.shape[subdomain_axis] / subdomain_size)
-=======
-        self.n_subdomains = data.shape[subdomain_axis] // output_size
->>>>>>> 4e06ff83
+        self.n_subdomains = data.shape[subdomain_axis] // subdomain_size
         self.index = 0
 
     def __len__(self) -> int:
@@ -59,21 +55,12 @@
                 ),
             ]
         )
-<<<<<<< HEAD
         start_ind = index * self.subdomain_size
         stop_ind = start_ind + self.subdomain_size + 2 * self.subdomain_overlap
-        if stop_ind > len(padded):
-            raise ValueError(
-                f"Cannot select subdomain with index {index}, there are"
-                f"only {len(self.data)/self.subdomain_size} subdomains."
-=======
-        start_ind = index * self.output_size
-        stop_ind = start_ind + self.output_size + 2 * self.overlap
         if index >= self.n_subdomains:
             raise ValueError(
-                f"Cannot select subdomain with index {index}, there are"
+                f"Cannot select subdomain with index {index}, there are "
                 f"only {self.n_subdomains} subdomains."
->>>>>>> 4e06ff83
             )
         subdomain_slice = _slice(
             arr=padded, inds=slice(start_ind, stop_ind), axis=self.subdomain_axis
