import fsspec
import numpy as np
import tensorflow as tf
from typing import Sequence, Iterable
import yaml
<<<<<<< HEAD
from ._reshaping import stack_samples, split_1d_samples_into_2d_rows

=======
from ._reshaping import stack_data
>>>>>>> 571b48fa
import pace.util


def slice_along_axis(arr: np.ndarray, inds: slice, axis: int = 0):
    # https://stackoverflow.com/a/37729566
    # For slicing ndarray along a dynamically specified axis
    # same as np.take() but does not make a copy of the data
    sl = [slice(None)] * arr.ndim
    sl[axis] = inds
    return arr[tuple(sl)]


class RankDivider:
    def __init__(
        self,
        subdomain_layout: Sequence[int],
        rank_dims: Sequence[str],
        rank_extent: Sequence[int],  # shape of full data, including overlap
        overlap: int,
    ):
        """ Divides a rank of data into subdomains for use in training.
        Args:
            subdomain_layout: layout describing subdomain grid within the rank
                ex. [2,2] means the rank is divided into 4 subdomains
            rank_dims: order of spatial dimensions in data. Do not include time.
            rank_extent: Shape of full data. This includes any halo cells from
                overlap into neighboring ranks.
            overlap: number of cells surrounding each subdomain to include when
                taking subdomain data.

        Ex. I want to train reservoirs on 4x4 subdomains with 4 cells of overlap
        across subdomains. The data is preprocessed and saved as 1 C48 tile per rank,
        with n_halo=4. I would initialize the RankDivider as
            RankDivider(
                subdomain_layout=(12, 12),
                rank_dims=["x", "y", "z"],
                rank_extent=[ 56, 56, 79],
                overlap=4,
            )
        """
        self.subdomain_layout = subdomain_layout
        if "time" in rank_dims:
            raise ValueError(
                "Do not include time in dimension information. "
                "Only spatial dimensions (x, y, z) should be provided."
            )
        if not {"x", "y"}.issubset(rank_dims):
            raise ValueError(
                "'x' and 'y' dims must be in the rank_dims of the RankDivider"
            )
        self.rank_dims = rank_dims
        self.overlap = overlap
        self.rank_extent = rank_extent
        self.n_subdomains = subdomain_layout[0] * subdomain_layout[1]

        self._x_ind = rank_dims.index("x")
        self._y_ind = rank_dims.index("y")
        self._n_features = rank_extent[-1]

        self._partitioner = pace.util.TilePartitioner(subdomain_layout)

        # dimensions of rank data without the halo points. Useful for slice calculation.
        self._rank_extent_without_overlap = self._get_rank_extent_without_overlap(
            rank_extent, overlap
        )

    @property
    def subdomain_xy_size_without_overlap(self):
        # length of one side of subdomain along x/y axes
        return (
            self._rank_extent_without_overlap[self._x_ind] // self.subdomain_layout[0]
        )

    @property
    def n_subdomain_features(self):
        # number of total features (nx * ny * nz) in one subdomain
        return int(np.prod(self.get_subdomain_extent(with_overlap=True)))

    def get_subdomain_extent(self, with_overlap: bool):
        subdomain_xy_size = self.subdomain_xy_size_without_overlap
        if with_overlap:
            subdomain_xy_size += 2 * self.overlap

        subdomain_extent = list(self.rank_extent)
        subdomain_extent[self._x_ind] = subdomain_xy_size
        subdomain_extent[self._y_ind] = subdomain_xy_size
        return tuple(subdomain_extent)

    def subdomain_slice(self, subdomain_index: int, with_overlap: bool):
        # first get the slice indices w/o overlap points for XY data without halo,
        # then calculate adjustments when the overlap cells are included
        slice_ = list(
            self._partitioner.subtile_slice(
                rank=subdomain_index,
                global_dims=self.rank_dims,
                global_extent=self._rank_extent_without_overlap,
            )
        )
        x_slice_ = slice_[self._x_ind]
        y_slice_ = slice_[self._y_ind]

        if with_overlap:
            x_slice_updated = slice(
                x_slice_.start, x_slice_.stop + 2 * self.overlap, None
            )
            y_slice_updated = slice(
                y_slice_.start, y_slice_.stop + 2 * self.overlap, None
            )

        else:
            # The data includes the overlap on the sides of the full rank, so exclude
            # the rank halo region if retrieving the subdomains without overlap cells.
            x_slice_updated = slice(
                x_slice_.start + self.overlap, x_slice_.stop + self.overlap, None
            )
            y_slice_updated = slice(
                y_slice_.start + self.overlap, y_slice_.stop + self.overlap, None
            )

        slice_[self._x_ind] = x_slice_updated
        slice_[self._y_ind] = y_slice_updated
        return tuple(slice_)

    def _get_rank_extent_without_overlap(
        self, data_shape: Sequence[int], overlap: int
    ) -> Sequence[int]:
        extent_without_halos = list(data_shape)
        extent_without_halos[self._x_ind] = (
            extent_without_halos[self._x_ind] - 2 * overlap
        )
        extent_without_halos[self._y_ind] = (
            extent_without_halos[self._y_ind] - 2 * overlap
        )
        return extent_without_halos

    def get_subdomain_tensor_slice(
<<<<<<< HEAD
        self,
        tensor_data: tf.Tensor,
        subdomain_index: int,
        with_overlap: bool,
        data_has_time_dim: bool,
=======
        self, tensor_data: tf.Tensor, subdomain_index: int, with_overlap: bool,
>>>>>>> 571b48fa
    ) -> tf.Tensor:

        subdomain_slice = self.subdomain_slice(subdomain_index, with_overlap)
        x_ind, y_ind = self._x_ind, self._y_ind
<<<<<<< HEAD
        if data_has_time_dim is True:
            subdomain_slice = (slice(None, None), *subdomain_slice)
            x_ind += 1
            y_ind += 1
=======
>>>>>>> 571b48fa
        tensor_data_xsliced = slice_along_axis(
            arr=tensor_data, inds=subdomain_slice[x_ind], axis=x_ind
        )
        tensor_data_xy_sliced = slice_along_axis(
            arr=tensor_data_xsliced, inds=subdomain_slice[y_ind], axis=y_ind
        )
        return tensor_data_xy_sliced

    def unstack_subdomain(self, tensor, with_overlap: bool, data_has_time_dim: bool):
        # Takes a flattened subdomain and reshapes it back into its original
        # x and y dims
<<<<<<< HEAD
        if data_has_time_dim is True:
            unstacked_shape = self.get_subdomain_extent(with_overlap=with_overlap)
            unstacked_shape = (tensor.shape[0], *unstacked_shape)
            expected_stacked_size = np.prod(unstacked_shape[1:])
        else:
            unstacked_shape = self.get_subdomain_extent(with_overlap=with_overlap)
            expected_stacked_size = np.prod(unstacked_shape)
=======
        unstacked_shape = self.get_subdomain_extent(with_overlap=with_overlap)
        expected_stacked_size = np.prod(unstacked_shape)
>>>>>>> 571b48fa

        if tensor.shape[-1] != expected_stacked_size:
            raise ValueError(
                f"Dimension of each stacked sample {tensor.shape[-1]} expected to be "
                f"{expected_stacked_size} (product of {unstacked_shape})."
            )

        return np.reshape(tensor, unstacked_shape)

    def flatten_subdomains_to_columns(
        self, data: tf.Tensor, with_overlap: bool, keep_first_dim: bool
    ):
        # Divide into subdomains and flatten subdomains into columns.
        # Dimensions [(time), x, y, feature_orig] -> [(time), feature_new, subdomain]
        # where feature_orig is variables at each model level, and feature_new
        # is variables at each model level and xy coord.
        subdomains_to_columns = []
        for s in range(self.n_subdomains):
            subdomain_data = self.get_subdomain_tensor_slice(
<<<<<<< HEAD
                data,
                subdomain_index=s,
                with_overlap=with_overlap,
                data_has_time_dim=keep_first_dim,
            )
            subdomains_to_columns.append(stack_samples(subdomain_data, keep_first_dim))
=======
                data, subdomain_index=s, with_overlap=with_overlap,
            )
            subdomains_to_columns.append(
                stack_data(subdomain_data, keep_first_dim=False)
            )
>>>>>>> 571b48fa

        # Concatentate subdomain data arrays along a new subdomain axis.
        # Dimensions are now [time, feature, submdomain]
        reshaped = np.stack(subdomains_to_columns, axis=-1)
        return reshaped

    def dump(self, path):
        metadata = {
            "subdomain_layout": self.subdomain_layout,
            "rank_dims": self.rank_dims,
            "rank_extent": self.rank_extent,
            "overlap": self.overlap,
        }
        with fsspec.open(path, "w") as f:
            f.write(yaml.dump(metadata))

    @classmethod
    def load(cls, path):
        with fsspec.open(path, "r") as f:
            metadata = yaml.safe_load(f)
        return cls(**metadata)


<<<<<<< HEAD
=======
class TimeSeriesRankDivider(RankDivider):
    def get_subdomain_tensor_slice(
        self, tensor_data: tf.Tensor, subdomain_index: int, with_overlap: bool,
    ) -> tf.Tensor:
        x_ind, y_ind = self._x_ind + 1, self._y_ind + 1
        subdomain_slice = (
            slice(None, None),
            *self.subdomain_slice(subdomain_index, with_overlap),
        )

        tensor_data_xsliced = slice_along_axis(
            arr=tensor_data, inds=subdomain_slice[x_ind], axis=x_ind
        )
        tensor_data_xy_sliced = slice_along_axis(
            arr=tensor_data_xsliced, inds=subdomain_slice[y_ind], axis=y_ind
        )
        return tensor_data_xy_sliced

    def unstack_subdomain(self, tensor, with_overlap: bool):
        # Takes a flattened subdomain and reshapes it back into its original
        # x and y dims

        unstacked_shape = self.get_subdomain_extent(with_overlap=with_overlap)
        unstacked_shape = (
            tensor.shape[0],
            *self.get_subdomain_extent(with_overlap=with_overlap),
        )

        # Don't include the time dimension in the expected spatial dims size
        expected_stacked_size = np.prod(unstacked_shape[1:])

        if tensor.shape[-1] != expected_stacked_size:
            raise ValueError(
                f"Dimension of each stacked sample {tensor.shape[-1]} expected to be "
                f"{expected_stacked_size} (product of {unstacked_shape})."
            )

        return np.reshape(tensor, unstacked_shape)

    def flatten_subdomains_to_columns(self, data: tf.Tensor, with_overlap: bool):
        # Divide into subdomains and flatten subdomains into columns.
        # Dimensions [(time), x, y, feature_orig] -> [(time), feature_new, subdomain]
        # where feature_orig is variables at each model level, and feature_new
        # is variables at each model level and xy coord.
        subdomains_to_columns = []
        for s in range(self.n_subdomains):
            subdomain_data = self.get_subdomain_tensor_slice(
                data, subdomain_index=s, with_overlap=with_overlap,
            )
            subdomains_to_columns.append(
                stack_data(subdomain_data, keep_first_dim=True)
            )

        # Concatentate subdomain data arrays along a new subdomain axis.
        # Dimensions are now [time, feature, submdomain]
        reshaped = np.stack(subdomains_to_columns, axis=-1)
        return reshaped


>>>>>>> 571b48fa
def assure_same_dims(variable_tensors: Iterable[tf.Tensor]) -> Iterable[tf.Tensor]:
    max_dims = max(len(v.shape) for v in variable_tensors)
    reshaped_tensors = []
    for var_data in variable_tensors:
        if len(var_data.shape) == max_dims:
            reshaped_tensors.append(var_data)
        elif len(var_data.shape) == max_dims - 1:
            orig_shape = var_data.shape
            reshaped_tensors.append(tf.reshape(var_data, shape=(*orig_shape, 1)))
        else:
            raise ValueError(
                f"Tensor data has {len(var_data.shape)} dims, must either "
                f"have either {max_dims} or {max_dims-1}."
            )
    return reshaped_tensors


def merge_subdomains(
    flat_prediction: np.ndarray, rank_divider: RankDivider, data_has_time_dim: bool
):
    subdomain_rows = split_1d_samples_into_2d_rows(
        flat_prediction,
        n_rows=rank_divider.n_subdomains,
        data_has_time_dim=data_has_time_dim,
    )
    subdomain_2d_predictions = []
    for subdomain_row in subdomain_rows:
        subdomain_2d_prediction = rank_divider.unstack_subdomain(
            subdomain_row, with_overlap=False, data_has_time_dim=data_has_time_dim
        )
        subdomain_2d_predictions.append(subdomain_2d_prediction)

    domain = []
    subdomain_shape_without_overlap = (
        rank_divider.subdomain_xy_size_without_overlap,
        rank_divider.subdomain_xy_size_without_overlap,
    )

    z_block_dims = (*rank_divider.subdomain_layout, *subdomain_shape_without_overlap)
    if data_has_time_dim:
        time_dim_size = flat_prediction.shape[0]
        z_block_dims = (time_dim_size, *z_block_dims)

    for z in range(2):
        domain_z_blocks = (
            np.take(np.array(subdomain_2d_predictions), z, -1)
            .reshape(*z_block_dims)
            .transpose(1, 0, 2, 3)
        )
        domain_z = np.concatenate(np.concatenate(domain_z_blocks, axis=1), axis=-1)
        domain.append(domain_z)
    return np.stack(np.array(domain), axis=0).transpose(1, 2, 0)  # type: ignore<|MERGE_RESOLUTION|>--- conflicted
+++ resolved
@@ -3,12 +3,7 @@
 import tensorflow as tf
 from typing import Sequence, Iterable
 import yaml
-<<<<<<< HEAD
-from ._reshaping import stack_samples, split_1d_samples_into_2d_rows
-
-=======
-from ._reshaping import stack_data
->>>>>>> 571b48fa
+from ._reshaping import stack_data, split_1d_samples_into_2d_rows
 import pace.util
 
 
@@ -145,26 +140,11 @@
         return extent_without_halos
 
     def get_subdomain_tensor_slice(
-<<<<<<< HEAD
-        self,
-        tensor_data: tf.Tensor,
-        subdomain_index: int,
-        with_overlap: bool,
-        data_has_time_dim: bool,
-=======
         self, tensor_data: tf.Tensor, subdomain_index: int, with_overlap: bool,
->>>>>>> 571b48fa
     ) -> tf.Tensor:
 
         subdomain_slice = self.subdomain_slice(subdomain_index, with_overlap)
         x_ind, y_ind = self._x_ind, self._y_ind
-<<<<<<< HEAD
-        if data_has_time_dim is True:
-            subdomain_slice = (slice(None, None), *subdomain_slice)
-            x_ind += 1
-            y_ind += 1
-=======
->>>>>>> 571b48fa
         tensor_data_xsliced = slice_along_axis(
             arr=tensor_data, inds=subdomain_slice[x_ind], axis=x_ind
         )
@@ -173,21 +153,11 @@
         )
         return tensor_data_xy_sliced
 
-    def unstack_subdomain(self, tensor, with_overlap: bool, data_has_time_dim: bool):
+    def unstack_subdomain(self, tensor, with_overlap: bool):
         # Takes a flattened subdomain and reshapes it back into its original
         # x and y dims
-<<<<<<< HEAD
-        if data_has_time_dim is True:
-            unstacked_shape = self.get_subdomain_extent(with_overlap=with_overlap)
-            unstacked_shape = (tensor.shape[0], *unstacked_shape)
-            expected_stacked_size = np.prod(unstacked_shape[1:])
-        else:
-            unstacked_shape = self.get_subdomain_extent(with_overlap=with_overlap)
-            expected_stacked_size = np.prod(unstacked_shape)
-=======
         unstacked_shape = self.get_subdomain_extent(with_overlap=with_overlap)
         expected_stacked_size = np.prod(unstacked_shape)
->>>>>>> 571b48fa
 
         if tensor.shape[-1] != expected_stacked_size:
             raise ValueError(
@@ -198,7 +168,7 @@
         return np.reshape(tensor, unstacked_shape)
 
     def flatten_subdomains_to_columns(
-        self, data: tf.Tensor, with_overlap: bool, keep_first_dim: bool
+        self, data: tf.Tensor, with_overlap: bool,
     ):
         # Divide into subdomains and flatten subdomains into columns.
         # Dimensions [(time), x, y, feature_orig] -> [(time), feature_new, subdomain]
@@ -207,20 +177,11 @@
         subdomains_to_columns = []
         for s in range(self.n_subdomains):
             subdomain_data = self.get_subdomain_tensor_slice(
-<<<<<<< HEAD
-                data,
-                subdomain_index=s,
-                with_overlap=with_overlap,
-                data_has_time_dim=keep_first_dim,
-            )
-            subdomains_to_columns.append(stack_samples(subdomain_data, keep_first_dim))
-=======
                 data, subdomain_index=s, with_overlap=with_overlap,
             )
             subdomains_to_columns.append(
                 stack_data(subdomain_data, keep_first_dim=False)
             )
->>>>>>> 571b48fa
 
         # Concatentate subdomain data arrays along a new subdomain axis.
         # Dimensions are now [time, feature, submdomain]
@@ -244,8 +205,6 @@
         return cls(**metadata)
 
 
-<<<<<<< HEAD
-=======
 class TimeSeriesRankDivider(RankDivider):
     def get_subdomain_tensor_slice(
         self, tensor_data: tf.Tensor, subdomain_index: int, with_overlap: bool,
@@ -305,7 +264,6 @@
         return reshaped
 
 
->>>>>>> 571b48fa
 def assure_same_dims(variable_tensors: Iterable[tf.Tensor]) -> Iterable[tf.Tensor]:
     max_dims = max(len(v.shape) for v in variable_tensors)
     reshaped_tensors = []
@@ -324,17 +282,15 @@
 
 
 def merge_subdomains(
-    flat_prediction: np.ndarray, rank_divider: RankDivider, data_has_time_dim: bool
+    flat_prediction: np.ndarray, rank_divider: RankDivider,
 ):
     subdomain_rows = split_1d_samples_into_2d_rows(
-        flat_prediction,
-        n_rows=rank_divider.n_subdomains,
-        data_has_time_dim=data_has_time_dim,
+        flat_prediction, n_rows=rank_divider.n_subdomains, keep_first_dim_shampe=False,
     )
     subdomain_2d_predictions = []
     for subdomain_row in subdomain_rows:
         subdomain_2d_prediction = rank_divider.unstack_subdomain(
-            subdomain_row, with_overlap=False, data_has_time_dim=data_has_time_dim
+            subdomain_row, with_overlap=False,
         )
         subdomain_2d_predictions.append(subdomain_2d_prediction)
 
@@ -345,9 +301,6 @@
     )
 
     z_block_dims = (*rank_divider.subdomain_layout, *subdomain_shape_without_overlap)
-    if data_has_time_dim:
-        time_dim_size = flat_prediction.shape[0]
-        z_block_dims = (time_dim_size, *z_block_dims)
 
     for z in range(2):
         domain_z_blocks = (
