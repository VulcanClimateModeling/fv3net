--- conflicted
+++ resolved
@@ -14,19 +14,6 @@
 from .utils import square_even_terms
 from .transformers import ReloadableTransfomer
 from ._reshaping import flatten_2d_keeping_columns_contiguous
-
-
-<<<<<<< HEAD
-def _load_transformer(path) -> Union[Autoencoder, SkTransformer]:
-    # ensures fv3fit.load returns a ReloadableTransfomer
-    model = fv3fit.load(path)
-
-    if isinstance(model, Autoencoder) or isinstance(model, SkTransformer):
-        return model
-    else:
-        raise ValueError(
-            f"model provided at path {path} must be a ReloadableTransfomer."
-        )
 
 
 def _transpose_xy_dims(ds: xr.Dataset, rank_dims: Sequence[str]):
@@ -45,8 +32,6 @@
     return ds.transpose(*ordered_dims, ...)
 
 
-=======
->>>>>>> ae9b0727
 @io.register("hybrid-reservoir")
 class HybridReservoirComputingModel(Predictor):
     _HYBRID_VARIABLES_NAME = "hybrid_variables.yaml"
@@ -139,7 +124,9 @@
     def predict(self, inputs: xr.Dataset) -> xr.Dataset:
         # TODO: centralize stacking logic for encoding decoding
         # TODO: potentially use in train.py instead of special functions there
-        processed_inputs = self._input_data_to_encoded_array(inputs)  # x, y, feature dims
+        processed_inputs = self._input_data_to_encoded_array(
+            inputs
+        )  # x, y, feature dims
         prediction = self.model.predict(processed_inputs)
         unstacked_arr = self.model.rank_divider.merge_subdomains(prediction)
         return self._output_array_to_ds(unstacked_arr, dims=list(inputs.dims))
@@ -154,16 +141,15 @@
     def reset_state(self):
         self.model.reset_state()
 
-    def _input_dataset_to_arrays(self, inputs: xr.Dataset) -> Sequence(np.ndarray):
+    def _input_dataset_to_arrays(self, inputs: xr.Dataset) -> Sequence[np.ndarray]:
         # Converts from xr dataset to sequence of variable ndarrays expected by encoder
-
         # Make sure the xy dimensions match the rank divider
         transposed_inputs = _transpose_xy_dims(
-            ds=inputs, 
-            rank_dims=self.model.rank_divider.rank_dims
+            ds=inputs, rank_dims=self.model.rank_divider.rank_dims
         )
         input_arrs = [
-            transposed_inputs[variable].values for variable in self.model.input_variables
+            transposed_inputs[variable].values
+            for variable in self.model.input_variables
         ]
         return input_arrs
 
@@ -187,12 +173,7 @@
 
         return joined_feature_inputs
 
-<<<<<<< HEAD
     def _input_data_to_encoded_array(self, inputs: xr.Dataset):
-=======
-    def _input_data_to_array(self, inputs: xr.Dataset):
-
->>>>>>> ae9b0727
         if self._input_feature_sizes is None:
             self._input_feature_sizes = [
                 inputs[key].shape[-1] for key in self.model.input_variables
