import fsspec
from fv3fit.reservoir.readout import ReservoirComputingReadout
import os
from typing import Optional, Iterable, Hashable
import yaml

from fv3fit import Predictor
from .._shared import StandardScaler
from .reservoir import Reservoir
from .domain import RankDivider
from fv3fit._shared import io
from .utils import square_even_terms
from .autoencoder import Autoencoder


<<<<<<< HEAD
def _exists_in_dir(file_name, dir):
    fs = fsspec.get_fs_token_paths(dir)[0]
    contents = [os.path.basename(os.path.normpath(p)) for p in fs.ls(dir)]
    return file_name in contents


=======
>>>>>>> 93e6f4c6
@io.register("pure-reservoir")
class ReservoirComputingModel(Predictor):
    _RESERVOIR_SUBDIR = "reservoir"
    _READOUT_SUBDIR = "readout"
    _METADATA_NAME = "metadata.yaml"
    _SCALER_NAME = "scaler.npz"
    _RANK_DIVIDER_NAME = "rank_divider.yaml"
    _AUTOENCODER_SUBDIR = "autoencoder"

    def __init__(
        self,
        input_variables: Iterable[Hashable],
        output_variables: Iterable[Hashable],
        reservoir: Reservoir,
        readout: ReservoirComputingReadout,
        square_half_hidden_state: bool = False,
        rank_divider: Optional[RankDivider] = None,
        scaler: Optional[StandardScaler] = None,
        autoencoder: Optional[Autoencoder] = None,
    ):
        """_summary_

        Args:
            reservoir: Reservoir which takes input and updates hidden state
            readout: readout layer which takes in state and predicts next time step
            square_half_hidden_state: if True, square even terms in the reservoir
                state before it is used as input to the regressor's .fit and
                .predict methods. This option was found to be important for skillful
                predictions in Wikner+2020 (https://doi.org/10.1063/5.0005541).
            rank_divider: object used to divide and reconstruct domain <-> subdomains
        """
        self.input_variables = input_variables
        self.output_variables = output_variables
        self.reservoir = reservoir
        self.readout = readout
        self.square_half_hidden_state = square_half_hidden_state
        self.scaler = scaler
        self.rank_divider = rank_divider
        self.autoencoder = autoencoder

    def predict(self):
        # Returns raw readout prediction of latent state.
        # TODO: add method transform_to_native which transforms the raw
        # prediction into denormalized physical values on cubedsphere coords.

        if self.square_half_hidden_state is True:
            readout_input = square_even_terms(self.reservoir.state, axis=0)
        else:
            readout_input = self.reservoir.state
        # For prediction over multiple subdomains (>1 column in reservoir state
        # array), flatten state into 1D vector before predicting
<<<<<<< HEAD
        if len(readout_input.shape) > 1:
            readout_input = readout_input.reshape(-1)
=======
        readout_input = readout_input.reshape(-1)

>>>>>>> 93e6f4c6
        prediction = self.readout.predict(readout_input).reshape(-1)

        return prediction

<<<<<<< HEAD
    def reset_state(self):
        if self.rank_divider is not None:
            input_shape = (
                self.reservoir.hyperparameters.state_size,
                self.rank_divider.n_subdomains,
            )
        else:
            input_shape = (self.reservoir.hyperparameters.state_size,)
        self.reservoir.reset_state(input_shape)

=======
>>>>>>> 93e6f4c6
    def increment_state(self, prediction_with_overlap):
        self.reservoir.increment_state(prediction_with_overlap)

    def dump(self, path: str) -> None:
        """Dump data to a directory

        Args:
            path: a URL pointing to a directory
        """
        self.reservoir.dump(os.path.join(path, self._RESERVOIR_SUBDIR))
        self.readout.dump(os.path.join(path, self._READOUT_SUBDIR))

        metadata = {
            "square_half_hidden_state": self.square_half_hidden_state,
            "input_variables": self.input_variables,
            "output_variables": self.output_variables,
        }
        with fsspec.open(os.path.join(path, self._METADATA_NAME), "w") as f:
            f.write(yaml.dump(metadata))

        fs: fsspec.AbstractFileSystem = fsspec.get_fs_token_paths(path)[0]
        if self.scaler is not None:
            with fs.open(f"{path}/{self._SCALER_NAME}", "wb") as f:
                self.scaler.dump(f)
        if self.rank_divider is not None:
            self.rank_divider.dump(os.path.join(path, self._RANK_DIVIDER_NAME))
        if self.autoencoder is not None:
            self.autoencoder.dump(os.path.join(path, self._AUTOENCODER_SUBDIR))

    @classmethod
    def load(cls, path: str) -> "ReservoirComputingModel":
        """Load a model from a remote path"""
        reservoir = Reservoir.load(os.path.join(path, cls._RESERVOIR_SUBDIR))
        readout = ReservoirComputingReadout.load(
            os.path.join(path, cls._READOUT_SUBDIR)
        )
        with fsspec.open(os.path.join(path, cls._METADATA_NAME), "r") as f:
            metadata = yaml.safe_load(f)

        fs: fsspec.AbstractFileSystem = fsspec.get_fs_token_paths(path)[0]
<<<<<<< HEAD
        if _exists_in_dir(cls._SCALER_NAME, path):
=======
        if fs.exists(os.path.join(path, cls._SCALER_NAME)):
>>>>>>> 93e6f4c6
            with fs.open(f"{path}/{cls._SCALER_NAME}", "rb") as f:
                scaler = StandardScaler.load(f)
        else:
            scaler = None

<<<<<<< HEAD
        if _exists_in_dir(cls._RANK_DIVIDER_NAME, path):
=======
        if fs.exists(os.path.join(path, cls._RANK_DIVIDER_NAME)):
>>>>>>> 93e6f4c6
            rank_divider = RankDivider.load(os.path.join(path, cls._RANK_DIVIDER_NAME))
        else:
            rank_divider = None

<<<<<<< HEAD
        if _exists_in_dir(cls._AUTOENCODER_SUBDIR, path):
=======
        if fs.exists(os.path.join(path, cls._AUTOENCODER_SUBDIR)):
>>>>>>> 93e6f4c6
            autoencoder = Autoencoder.load(os.path.join(path, cls._AUTOENCODER_SUBDIR))
        else:
            autoencoder = None  # type: ignore

        return cls(
            input_variables=metadata["input_variables"],
            output_variables=metadata["output_variables"],
            reservoir=reservoir,
            readout=readout,
            square_half_hidden_state=metadata["square_half_hidden_state"],
            scaler=scaler,
            rank_divider=rank_divider,
            autoencoder=autoencoder,
        )<|MERGE_RESOLUTION|>--- conflicted
+++ resolved
@@ -13,15 +13,6 @@
 from .autoencoder import Autoencoder
 
 
-<<<<<<< HEAD
-def _exists_in_dir(file_name, dir):
-    fs = fsspec.get_fs_token_paths(dir)[0]
-    contents = [os.path.basename(os.path.normpath(p)) for p in fs.ls(dir)]
-    return file_name in contents
-
-
-=======
->>>>>>> 93e6f4c6
 @io.register("pure-reservoir")
 class ReservoirComputingModel(Predictor):
     _RESERVOIR_SUBDIR = "reservoir"
@@ -73,18 +64,12 @@
             readout_input = self.reservoir.state
         # For prediction over multiple subdomains (>1 column in reservoir state
         # array), flatten state into 1D vector before predicting
-<<<<<<< HEAD
-        if len(readout_input.shape) > 1:
-            readout_input = readout_input.reshape(-1)
-=======
         readout_input = readout_input.reshape(-1)
 
->>>>>>> 93e6f4c6
         prediction = self.readout.predict(readout_input).reshape(-1)
 
         return prediction
 
-<<<<<<< HEAD
     def reset_state(self):
         if self.rank_divider is not None:
             input_shape = (
@@ -95,8 +80,6 @@
             input_shape = (self.reservoir.hyperparameters.state_size,)
         self.reservoir.reset_state(input_shape)
 
-=======
->>>>>>> 93e6f4c6
     def increment_state(self, prediction_with_overlap):
         self.reservoir.increment_state(prediction_with_overlap)
 
@@ -137,30 +120,18 @@
             metadata = yaml.safe_load(f)
 
         fs: fsspec.AbstractFileSystem = fsspec.get_fs_token_paths(path)[0]
-<<<<<<< HEAD
-        if _exists_in_dir(cls._SCALER_NAME, path):
-=======
         if fs.exists(os.path.join(path, cls._SCALER_NAME)):
->>>>>>> 93e6f4c6
             with fs.open(f"{path}/{cls._SCALER_NAME}", "rb") as f:
                 scaler = StandardScaler.load(f)
         else:
             scaler = None
 
-<<<<<<< HEAD
-        if _exists_in_dir(cls._RANK_DIVIDER_NAME, path):
-=======
         if fs.exists(os.path.join(path, cls._RANK_DIVIDER_NAME)):
->>>>>>> 93e6f4c6
             rank_divider = RankDivider.load(os.path.join(path, cls._RANK_DIVIDER_NAME))
         else:
             rank_divider = None
 
-<<<<<<< HEAD
-        if _exists_in_dir(cls._AUTOENCODER_SUBDIR, path):
-=======
         if fs.exists(os.path.join(path, cls._AUTOENCODER_SUBDIR)):
->>>>>>> 93e6f4c6
             autoencoder = Autoencoder.load(os.path.join(path, cls._AUTOENCODER_SUBDIR))
         else:
             autoencoder = None  # type: ignore
