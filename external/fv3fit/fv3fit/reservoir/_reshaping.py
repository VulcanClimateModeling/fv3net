--- conflicted
+++ resolved
@@ -46,12 +46,12 @@
 
 
 def split_1d_samples_into_2d_rows(
-    arr: np.ndarray, n_rows: int, data_has_time_dim: bool
+    arr: np.ndarray, n_rows: int, keep_first_dim_shampe: bool
 ) -> np.ndarray:
     # Consecutive chunks of 1d array form rows of 2d array
     # ex. 1d to 2d reshaping (8,) -> (2,4)) for n_rows=2
     # [1,2,3,4,5,6,7,8] -> [[1,2,3,4], [5,6,7,8]]
-    if data_has_time_dim is True:
+    if keep_first_dim_shampe is True:
         time_dim_size = arr.shape[0]
         return np.reshape(arr, (time_dim_size, n_rows, -1), order="C")
     else:
@@ -72,11 +72,7 @@
     return np.concatenate([a, b], axis=1)
 
 
-<<<<<<< HEAD
-def stack_samples(tensor, keep_first_dim: bool):
-=======
 def stack_data(tensor, keep_first_dim: bool):
->>>>>>> 571b48fa
     # Used to reshape a subdomains into a flat columns.
     # Option to keep first dim, used in the case where time is the first dimension
     if keep_first_dim is True:
