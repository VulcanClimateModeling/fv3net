--- conflicted
+++ resolved
@@ -291,22 +291,7 @@
         X_batch = square_even_terms(X_batch, axis=1)
 
     # Fit a readout to each subdomain's column of training data
-<<<<<<< HEAD
-    mse = []
-    for i, regressor in enumerate(subdomain_regressors):
-        # Last dimension is subdomains
-        X_subdomain = X_batch[..., i]
-        Y_subdomain = Y_batch[..., i]
-        regressor.batch_update(
-            X_subdomain, Y_subdomain,
-        )
-        if wandb.run is not None:
-            mse.append((regressor.predict(X_subdomain) - Y_subdomain) ** 2)
-    if wandb.run is not None:
-        wandb.log({"loss": np.mean(mse)})
-=======
     Parallel(n_jobs=n_jobs, backend="threading")(
         delayed(_fit_batch)(X_batch, Y_batch, i, regressor)
         for i, regressor in enumerate(subdomain_regressors)
-    )
->>>>>>> 054274d0
+    )