--- conflicted
+++ resolved
@@ -3,11 +3,7 @@
 from fv3fit.reservoir.readout import BatchLinearRegressor
 import numpy as np
 import tensorflow as tf
-<<<<<<< HEAD
-from typing import Optional, Mapping, Tuple, List, Iterable
-=======
-from typing import Optional, Mapping, Tuple, List, Iterable, Sequence, Union
->>>>>>> 5f69edeb
+from typing import Optional, Mapping, Tuple, List, Iterable, Union
 from .. import Predictor
 from .utils import square_even_terms
 from .autoencoder import Autoencoder, build_concat_and_scale_only_autoencoder
@@ -135,17 +131,6 @@
         )
     readout = combine_readouts(subdomain_readouts)
 
-<<<<<<< HEAD
-    model = ReservoirComputingModel(
-        input_variables=hyperparameters.input_variables,
-        output_variables=hyperparameters.input_variables,
-        reservoir=reservoir,
-        readout=readout,
-        square_half_hidden_state=hyperparameters.square_half_hidden_state,
-        rank_divider=rank_divider,
-        autoencoder=autoencoder,
-    )
-=======
     model: Union[ReservoirComputingModel, HybridReservoirComputingModel]
     if hyperparameters.hybrid_variables is None:
         model = ReservoirComputingModel(
@@ -168,7 +153,6 @@
             rank_divider=rank_divider,
             autoencoder=autoencoder,
         )
->>>>>>> 5f69edeb
     return model
 
 
