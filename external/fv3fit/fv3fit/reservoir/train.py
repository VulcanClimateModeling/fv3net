--- conflicted
+++ resolved
@@ -31,18 +31,13 @@
 )
 from .adapters import ReservoirDatasetAdapter, HybridReservoirDatasetAdapter
 from .domain2 import RankXYDivider
-<<<<<<< HEAD
-from .validation import validation_prediction, log_rmse_z_plots, log_rmse_scalar_metrics
 from .validation import validate_model
-
-=======
 from .validation import (
     validation_prediction,
     log_rmse_z_plots,
     log_rmse_scalar_metrics,
     log_variance_scalar_metrics,
 )
->>>>>>> 92c808d1
 
 logger = logging.getLogger(__name__)
 logger.setLevel(logging.INFO)
@@ -327,6 +322,7 @@
                 )
                 log_rmse_z_plots(ds_val, model.output_variables)
                 log_rmse_scalar_metrics(ds_val, model.output_variables)
+                log_variance_scalar_metrics(ds_val, model.output_variables)
             except Exception as e:
                 logging.error("Error logging validation metrics to wandb", exc_info=e)
         else:
@@ -334,7 +330,6 @@
             input_data = process_validation_batch_data_to_dataset(
                 data, adapter_model.nonhybrid_input_variables
             )
-<<<<<<< HEAD
 
             if adapter_model.is_hybrid:
                 adapter_model = cast(HybridReservoirDatasetAdapter, adapter_model)
@@ -371,14 +366,6 @@
             )
 
     return adapter_model
-=======
-            log_rmse_z_plots(ds_val, model.output_variables)
-            log_rmse_scalar_metrics(ds_val, model.output_variables)
-            log_variance_scalar_metrics(ds_val, model.output_variables)
-        except Exception as e:
-            logging.error("Error logging validation metrics to wandb", exc_info=e)
-    return adapter
->>>>>>> 92c808d1
 
 
 def _get_reservoir_state_time_series(
