import logging
from joblib import Parallel, delayed
import fv3fit
import numpy as np
import tensorflow as tf
from typing import Optional, List, Union, cast, Mapping, Sequence
import wandb

<<<<<<< HEAD
from fv3fit._shared import get_dir
from fv3fit.reservoir.readout import (
    BatchLinearRegressor,
    combine_readouts_from_subdomain_regressors,
)
=======
>>>>>>> 543e9e09
from .. import Predictor
from .utils import (
    square_even_terms,
    process_batch_data,
    process_validation_batch_data_to_dataset,
    get_ordered_X,
    assure_txyz_dims,
    SynchronziationTracker,
    get_standard_normalizing_transformer,
)
from .transformers import TransformerGroup, Transformer
from .._shared import register_training_function, get_dir
from . import (
    ReservoirComputingModel,
    HybridReservoirComputingModel,
    Reservoir,
    ReservoirTrainingConfig,
)
from .adapters import ReservoirDatasetAdapter, HybridReservoirDatasetAdapter
from .domain2 import RankXYDivider
from .validation import (
    validation_prediction,
    log_rmse_z_plots,
    log_rmse_scalar_metrics,
)
from .validate_sst import validate_model

logger = logging.getLogger(__name__)
logger.setLevel(logging.INFO)


def _add_input_noise(arr: np.ndarray, stddev: float) -> np.ndarray:
    return arr + np.random.normal(loc=0, scale=stddev, size=arr.shape)


def _load_transformer(path: str) -> Transformer:
    with get_dir(path) as f:
        return cast(Transformer, fv3fit.load(f))


def _get_transformers(
    sample_batch: Mapping[str, tf.Tensor], hyperparameters: ReservoirTrainingConfig
) -> TransformerGroup:
    # Load transformers with specified paths
    transformers = {}
    for variable_group in ["input", "output", "hybrid"]:
        path = getattr(hyperparameters.transformers, variable_group, None)
        if path is not None:
            transformers[variable_group] = cast(Transformer, _load_transformer(path))

    # If input transformer not specified, always create a standard norm transform
    if "input" not in transformers:
        transformers["input"] = get_standard_normalizing_transformer(
            hyperparameters.input_variables, sample_batch
        )

    # If output transformer not specified and output_variables != input_variables,
    # create a separate standard norm transform
    if "output" not in transformers:
        if hyperparameters.output_variables != hyperparameters.input_variables:
            transformers["output"] = get_standard_normalizing_transformer(
                hyperparameters.output_variables, sample_batch
            )
        else:
            transformers["output"] = transformers["input"]

    # If hybrid variables transformer not specified, and hybrid variables are defined,
    # create a separate standard norm transform
    if "hybrid" not in transformers:
        if hyperparameters.hybrid_variables is not None:
            transformers["hybrid"] = get_standard_normalizing_transformer(
                hyperparameters.hybrid_variables, sample_batch
            )
        else:
            transformers["hybrid"] = transformers["input"]
    return TransformerGroup(**transformers)


def _get_input_mask_array(
    mask_variable: str,
    sample_batch: Mapping[str, tf.Tensor],
    rank_divider: RankXYDivider,
    trim_halo: bool = False,
) -> np.ndarray:
    if mask_variable not in sample_batch:
        raise KeyError(
            f"'{mask_variable}' must be included in training data if "
            "the mask_variable is specified in training configuration."
        )
    mask = assure_txyz_dims(sample_batch[mask_variable])
    mask = mask * np.ones(
        rank_divider._rank_extent_all_features
    )  # broadcast feature dim

    if trim_halo:
        mask = rank_divider.trim_halo_from_rank_data(mask)
        rank_divider = rank_divider.get_no_overlap_rank_divider()

    mask = rank_divider.get_all_subdomains_with_flat_feature(mask[0])
    if set(np.unique(mask)) != {0, 1}:
        raise ValueError(
            f"Mask variable values in field {mask_variable} are not " "all in {0, 1}."
        )

    return mask


def _validate_sst(validation_batches, rank_divider, hyperparameters, adapter_model):
    data = next(iter(validation_batches))
    input_data = process_validation_batch_data_to_dataset(
        data, adapter_model.nonhybrid_input_variables
    )

    if adapter_model.is_hybrid:
        adapter_model = cast(HybridReservoirDatasetAdapter, adapter_model)
        hybrid_data = process_validation_batch_data_to_dataset(
            data, adapter_model.hybrid_variables, trim_divider=rank_divider
        )
    else:
        hybrid_data = None

    output_vars = list(adapter_model.output_variables)
    if hyperparameters.mask_field in data:
        output_vars.append(hyperparameters.mask_field)
    if "area" in data:
        output_vars.append("area")

    target_data = process_validation_batch_data_to_dataset(
        data, output_vars, trim_divider=rank_divider
    ).squeeze()

    output_mask = target_data.isel(time=0).get(hyperparameters.mask_field, None)
    area = target_data.isel(time=0).get("area", None)
    target_data = target_data.drop_vars(
        [hyperparameters.mask_field, "area"], errors="ignore"
    )

    logger.info(str(target_data))
    logger.info(f"sync steps {hyperparameters.n_timesteps_synchronize}")
    validate_model(
        adapter_model,
        input_data,
        hybrid_data,
        hyperparameters.n_timesteps_synchronize,
        target_data,
        mask=output_mask,
        area=area,
    )


@register_training_function("reservoir", ReservoirTrainingConfig)
def train_reservoir_model(
    hyperparameters: ReservoirTrainingConfig,
    train_batches: Union[tf.data.Dataset, Sequence[tf.data.Dataset]],
    validation_batches: Optional[tf.data.Dataset],
) -> Predictor:
    train_batches_sequence = (
        train_batches if isinstance(train_batches, Sequence) else [train_batches]
    )
    sample_batch = next(iter(train_batches_sequence[0]))
    sample_X = get_ordered_X(sample_batch, hyperparameters.input_variables)

    transformers = _get_transformers(sample_batch, hyperparameters)
    subdomain_config = hyperparameters.subdomain

    # sample_X[0] is the first data variable, shape elements 1:-1 are the x,y shape
    rank_extent = sample_X[0].shape[1:-1]
    rank_divider = RankXYDivider(
        subdomain_layout=subdomain_config.layout,
        overlap=subdomain_config.overlap,
        overlap_rank_extent=rank_extent,
        z_feature_size=transformers.input.n_latent_dims,
    )

    if hyperparameters.mask_reservoir_inputs:
        mask_variable = cast(str, hyperparameters.mask_variable)
        input_mask_array: Optional[np.ndarray] = _get_input_mask_array(
            mask_variable, sample_batch, rank_divider
        )
    else:
        input_mask_array = None

    # First data dim is time, the rest of the elements of each
    # subdomain+halo are are flattened into feature dimension
    reservoir = Reservoir(
        hyperparameters=hyperparameters.reservoir_hyperparameters,
        input_size=rank_divider.flat_subdomain_len,
        input_mask_array=input_mask_array,
    )

    # One readout is trained per subdomain when iterating over batches,
    # and they are combined after training into a CombinedReadout
    subdomain_regressors = [
        BatchLinearRegressor(hyperparameters.readout_hyperparameters)
        for r in range(rank_divider.n_subdomains)
    ]

    for train_batches in train_batches_sequence:
        sync_tracker = SynchronziationTracker(
            n_synchronize=hyperparameters.n_timesteps_synchronize
        )

        for b, batch_data in enumerate(train_batches):
            input_time_series = process_batch_data(
                variables=hyperparameters.input_variables,
                batch_data=batch_data,
                rank_divider=rank_divider,
                autoencoder=transformers.input,
                trim_halo=False,
            )
            if b == 0:
                reservoir.reset_state(input_shape=input_time_series[0].shape)
            # If the output variables differ from inputs, use the transformer specific
            # to the output set to transform the output data
            _output_rank_divider_with_overlap = rank_divider.get_new_zdim_rank_divider(
                z_feature_size=transformers.output.n_latent_dims
            )
            output_time_series = process_batch_data(
                variables=hyperparameters.output_variables,
                batch_data=batch_data,
                rank_divider=_output_rank_divider_with_overlap,
                autoencoder=transformers.output,
                trim_halo=True,
            )

            # reservoir increment occurs in this call, so always call this
            # function even if X, Y are not used for readout training.

            reservoir_state_time_series = _get_reservoir_state_time_series(
                input_time_series, hyperparameters.input_noise, reservoir
            )
            sync_tracker.count_synchronization_steps(len(reservoir_state_time_series))

            hybrid_time_series: Optional[np.ndarray]

            if hyperparameters.hybrid_variables is not None:
                _hybrid_rank_divider_w_overlap = rank_divider.get_new_zdim_rank_divider(
                    z_feature_size=transformers.hybrid.n_latent_dims
                )

                hybrid_time_series = process_batch_data(
                    variables=hyperparameters.hybrid_variables,
                    batch_data=batch_data,
                    rank_divider=_hybrid_rank_divider_w_overlap,
                    autoencoder=transformers.hybrid,
                    trim_halo=True,
                )

                if hyperparameters.mask_hybrid_inputs:
                    mask_variable = cast(str, hyperparameters.mask_variable)
                    hybrid_input_mask_array = _get_input_mask_array(
                        mask_variable,
                        batch_data,
                        _hybrid_rank_divider_w_overlap,
                        trim_halo=True,
                    )
                    hybrid_time_series = hybrid_time_series * hybrid_input_mask_array
                else:
                    hybrid_input_mask_array = None
            else:
                hybrid_time_series = None
                hybrid_input_mask_array = None

            readout_input, readout_output = _construct_readout_inputs_outputs(
                reservoir_state_time_series,
                output_time_series,
                hyperparameters.square_half_hidden_state,
                hybrid_time_series=hybrid_time_series,
            )
            if sync_tracker.completed_synchronization:
                readout_input = sync_tracker.trim_synchronization_samples_if_needed(
                    readout_input
                )
                readout_output = sync_tracker.trim_synchronization_samples_if_needed(
                    readout_output
                )
                logger.info(f"Fitting on batch {b+1}")
                readout_input = rank_divider.subdomains_to_leading_axis(
                    readout_input, flat_feature=True
                )
                output_rank_divider = (
                    _output_rank_divider_with_overlap.get_no_overlap_rank_divider()
                )
                readout_output = output_rank_divider.subdomains_to_leading_axis(
                    readout_output, flat_feature=True
                )
                jobs = [
                    delayed(regressor.batch_update)(readout_input[i], readout_output[i])
                    for i, regressor in enumerate(subdomain_regressors)
                ]
                Parallel(n_jobs=hyperparameters.n_jobs, backend="threading")(jobs)

    readout = combine_readouts_from_subdomain_regressors(subdomain_regressors)

    model: Union[ReservoirComputingModel, HybridReservoirComputingModel]
    adapter_model: Union[ReservoirDatasetAdapter, HybridReservoirDatasetAdapter]

    if hyperparameters.hybrid_variables is None:
        model = ReservoirComputingModel(
            input_variables=hyperparameters.input_variables,
            output_variables=hyperparameters.output_variables,
            reservoir=reservoir,
            readout=readout,
            square_half_hidden_state=hyperparameters.square_half_hidden_state,
            rank_divider=rank_divider,  # type: ignore
            transformers=transformers,
        )
        adapter_model = ReservoirDatasetAdapter(
            model=model,
            input_variables=model.input_variables,
            output_variables=model.output_variables,
        )
    else:
        model = HybridReservoirComputingModel(
            input_variables=hyperparameters.input_variables,
            output_variables=hyperparameters.output_variables,
            hybrid_variables=hyperparameters.hybrid_variables,
            reservoir=reservoir,
            readout=readout,
            square_half_hidden_state=hyperparameters.square_half_hidden_state,
            rank_divider=rank_divider,  # type: ignore
            transformers=transformers,
            hybrid_input_mask=hybrid_input_mask_array,
        )
        adapter_model = HybridReservoirDatasetAdapter(
            model=model,
            input_variables=model.input_variables,
            output_variables=model.output_variables,
        )

    if wandb.run is not None and validation_batches is not None:
        if not hyperparameters.validate_sst_only:
            try:
                ds_val = validation_prediction(
                    model,
                    val_batches=validation_batches,
                    n_synchronize=hyperparameters.n_timesteps_synchronize,
                )
                log_rmse_z_plots(ds_val, model.output_variables)
                log_rmse_scalar_metrics(ds_val, model.output_variables)
            except Exception as e:
                logging.error("Error logging validation metrics to wandb", exc_info=e)
        else:
            _validate_sst(
                validation_batches, rank_divider, hyperparameters, adapter_model
            )
<<<<<<< HEAD

    return adapter_model
=======
            log_rmse_z_plots(ds_val, model.output_variables)
            log_rmse_scalar_metrics(ds_val, model.output_variables)
            log_variance_scalar_metrics(ds_val, model.output_variables)
        except Exception as e:
            logging.error("Error logging validation metrics to wandb", exc_info=e)

    return adapter
>>>>>>> 543e9e09


def _get_reservoir_state_time_series(
    X: np.ndarray, input_noise: float, reservoir: Reservoir,
) -> np.ndarray:
    # X is [time, subdomain, feature]

    # Increment and save the reservoir state after each timestep
    reservoir_state_time_series: List[Optional[np.ndarray]] = []
    for timestep_data in X:
        timestep_data = _add_input_noise(timestep_data, input_noise)
        reservoir.increment_state(timestep_data)
        reservoir_state_time_series.append(reservoir.state)
    return np.array(reservoir_state_time_series)


def _construct_readout_inputs_outputs(
    reservoir_state_time_series,
    prediction_time_series,
    square_even_inputs,
    hybrid_time_series=None,
):
    # X has dimensions [time, subdomain, reservoir_state]
    # hybrid has dimension [time, subdomain, hybrid_feature]
    X_batch = reservoir_state_time_series[:-1]
    if square_even_inputs is True:
        X_batch = square_even_terms(X_batch, axis=-1)
    if hybrid_time_series is not None:
        X_batch = np.concatenate((X_batch, hybrid_time_series[:-1]), axis=-1)

    # Y has dimensions [time, subdomain, flat_subdomain_feature] where feature
    # dimension has flattened (x, y, encoded-feature) coordinates
    Y_batch = prediction_time_series[1:]
    return X_batch, Y_batch<|MERGE_RESOLUTION|>--- conflicted
+++ resolved
@@ -6,14 +6,10 @@
 from typing import Optional, List, Union, cast, Mapping, Sequence
 import wandb
 
-<<<<<<< HEAD
-from fv3fit._shared import get_dir
 from fv3fit.reservoir.readout import (
     BatchLinearRegressor,
     combine_readouts_from_subdomain_regressors,
 )
-=======
->>>>>>> 543e9e09
 from .. import Predictor
 from .utils import (
     square_even_terms,
@@ -38,6 +34,7 @@
     validation_prediction,
     log_rmse_z_plots,
     log_rmse_scalar_metrics,
+    log_variance_scalar_metrics,
 )
 from .validate_sst import validate_model
 
@@ -354,24 +351,15 @@
                 )
                 log_rmse_z_plots(ds_val, model.output_variables)
                 log_rmse_scalar_metrics(ds_val, model.output_variables)
+                log_variance_scalar_metrics(ds_val, model.output_variables)
             except Exception as e:
                 logging.error("Error logging validation metrics to wandb", exc_info=e)
         else:
             _validate_sst(
                 validation_batches, rank_divider, hyperparameters, adapter_model
             )
-<<<<<<< HEAD
 
     return adapter_model
-=======
-            log_rmse_z_plots(ds_val, model.output_variables)
-            log_rmse_scalar_metrics(ds_val, model.output_variables)
-            log_variance_scalar_metrics(ds_val, model.output_variables)
-        except Exception as e:
-            logging.error("Error logging validation metrics to wandb", exc_info=e)
-
-    return adapter
->>>>>>> 543e9e09
 
 
 def _get_reservoir_state_time_series(
