import logging
from joblib import Parallel, delayed
import fv3fit
from fv3fit.reservoir.readout import (
    BatchLinearRegressor,
    combine_readouts_from_subdomain_regressors,
)
import numpy as np
import tensorflow as tf
from typing import Optional, List, Union, cast, Mapping
from .. import Predictor
from .utils import (
    square_even_terms,
    process_batch_Xy_data,
    get_ordered_X,
<<<<<<< HEAD
    get_standard_normalizing_transformer,
)
from .transformers import TransformerGroup
=======
    SynchronziationTracker,
)
from .transformers.autoencoder import build_concat_and_scale_only_autoencoder
>>>>>>> 6256fb8e
from .._shared import register_training_function
from . import (
    ReservoirComputingModel,
    HybridReservoirComputingModel,
    Reservoir,
    ReservoirTrainingConfig,
)
from .adapters import ReservoirDatasetAdapter, HybridReservoirDatasetAdapter
from .domain2 import RankXYDivider
from ._reshaping import stack_array_preserving_last_dim
from fv3fit.reservoir.transformers import ReloadableTransfomer


logger = logging.getLogger(__name__)
logger.setLevel(logging.INFO)


def _add_input_noise(arr: np.ndarray, stddev: float) -> np.ndarray:
    return arr + np.random.normal(loc=0, scale=stddev, size=arr.shape)


def _get_transformers(
    sample_batch: Mapping[str, tf.Tensor], hyperparameters: ReservoirTrainingConfig
) -> TransformerGroup:
    # Load transformers with specified paths
    transformers = {}
    for variable_group in ["input", "output", "hybrid"]:
        path = getattr(hyperparameters.transformers, variable_group, None)
        if path is not None:
            transformers[variable_group] = cast(ReloadableTransfomer, fv3fit.load(path))

    # If input transformer not specified, always create a standard norm transform
    if "input" not in transformers:
        transformers["input"] = get_standard_normalizing_transformer(
            hyperparameters.input_variables, sample_batch
        )

    # If output transformer not specified and output_variables != input_variables,
    # create a separate standard norm transform
    if "output" not in transformers and (
        hyperparameters.output_variables != hyperparameters.input_variables
    ):
        transformers["output"] = get_standard_normalizing_transformer(
            hyperparameters.output_variables, sample_batch
        )

    # If hybrid variables transformer not specified, and hybrid variables are defined,
    # create a separate standard norm transform
    if "hybrid" not in transformers and hyperparameters.hybrid_variables is not None:
        transformers["hybrid"] = get_standard_normalizing_transformer(
            hyperparameters.hybrid_variables, sample_batch
        )

    return TransformerGroup(**transformers)


@register_training_function("reservoir", ReservoirTrainingConfig)
def train_reservoir_model(
    hyperparameters: ReservoirTrainingConfig,
    train_batches: tf.data.Dataset,
    validation_batches: Optional[tf.data.Dataset],
) -> Predictor:

    sample_batch = next(iter(train_batches))
    sample_X = get_ordered_X(sample_batch, hyperparameters.input_variables)

    transformers = _get_transformers(sample_batch, hyperparameters)
    subdomain_config = hyperparameters.subdomain

    # sample_X[0] is the first data variable, shape elements 1:-1 are the x,y shape
    rank_extent = sample_X[0].shape[1:-1]
    rank_divider = RankXYDivider(
        subdomain_layout=subdomain_config.layout,
        overlap=subdomain_config.overlap,
        overlap_rank_extent=rank_extent,
        z_feature_size=autoencoder.n_latent_dims,
    )
    no_overlap_divider = rank_divider.get_no_overlap_rank_divider()

    # First data dim is time, the rest of the elements of each
    # subdomain+halo are are flattened into feature dimension
    reservoir = Reservoir(
        hyperparameters=hyperparameters.reservoir_hyperparameters,
<<<<<<< HEAD
        input_size=rank_divider.subdomain_size_with_overlap
        * transformers.input.n_latent_dims,
=======
        input_size=rank_divider.flat_subdomain_len,
>>>>>>> 6256fb8e
    )

    # One readout is trained per subdomain when iterating over batches,
    # and they are combined after training into a CombinedReadout
    subdomain_regressors = [
        BatchLinearRegressor(hyperparameters.readout_hyperparameters)
        for r in range(rank_divider.n_subdomains)
    ]
    sync_tracker = SynchronziationTracker(
        n_synchronize=hyperparameters.n_timesteps_synchronize
    )
    for b, batch_data in enumerate(train_batches):
        time_series_with_overlap, time_series_without_overlap = process_batch_Xy_data(
            variables=hyperparameters.input_variables,
            batch_data=batch_data,
            rank_divider=rank_divider,
            autoencoder=transformers.input,
        )

        # reservoir increment occurs in this call, so always call this
        # function even if X, Y are not used for readout training.
        reservoir_state_time_series = _get_reservoir_state_time_series(
            time_series_with_overlap, hyperparameters.input_noise, reservoir
        )
        sync_tracker.count_synchronization_steps(len(reservoir_state_time_series))
        hybrid_time_series: Optional[np.ndarray]
        if hyperparameters.hybrid_variables is not None:
            _, hybrid_time_series = process_batch_Xy_data(
                variables=hyperparameters.hybrid_variables,
                batch_data=batch_data,
                rank_divider=rank_divider,
                autoencoder=transformers.hybrid,
            )
        else:
            hybrid_time_series = None

        readout_input, readout_output = _construct_readout_inputs_outputs(
            reservoir_state_time_series,
            time_series_without_overlap,
            hyperparameters.square_half_hidden_state,
            hybrid_time_series=hybrid_time_series,
        )
        if sync_tracker.completed_synchronization:
            readout_input = sync_tracker.trim_synchronization_samples_if_needed(
                readout_input
            )
            readout_output = sync_tracker.trim_synchronization_samples_if_needed(
                readout_output
            )
            logger.info(f"Fitting on batch {b+1}")
            readout_input = rank_divider.subdomains_to_leading_axis(
                readout_input, flat_feature=True
            )
            readout_output = no_overlap_divider.subdomains_to_leading_axis(
                readout_output, flat_feature=True
            )
            jobs = [
                delayed(regressor.batch_update)(readout_input[i], readout_output[i])
                for i, regressor in enumerate(subdomain_regressors)
            ]
            Parallel(n_jobs=hyperparameters.n_jobs, backend="threading")(jobs)

    readout = combine_readouts_from_subdomain_regressors(subdomain_regressors)

    model: Union[ReservoirComputingModel, HybridReservoirComputingModel]

    if hyperparameters.hybrid_variables is None:
        model = ReservoirComputingModel(
            input_variables=hyperparameters.input_variables,
            output_variables=hyperparameters.input_variables,
            reservoir=reservoir,
            readout=readout,
            square_half_hidden_state=hyperparameters.square_half_hidden_state,
            rank_divider=rank_divider,  # type: ignore
            autoencoder=autoencoder,
        )
        return ReservoirDatasetAdapter(
            model=model,
            input_variables=model.input_variables,
            output_variables=model.output_variables,
        )
    else:
        model = HybridReservoirComputingModel(
            input_variables=hyperparameters.input_variables,
            output_variables=hyperparameters.input_variables,
            hybrid_variables=hyperparameters.hybrid_variables,
            reservoir=reservoir,
            readout=readout,
            square_half_hidden_state=hyperparameters.square_half_hidden_state,
            rank_divider=rank_divider,  # type: ignore
            autoencoder=autoencoder,
        )
        return HybridReservoirDatasetAdapter(
            model=model,
            input_variables=model.input_variables,
            output_variables=model.output_variables,
        )


def _get_reservoir_state_time_series(
    X: np.ndarray, input_noise: float, reservoir: Reservoir,
) -> np.ndarray:
    # X is [time, subdomain, feature]

    # Initialize hidden state
    if reservoir.state is None:
        reservoir.reset_state(input_shape=X[0].shape)

    # Increment and save the reservoir state after each timestep
    reservoir_state_time_series: List[Optional[np.ndarray]] = []
    for timestep_data in X:
        timestep_data = _add_input_noise(timestep_data, input_noise)
        reservoir.increment_state(timestep_data)
        reservoir_state_time_series.append(reservoir.state)
    return np.array(reservoir_state_time_series)


def _construct_readout_inputs_outputs(
    reservoir_state_time_series,
    prediction_time_series,
    square_even_inputs,
    hybrid_time_series=None,
):
    # X has dimensions [time, subdomain, reservoir_state]
    # hybrid has dimension [time, subdomain, hybrid_feature]
    X_batch = reservoir_state_time_series[:-1]
    if square_even_inputs is True:
        X_batch = square_even_terms(X_batch, axis=-1)
    if hybrid_time_series is not None:
        X_batch = np.concatenate((X_batch, hybrid_time_series[:-1]), axis=-1)

    # Y has dimensions [time, subdomain, flat_subdomain_feature] where feature
    # dimension has flattened (x, y, encoded-feature) coordinates
    Y_batch = prediction_time_series[1:]
    return X_batch, Y_batch<|MERGE_RESOLUTION|>--- conflicted
+++ resolved
@@ -13,15 +13,10 @@
     square_even_terms,
     process_batch_Xy_data,
     get_ordered_X,
-<<<<<<< HEAD
+    SynchronziationTracker,
     get_standard_normalizing_transformer,
 )
 from .transformers import TransformerGroup
-=======
-    SynchronziationTracker,
-)
-from .transformers.autoencoder import build_concat_and_scale_only_autoencoder
->>>>>>> 6256fb8e
 from .._shared import register_training_function
 from . import (
     ReservoirComputingModel,
@@ -31,8 +26,7 @@
 )
 from .adapters import ReservoirDatasetAdapter, HybridReservoirDatasetAdapter
 from .domain2 import RankXYDivider
-from ._reshaping import stack_array_preserving_last_dim
-from fv3fit.reservoir.transformers import ReloadableTransfomer
+from fv3fit.reservoir.transformers import Transformer
 
 
 logger = logging.getLogger(__name__)
@@ -51,7 +45,7 @@
     for variable_group in ["input", "output", "hybrid"]:
         path = getattr(hyperparameters.transformers, variable_group, None)
         if path is not None:
-            transformers[variable_group] = cast(ReloadableTransfomer, fv3fit.load(path))
+            transformers[variable_group] = cast(Transformer, fv3fit.load(path))
 
     # If input transformer not specified, always create a standard norm transform
     if "input" not in transformers:
@@ -97,7 +91,7 @@
         subdomain_layout=subdomain_config.layout,
         overlap=subdomain_config.overlap,
         overlap_rank_extent=rank_extent,
-        z_feature_size=autoencoder.n_latent_dims,
+        z_feature_size=transformers.input.n_latent_dims,
     )
     no_overlap_divider = rank_divider.get_no_overlap_rank_divider()
 
@@ -105,12 +99,7 @@
     # subdomain+halo are are flattened into feature dimension
     reservoir = Reservoir(
         hyperparameters=hyperparameters.reservoir_hyperparameters,
-<<<<<<< HEAD
-        input_size=rank_divider.subdomain_size_with_overlap
-        * transformers.input.n_latent_dims,
-=======
         input_size=rank_divider.flat_subdomain_len,
->>>>>>> 6256fb8e
     )
 
     # One readout is trained per subdomain when iterating over batches,
@@ -185,7 +174,7 @@
             readout=readout,
             square_half_hidden_state=hyperparameters.square_half_hidden_state,
             rank_divider=rank_divider,  # type: ignore
-            autoencoder=autoencoder,
+            autoencoder=transformers.input,
         )
         return ReservoirDatasetAdapter(
             model=model,
@@ -201,7 +190,7 @@
             readout=readout,
             square_half_hidden_state=hyperparameters.square_half_hidden_state,
             rank_divider=rank_divider,  # type: ignore
-            autoencoder=autoencoder,
+            autoencoder=transformers.input,
         )
         return HybridReservoirDatasetAdapter(
             model=model,
