import collections
from toolz.functoolz import curry
from typing import (
    Hashable,
    Iterable,
    TextIO,
    List,
    Dict,
    Tuple,
    Sequence,
    Optional,
    Union,
    Mapping,
)

from .config import PackerConfig, SliceConfig
import dacite
import dataclasses
import numpy as np
import xarray as xr
import pandas as pd
import yaml
import tensorflow as tf


def _feature_dims(data: xr.Dataset, sample_dims: Sequence[str]) -> Sequence[str]:
    return [str(dim) for dim in data.dims.keys() if dim not in sample_dims]


def _unique_dim_name(
    data: xr.Dataset,
    sample_dims: Sequence[str],
    feature_dim_name_2d_var: str = "feature",
) -> str:
    feature_dims = _feature_dims(data, sample_dims=sample_dims)
    if len(feature_dims) > 0:
        feature_dim_name = "_".join(["feature"] + list(feature_dims))
    else:
        feature_dim_name = feature_dim_name_2d_var
    if feature_dim_name in sample_dims:
        raise ValueError(
            f"The feature dim name ({feature_dim_name}) cannot be one of the "
            f"non-feature dims ({sample_dims})"
        )
    return feature_dim_name


@dataclasses.dataclass
class PackingInfo:
    names: Sequence[str]
    features: Sequence[int]

    @property
    def multi_index(self) -> pd.MultiIndex:
        entries = []
        i = 0
        for name, n_features in zip(self.names, self.features):
            for j in range(i, i + n_features):
                entries.append((name, j))
            i += n_features
        feature_index = pd.MultiIndex.from_tuples(
            tuple(entries), names=("variable", "z")
        )
        return feature_index


@curry
def clip_sample(
    config: Mapping[str, SliceConfig], data: Mapping[str, tf.Tensor],
) -> Mapping[str, tf.Tensor]:
    return {
        key: value[..., config.get(key, SliceConfig()).slice]
        for (key, value) in data.items()
    }


def pack_tfdataset(
    data: tf.data.Dataset, variable_names: Sequence[str],
) -> Tuple[tf.data.Dataset, PackingInfo]:
    sample = next(iter(data))
    features = []
    for name in variable_names:
        if len(sample[name].shape) > 0:
            features.append(sample[name].shape[-1])
        else:
            features.append(1)
    packing_info = PackingInfo(names=variable_names, features=features)
    return (
        data.map(
            lambda x: tf.concat(list(x[name] for name in variable_names), axis=-1)
        ),
        packing_info,
    )


def pack(
    data: xr.Dataset, sample_dims: Sequence[str], config: Optional[PackerConfig] = None,
) -> Tuple[np.ndarray, pd.MultiIndex]:
    """
    Pack a dataset into a numpy array.

    Args:
        data: dataset to pack
        sample_dims: names of non-feature dimensions, must be present
            in every variable in `data`
    """
    if config is None:
        config = PackerConfig({})
    feature_dim_name = _unique_dim_name(data, sample_dims=sample_dims)

    data_clipped = xr.Dataset(clip(data, config.clip))
    stacked = data_clipped.to_stacked_array(feature_dim_name, sample_dims=sample_dims)
    stacked = stacked.dropna(feature_dim_name)
    return (
        stacked.transpose(*sample_dims, feature_dim_name).values,
        stacked.indexes[feature_dim_name],
    )


@curry
def unpack_sample(packing_info: PackingInfo, sample):
    i_feature = 0
    return_dict = {}
    for name, n_features in zip(packing_info.names, packing_info.features):
        return_dict[name] = sample[..., i_feature : i_feature + n_features]
        i_feature = i_feature + n_features
    return return_dict


def unpack_tfdataset(data: tf.data.Dataset, packing_info: PackingInfo):
    return data.map(unpack_sample(packing_info))


def unpack(
    data: np.ndarray,
    sample_dims: Sequence[str],
    *,
    packing_info: Optional[PackingInfo] = None,
    feature_index: Optional[pd.MultiIndex] = None,
) -> xr.Dataset:
    if packing_info is None and feature_index is None:
        raise ValueError("either packing_info or feature_index must be given")
    elif feature_index is None and packing_info is not None:
        feature_index = packing_info.multi_index
    if len(data.shape) == len(sample_dims):
        selection: List[Union[slice, None]] = [slice(None, None) for _ in sample_dims]
        selection = selection + [None]
        data = data[selection]
    da = xr.DataArray(
        data, dims=list(sample_dims) + ["feature"], coords={"feature": feature_index}
    )
    return da.to_unstacked_dataset("feature")


def multiindex_to_tuple(index: pd.MultiIndex) -> tuple:
    return list(index.names), list(index.to_list())


def tuple_to_multiindex(d: tuple) -> pd.MultiIndex:
    names, list_ = d
    return pd.MultiIndex.from_tuples(list_, names=names)


def clip(
<<<<<<< HEAD
    data: Union[xr.Dataset, Mapping[str, xr.DataArray]],
    config: Mapping[str, SliceConfig],
) -> Mapping[str, xr.DataArray]:
=======
    data: Union[xr.Dataset, Mapping[Hashable, xr.DataArray]],
    config: Mapping[Hashable, SliceConfig],
) -> Mapping[Hashable, xr.DataArray]:
>>>>>>> 12e1b99d
    clipped_data = {}
    for variable in data:
        da = data[variable]
        da = _fill_empty_coords(da)
        if variable in config:
            dim = data[variable].dims[-1]
            da = da.isel({dim: config[variable].slice})
        clipped_data[variable] = da
    return clipped_data


def _fill_empty_coords(da):
    # need coord to allow proper unpacking if dim is clipped to
    # different length for different variables. Also needs to be filled
    # for non-clipped variables that have that dim.
    for dim in da.dims:
        if dim not in da.coords:
            da = da.assign_coords({dim: range(da.sizes[dim])})
    return da


class ArrayPacker:
    """
    A class to handle converting xarray datasets to and from numpy arrays.

    Used for ML training/prediction.
    """

    def __init__(
        self,
        sample_dim_name,
        pack_names: Iterable[Hashable],
        config: Optional[PackerConfig] = None,
    ):
        """Initialize the ArrayPacker.

        Args:
            sample_dim_name: dimension name to treat as the sample dimension
            pack_names: variable pack_names to pack
            config: optional PackerConfig for configuration of dataset packing
        """
        self._pack_names: List[str] = list(str(s) for s in pack_names)
        self._n_features: Dict[str, int] = {}
        self._sample_dim_name = sample_dim_name
        self._feature_index: Optional[pd.MultiIndex] = None
        self._config = config

    @property
    def pack_names(self) -> List[str]:
        """variable pack_names being packed"""
        return self._pack_names

    @property
    def sample_dim_name(self) -> str:
        """name of sample dimension"""
        return self._sample_dim_name

    @property
    def feature_counts(self) -> dict:
        return self._n_features.copy()

    @property
    def _total_features(self):
        return sum(self._n_features[name] for name in self._pack_names)

    def to_array(self, dataset: xr.Dataset) -> np.ndarray:
        """Convert dataset into a 2D array with [sample, feature] dimensions.

        Variable names inserted into the array are passed on initialization of this
        object. Each of those variables in the dataset must have the sample
        dimension name indicated when this object was initialized, and at most one
        more dimension, considered the feature dimension.

        The first time this is called, the length of the feature dimension for each
        variable is stored, and can be retrieved on `packer.feature_counts`.

        Args:
            dataset: dataset containing variables in self.pack_names to pack

        Returns:
            array: 2D [sample, feature] array with data from the dataset
        """
        array, feature_index = pack(
            dataset[self._pack_names], [self._sample_dim_name], config=self._config
        )
        self._n_features = count_features(feature_index)
        self._feature_index = feature_index
        return array

    def to_dataset(self, array: np.ndarray) -> xr.Dataset:
        """Restore a dataset from a 2D [sample, feature] array.

        Can only be called after `to_array` is called.

        Args:
            array: 2D [sample, feature] array

        Returns:
            dataset: xarray dataset with data from the given array
        """
        if len(array.shape) > 2:
            raise NotImplementedError("can only restore 2D arrays to datasets")
        if len(self._n_features) == 0 or self._feature_index is None:
            raise RuntimeError(
                "must pack at least once before unpacking, "
                "so dimension lengths are known"
            )
        return unpack(array, [self._sample_dim_name], feature_index=self._feature_index)

    def dump(self, f: TextIO):
        return yaml.safe_dump(
            {
                "pack_names": self._pack_names,
                "sample_dim_name": self._sample_dim_name,
                "feature_index": multiindex_to_tuple(self._feature_index),
                "packer_config": dataclasses.asdict(self._config)
                if self._config is not None
                else {},
            },
            f,
        )

    @classmethod
    def load(cls, f: TextIO):
        data = yaml.safe_load(f.read())
        packer_config = dacite.from_dict(PackerConfig, data.get("packer_config", {}))
        packer = cls(data["sample_dim_name"], data["pack_names"], packer_config)
        packer._feature_index = tuple_to_multiindex(data["feature_index"])
        packer._n_features = count_features(packer._feature_index)
        return packer


def count_features(index: pd.MultiIndex, variable_dim="variable") -> Dict[str, int]:
    variable_idx = index.names.index(variable_dim)
    count: Dict[str, int] = collections.defaultdict(int)
    for item in index:
        variable = item[variable_idx]
        count[variable] += 1
    return count


def unpack_matrix(
    x_packer: ArrayPacker, y_packer: ArrayPacker, matrix: np.ndarray
) -> xr.Dataset:
    """Unpack a matrix

    Args:
        x_packer: packer for the rows of the matrix
        y_packer: packer for the columns of the matrix
        matrix: the matrix to be unpacked
    Returns:
        a Dataset

    """
    jacobian_dict = {}
    j = 0
    for in_name in x_packer.pack_names:
        i = 0
        for out_name in y_packer.pack_names:
            size_in = x_packer.feature_counts[in_name]
            size_out = y_packer.feature_counts[out_name]

            jacobian_dict[(in_name, out_name)] = xr.DataArray(
                matrix[i : i + size_out, j : j + size_in], dims=[out_name, in_name],
            )
            i += size_out
        j += size_in

    return xr.Dataset(jacobian_dict)  # type: ignore<|MERGE_RESOLUTION|>--- conflicted
+++ resolved
@@ -162,15 +162,9 @@
 
 
 def clip(
-<<<<<<< HEAD
-    data: Union[xr.Dataset, Mapping[str, xr.DataArray]],
-    config: Mapping[str, SliceConfig],
-) -> Mapping[str, xr.DataArray]:
-=======
     data: Union[xr.Dataset, Mapping[Hashable, xr.DataArray]],
     config: Mapping[Hashable, SliceConfig],
 ) -> Mapping[Hashable, xr.DataArray]:
->>>>>>> 12e1b99d
     clipped_data = {}
     for variable in data:
         da = data[variable]
