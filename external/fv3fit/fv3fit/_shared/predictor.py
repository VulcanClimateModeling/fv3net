import xarray as xr
import abc
from typing import Hashable, Iterable, Sequence
import logging
import warnings

DATASET_DIM_NAME = "dataset"
logger = logging.getLogger(__file__)


class Predictor(abc.ABC):
    """
    Abstract base class for a predictor object, which has a `predict` method
    that takes in a stacked xarray dataset containing variables defined the class's
    `input_variables` attribute with the first dimension being the `sample_dim_name`
    attribute, and returns predictions for the class's `output_variables` attribute.
    Also implements `load` method. Base class for model classes which implement a
    `fit` method as well, but allows creation of predictor classes to be used in
    (non-training) diagnostic and prognostic settings.
    """

    def __init__(
        self,
        sample_dim_name: str,
        input_variables: Iterable[Hashable],
        output_variables: Iterable[Hashable],
        **kwargs,
    ):
        """Initialize the predictor.
        
        Args:
            sample_dim_name: name of sample dimension
            input_variables: names of input variables
            output_variables: names of output variables
        """
        super().__init__()
        if len(kwargs.keys()) > 0:
            raise TypeError(
                f"received unexpected keyword arguments: {tuple(kwargs.keys())}"
            )
        self.sample_dim_name = sample_dim_name
        self.input_variables = input_variables
        self.output_variables = output_variables

    @abc.abstractmethod
    def predict(self, X: xr.Dataset) -> xr.Dataset:
        """Predict an output xarray dataset from an input xarray dataset."""

    @abc.abstractmethod
    def dump(self, path: str) -> None:
        """Serialize to a directory."""
        pass

    @classmethod
    @abc.abstractmethod
    def load(cls, path: str) -> "Predictor":
        """Load a serialized model from a directory."""
        pass

    def predict_columnwise(
        self,
        X: xr.Dataset,
        sample_dims: Sequence[Hashable] = (),
        feature_dim: Hashable = None,
    ) -> xr.Dataset:
        """
        Deprecated after models' .predict changed to take unstacked data.
        Will be removed in a following PR.

        Predict on an unstacked xarray dataset

        Args:
            X: the input data
            sample_dims: A list of dimensions over which samples are taken
            feature_dim: If provided, the sample_dims will be inferred from this
                value

        Returns:
            the predictions defined on the same dimensions as X
        """
<<<<<<< HEAD
=======
        warnings.warn(
            "The predict_columnwise method is now deprecated since predictors' "
            "predict methods now work on unstacked data. This will be removed "
            "in the near future.",
            DeprecationWarning,
        )
>>>>>>> 845ceeea
        return self.predict(X)<|MERGE_RESOLUTION|>--- conflicted
+++ resolved
@@ -78,13 +78,10 @@
         Returns:
             the predictions defined on the same dimensions as X
         """
-<<<<<<< HEAD
-=======
         warnings.warn(
             "The predict_columnwise method is now deprecated since predictors' "
             "predict methods now work on unstacked data. This will be removed "
             "in the near future.",
             DeprecationWarning,
         )
->>>>>>> 845ceeea
         return self.predict(X)