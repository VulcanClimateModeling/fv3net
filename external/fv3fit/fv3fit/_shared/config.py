--- conflicted
+++ resolved
@@ -9,11 +9,7 @@
 # TODO: move all keras configs under fv3fit.keras
 import tensorflow as tf
 import xarray as xr
-<<<<<<< HEAD
-from vcm.calc.calc import vertical_tapering_scale_factors
-=======
 import vcm
->>>>>>> 423d315b
 
 
 @dataclasses.dataclass
@@ -22,17 +18,10 @@
     rate: float
     taper_dim: str = "z"
 
-<<<<<<< HEAD
-    def apply(self, data: xr.DataArray):
-        n_levels = len(data[self.taper_dim])
-        scaling = xr.DataArray(
-            vertical_tapering_scale_factors(
-=======
     def apply(self, data: xr.DataArray) -> xr.DataArray:
         n_levels = len(data[self.taper_dim])
         scaling = xr.DataArray(
             vcm.vertical_tapering_scale_factors(
->>>>>>> 423d315b
                 n_levels=n_levels, cutoff=self.cutoff, rate=self.rate
             ),
             dims=[self.taper_dim],
