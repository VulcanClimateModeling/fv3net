import dataclasses
import fsspec
import yaml
import os
<<<<<<< HEAD
from typing import Optional, Tuple, Union, Sequence, List, Type, Dict
import xarray as xr
from .predictor import Estimator

from loaders import batches
=======
from typing import Dict, Optional, Union, Sequence, List, Type
from .predictor import Estimator
>>>>>>> 5b5abc81


DELP = "pressure_thickness_of_atmospheric_layer"
MODEL_CONFIG_FILENAME = "training_config.yml"


KERAS_MODELS: Dict[str, Type[Estimator]] = {}
SKLEARN_MODEL_TYPES = ["sklearn", "rf", "random_forest", "sklearn_random_forest"]


def get_keras_model(name):
    return KERAS_MODELS[name]


<<<<<<< HEAD
def register_keras_trainer(name):
=======
def register_keras_estimator(name: str):
    """
    Returns a decorator that will register the given class as a keras training
    class, which can be used in training configuration.
    """
    if not isinstance(name, str):
        raise TypeError(
            "keras trainer name must be string, remember to "
            "pass one when decorating @register_keras_estimator(name)"
        )

>>>>>>> 5b5abc81
    def decorator(cls):
        KERAS_MODELS[name] = cls
        return cls

    return decorator


<<<<<<< HEAD
@dataclasses.dataclass
class DataConfig:
    """Convenience wrapper for model training data

    Attrs:
        variables: names of variables to include in dataset
        data_path: location of training data to be loaded by batch function
        batch_function: name of function from `fv3fit.batches` to use for
            loading batched data
        batch_kwargs: keyword arguments to pass to batch function
    """

    variables: List[str]
    data_path: str
    batch_function: str
    batch_kwargs: dict


=======
>>>>>>> 5b5abc81
@dataclasses.dataclass
class TrainingConfig:
    """Convenience wrapper for model training parameters and file info

    Attrs:
        model_type: sklearn model type or keras model class to initialize
        input_variables: variables used as features
        output_variables: variables to predict
        additional_variables: list of needed variables which are not inputs
            or outputs (e.g. pressure thickness if needed for scaling)
        hyperparameters: arguments to pass to model class at initialization
            time
        random_seed: value to use to initialize randomness
        model_path: output location for final model
        batch_function: name of function from `fv3fit.batches` to use for
            loading batched data
        batch_kwargs: keyword arguments to pass to batch function
        data_path: location of training data to be loaded by batch function
        scaler_type: scaler to use for training
        scaler_kwargs: keyword arguments to pass to scaler initialization
        validation_timesteps: timestamps to use as validation samples
        save_model_checkpoints: whether to save a copy of the model at
            each epoch
        timesteps_source: one of "timesteps_file",
            "sampled_outside_input_config", "input_config", "all_mapper_times"
    """

    model_type: str
    input_variables: List[str]
    output_variables: List[str]
    additional_variables: List[str] = dataclasses.field(default_factory=list)
    hyperparameters: dict = dataclasses.field(default_factory=dict)
    random_seed: Union[float, int] = 0
    model_path: str = ""

    @classmethod
    def from_dict(cls, kwargs) -> "TrainingConfig":
        model_type = kwargs["model_type"]
        if model_type in SKLEARN_MODEL_TYPES:
            subclass: Type[TrainingConfig] = SklearnTrainingConfig
        elif model_type in KERAS_MODELS:
            subclass = KerasTrainingConfig
        else:
            subclass = TrainingConfig
        return subclass(**kwargs)


@dataclasses.dataclass
class KerasTrainingConfig(TrainingConfig):
    """
    Attrs:
        model_type: sklearn model type or keras model class to initialize
        input_variables: variables used as features
        output_variables: variables to predict
        additional_variables: list of needed variables which are not inputs
            or outputs (e.g. pressure thickness if needed for scaling)
        hyperparameters: arguments to pass to model class at initialization
            time
        random_seed: value to use to initialize randomness
        model_path: output location for final model
        save_model_checkpoints: whether to save a copy of the model at
            each epoch
    """

    save_model_checkpoints: bool = False


@dataclasses.dataclass
class SklearnTrainingConfig(TrainingConfig):
    """
    Attrs:
        model_type: sklearn model type or keras model class to initialize
        input_variables: variables used as features
        output_variables: variables to predict
        additional_variables: list of needed variables which are not inputs
            or outputs (e.g. pressure thickness if needed for scaling)
        hyperparameters: arguments to pass to model class at initialization
            time
        random_seed: value to use to initialize randomness
        model_path: output location for final model
        scaler_type: scaler to use for training
        scaler_kwargs: keyword arguments to pass to scaler initialization
    """

    scaler_type: str = "standard"
    scaler_kwargs: dict = dataclasses.field(default_factory=dict)

    def __post_init__(self):
        # TODO: turn this into an exception if DELP is not present
        if self.scaler_type == "mass":
            if DELP not in self.additional_variables:
                self.additional_variables.append(DELP)


@dataclasses.dataclass
class _ModelTrainingConfig:
    """Convenience wrapper for model training parameters and file info

    Attrs:
        model_type: sklearn model type or keras model class to initialize
        hyperparameters: arguments to pass to model class at initialization
            time
        input_variables: variables used as features
        output_variables: variables to predict
        batch_function: name of function from `fv3fit.batches` to use for
            loading batched data
        batch_kwargs: keyword arguments to pass to batch function
        data_path: location of training data to be loaded by batch function
        scaler_type: scaler to use for training
        scaler_kwargs: keyword arguments to pass to scaler initialization
        additional_variables: list of needed variables which are not inputs
            or outputs (e.g. pressure thickness if needed for scaling)
        random_seed: value to use to initialize randomness
        validation_timesteps: timestamps to use as validation samples
        save_model_checkpoints: whether to save a copy of the model at
            each epoch
        model_path: output location for final model
        timesteps_source: one of "timesteps_file",
            "sampled_outside_input_config", "input_config", "all_mapper_times"
    """

    model_type: str
    hyperparameters: dict
    input_variables: List[str]
    output_variables: List[str]
    batch_function: str
    batch_kwargs: dict
    data_path: Optional[str] = None
    scaler_type: str = "standard"
    scaler_kwargs: dict = dataclasses.field(default_factory=dict)
    additional_variables: List[str] = dataclasses.field(default_factory=list)
    random_seed: Union[float, int] = 0
    validation_timesteps: Sequence[str] = dataclasses.field(default_factory=list)
    save_model_checkpoints: bool = False
    model_path: str = ""
    timesteps_source: str = "timesteps_file"

    def __post_init__(self):
        if self.scaler_type == "mass":
            if DELP not in self.additional_variables:
                self.additional_variables.append(DELP)

    def asdict(self):
        return dataclasses.asdict(self)

    def dump(self, path: str, filename: str = None) -> None:
        dict_ = self.asdict()
        if filename is None:
            filename = MODEL_CONFIG_FILENAME
        with fsspec.open(os.path.join(path, filename), "w") as f:
            yaml.safe_dump(dict_, f)

    @classmethod
    def load(cls, path: str) -> "_ModelTrainingConfig":
        with fsspec.open(path, "r") as f:
            config_dict = yaml.safe_load(f)
        return _ModelTrainingConfig(**config_dict)


def load_configs(
    config_path: str,
    data_path: str,
    output_data_path: str,
    timesteps_file=None,
    validation_timesteps_file=None,
) -> Tuple[_ModelTrainingConfig, TrainingConfig, DataConfig, Optional[DataConfig]]:
    """Load training configuration information from a legacy yaml config path.

    Dumps the legacy configuration class to the output_data_path.
    """
    # TODO: remove output_data_path argument, we need it here at the moment
    # to dump legacy_config before it gets a Dataset attached to it,
    # for backwards compatibility
    # we shouldn't need this when validation_dataset is in its own data config
    # and not attached to fit_kwargs
    legacy_config = _ModelTrainingConfig.load(config_path)
    legacy_config.data_path = data_path
    legacy_config.dump(output_data_path)
    config_dict = dataclasses.asdict(legacy_config)
    if legacy_config.model_type in SKLEARN_MODEL_TYPES:
        keys = [
            "model_type",
            "hyperparameters",
            "input_variables",
            "output_variables",
            "additional_variables",
            "random_seed",
            "model_path",
            "scaler_type",
            "scaler_kwargs",
        ]
    elif legacy_config.model_type in KERAS_MODELS:
        keys = [
            "model_type",
            "hyperparameters",
            "input_variables",
            "output_variables",
            "additional_variables",
            "random_seed",
            "model_path",
            "save_model_checkpoints",
        ]
        fit_kwargs = legacy_config.hyperparameters.pop("fit_kwargs", {})
        fit_kwargs["validation_dataset"] = validation_dataset(legacy_config)
        legacy_config.hyperparameters["fit_kwargs"] = fit_kwargs
    else:
        raise NotImplementedError(f"unknown model type {legacy_config.model_type}")
    training_config = TrainingConfig.from_dict(
        {key: config_dict[key] for key in keys if key in config_dict}
    )

    variables = (
        config_dict["input_variables"]
        + config_dict["output_variables"]
        + config_dict.get("additional_variables", [])
    )
    data_path = config_dict["data_path"]
    batch_function = config_dict["batch_function"]
    batch_kwargs = config_dict["batch_kwargs"]

    train_batch_kwargs = {**batch_kwargs}
    if timesteps_file is not None:
        with open(timesteps_file, "r") as f:
            timesteps = yaml.safe_load(f)
        train_batch_kwargs["timesteps"] = timesteps
    train_data_config = DataConfig(
        variables=variables,
        data_path=data_path,
        batch_function=batch_function,
        batch_kwargs=train_batch_kwargs,
    )

    if validation_timesteps_file is not None:
        validation_batch_kwargs = {**batch_kwargs}
        with open(validation_timesteps_file, "r") as f:
            timesteps = yaml.safe_load(f)
        validation_batch_kwargs["timesteps"] = timesteps
        validation_data_config: Optional[DataConfig] = DataConfig(
            variables=variables,
            data_path=data_path,
            batch_function=batch_function,
            batch_kwargs=validation_batch_kwargs,
        )
    else:
        validation_data_config = None

    return legacy_config, training_config, train_data_config, validation_data_config


# TODO: this should be made to work regardless of whether we're using
# keras or sklearn models, find a way to delete this code entirely and
# use the validation DataConfig instead.


def check_validation_train_overlap(
    train: Sequence[str], validate: Sequence[str]
) -> None:
    overlap = set(train) & set(validate)
    if overlap:
        raise ValueError(
            f"Timestep(s) {overlap} are in both train and validation sets."
        )


def validation_timesteps_config(train_config):
    val_config = legacy_config_to_data_config(train_config)
    assert not isinstance(val_config.data_path, list)
    val_config.batch_kwargs["timesteps"] = train_config.validation_timesteps
    val_config.batch_kwargs["timesteps_per_batch"] = len(
        train_config.validation_timesteps  # type: ignore
    )
    return val_config


# TODO: refactor all tests and code using this to create DataConfig from the beginning
# and delete this helper routine
def legacy_config_to_data_config(legacy_config):
    return DataConfig(
        variables=legacy_config.input_variables
        + legacy_config.output_variables
        + (legacy_config.additional_variables or []),
        data_path=legacy_config.data_path,
        batch_function=legacy_config.batch_function,
        batch_kwargs=legacy_config.batch_kwargs,
    )


def validation_dataset(train_config: _ModelTrainingConfig,) -> Optional[xr.Dataset]:
    if len(train_config.validation_timesteps) > 0:
        check_validation_train_overlap(
            train_config.batch_kwargs["timesteps"], train_config.validation_timesteps,
        )
        validation_config = validation_timesteps_config(train_config)
        # validation config puts all data in one batch
        validation_dataset_sequence = load_data_sequence(validation_config)
        if len(validation_dataset_sequence) > 1:
            raise ValueError(
                "Something went wrong! "
                "All validation data should be concatenated into a single batch. There "
                f"are {len(validation_dataset_sequence)} batches in the sequence."
            )
        return validation_dataset_sequence[0]
    else:
        validation_dataset = None
    return validation_dataset


def load_training_config(model_path: str) -> _ModelTrainingConfig:
    """Load training configuration information from a model directory URL.
    Note:
        This loads a file that you would get from using ModelTrainingConfig.dump
        with no filename argument, as is done by fv3fit.train. To ensure
        backwards compatibility, you should use this routine to load such
        a file instead of manually specifying the filename.
        The default filename may change in the future.
    Args:
        model_path: model dir dumped by fv3fit.dump
    Returns:
        dict: training config dict
    """
    config_path = os.path.join(model_path, MODEL_CONFIG_FILENAME)
    return _ModelTrainingConfig.load(config_path)


# TODO: move this back into its own module once it has been decoupled
# from the config code by deleting `validation_dataset`
def load_data_sequence(config: DataConfig) -> batches.BaseSequence[xr.Dataset]:
    """
    Args:
        config: data configuration

    Returns:
        Sequence of datasets according to configuration
    """
    batch_function = getattr(batches, config.batch_function)
    ds_batches = batch_function(
        config.data_path, list(config.variables), **config.batch_kwargs,
    )
    return ds_batches<|MERGE_RESOLUTION|>--- conflicted
+++ resolved
@@ -2,16 +2,11 @@
 import fsspec
 import yaml
 import os
-<<<<<<< HEAD
 from typing import Optional, Tuple, Union, Sequence, List, Type, Dict
 import xarray as xr
 from .predictor import Estimator
 
 from loaders import batches
-=======
-from typing import Dict, Optional, Union, Sequence, List, Type
-from .predictor import Estimator
->>>>>>> 5b5abc81
 
 
 DELP = "pressure_thickness_of_atmospheric_layer"
@@ -26,9 +21,6 @@
     return KERAS_MODELS[name]
 
 
-<<<<<<< HEAD
-def register_keras_trainer(name):
-=======
 def register_keras_estimator(name: str):
     """
     Returns a decorator that will register the given class as a keras training
@@ -40,7 +32,6 @@
             "pass one when decorating @register_keras_estimator(name)"
         )
 
->>>>>>> 5b5abc81
     def decorator(cls):
         KERAS_MODELS[name] = cls
         return cls
@@ -48,7 +39,6 @@
     return decorator
 
 
-<<<<<<< HEAD
 @dataclasses.dataclass
 class DataConfig:
     """Convenience wrapper for model training data
@@ -67,8 +57,6 @@
     batch_kwargs: dict
 
 
-=======
->>>>>>> 5b5abc81
 @dataclasses.dataclass
 class TrainingConfig:
     """Convenience wrapper for model training parameters and file info
