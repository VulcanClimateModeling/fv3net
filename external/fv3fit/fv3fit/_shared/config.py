import argparse
import copy
import dataclasses
import os
from typing import (
    Any,
    Callable,
    Hashable,
    Mapping,
    Optional,
    Tuple,
    Union,
    Sequence,
    Set,
    List,
    Type,
    Dict,
    MutableMapping,
)
from fv3fit.typing import Dataclass
import xarray as xr
from .predictor import Predictor
from .hyperparameters import Hyperparameters
import dacite
import numpy as np
import random
import warnings

# TODO: move all keras configs under fv3fit.keras
import tensorflow as tf


DELP = "pressure_thickness_of_atmospheric_layer"


TrainingFunction = Callable[
    [Dataclass, Sequence[xr.Dataset], Sequence[xr.Dataset]], Predictor
]


def set_random_seed(seed: Union[float, int] = 0):
    # https://stackoverflow.com/questions/32419510/how-to-get-reproducible-results-in-keras
    os.environ["PYTHONHASHSEED"] = str(seed)
    np.random.seed(seed + 1)
    random.seed(seed + 2)
    tf.random.set_seed(seed + 3)


# TODO: delete this routine by refactoring the tests to no longer depend on it
def get_keras_model(name):
    return TRAINING_FUNCTIONS[name][0]


@dataclasses.dataclass
class CacheConfig:
    local_download_path: Optional[str] = None
    in_memory: bool = False


@dataclasses.dataclass
class TrainingConfig:
    """Convenience wrapper for model training parameters and file info

    Attributes:
        model_type: sklearn model type or keras model class to initialize
        hyperparameters: model_type-specific training configuration
        sample_dim_name: deprecated, internal name used for sample dimension
            when training and predicting
        random_seed: value to use to initialize randomness
        derived_output_variables: optional list of prediction variables that
            are not directly predicted by the ML model but instead are derived
            using the ML-predicted output_variables
    """

    model_type: str
    hyperparameters: Hyperparameters
    sample_dim_name: str = "sample"
    random_seed: Union[float, int] = 0
    derived_output_variables: List[str] = dataclasses.field(default_factory=list)
    cache: CacheConfig = dataclasses.field(default_factory=lambda: CacheConfig())

    @property
    def variables(self):
        return self.hyperparameters.variables

    @classmethod
    def from_dict(cls, kwargs) -> "TrainingConfig":
        kwargs = {**kwargs}  # make a copy to avoid mutating the input
        if "input_variables" in kwargs:
            warnings.warn(
                "input_variables is no longer a top-level TrainingConfig "
                "parameter, pass it under hyperparameters instead",
                DeprecationWarning,
            )
            kwargs["hyperparameters"]["input_variables"] = kwargs.pop("input_variables")
        if "output_variables" in kwargs:
            warnings.warn(
                "output_variables is no longer a top-level TrainingConfig "
                "parameter, pass it under hyperparameters instead",
                DeprecationWarning,
            )
            kwargs["hyperparameters"]["output_variables"] = kwargs.pop(
                "output_variables"
            )
        hyperparameter_class = get_hyperparameter_class(kwargs["model_type"])
        kwargs["hyperparameters"] = dacite.from_dict(
            data_class=hyperparameter_class,
            data=kwargs.get("hyperparameters", {}),
            config=dacite.Config(strict=True),
        )
        return dacite.from_dict(
            data_class=cls, data=kwargs, config=dacite.Config(strict=True)
        )


TRAINING_FUNCTIONS: Dict[str, Tuple[TrainingFunction, Type[Dataclass]]] = {}


def get_hyperparameter_class(model_type: str) -> Type:
    if model_type in TRAINING_FUNCTIONS:
        _, subclass = TRAINING_FUNCTIONS[model_type]
    else:
        raise ValueError(f"unknown model_type {model_type}")
    return subclass


def get_training_function(model_type: str) -> TrainingFunction:
    if model_type in TRAINING_FUNCTIONS:
        estimator_class, _ = TRAINING_FUNCTIONS[model_type]
    else:
        raise ValueError(f"unknown model_type {model_type}")
    return estimator_class


def register_training_function(name: str, hyperparameter_class: type):
    """
    Returns a decorator that will register the given training function
    to be usable in training configuration.
    """

    def decorator(func: TrainingFunction) -> TrainingFunction:
        TRAINING_FUNCTIONS[name] = (func, hyperparameter_class)
        return func

    return decorator


def _bool_from_str(value: str):
    affirmatives = ["y", "yes", "true", "t"]
    negatives = ["n", "no", "false", "f"]

    if value.lower() in affirmatives:
        return True
    elif value.lower() in negatives:
        return False
    else:
        raise ValueError(
            f"Unrecognized value encountered in boolean conversion: {value}"
        )


def _add_items_to_parser_arguments(
    d: Mapping[str, Any], parser: argparse.ArgumentParser
):
    """
    Take a dictionary and add all the keys as an ArgumentParser
    argument with the value as a default.  Does no casting so
    any non-defaults will likely be strings.  Instead relies on the
    dataclasses to do the validation and type casting.
    """

    for key, value in d.items():
        if isinstance(value, Mapping):
            raise ValueError(
                "Adding a mapping as an argument to the parse is not "
                "currently supported.  Make sure you are passing a "
                "'flattened' dictionary to this function. If you are trying "
                "to override a value in a 'kwargs' setting, make sure a value "
                "is given in the configuration yaml."
            )
        elif not isinstance(value, str) and isinstance(value, Sequence):
            parser.add_argument(f"--{key}", nargs="*", default=copy.copy(value))
        elif isinstance(value, bool):
            parser.add_argument(f"--{key}", type=_bool_from_str, default=value)
        elif isinstance(value, int):
            parser.add_argument(f"--{key}", type=int, default=value)
        elif isinstance(value, float):
            parser.add_argument(f"--{key}", type=float, default=value)
        else:
            parser.add_argument(f"--{key}", default=value)


def _to_flat_dict(d: dict):
    """
    Converts any nested dictionaries to a flat version with
    the nested keys joined with a '.', e.g., {a: {b: 1}} ->
    {a.b: 1}
    """

    new_flat = {}
    for k, v in d.items():
        if isinstance(v, dict):
            sub_d = _to_flat_dict(v)
            for sk, sv in sub_d.items():
                new_flat[".".join([k, sk])] = sv
        else:
            new_flat[k] = v

    return new_flat


def to_nested_dict(d: dict):
    """
    Converts a flat dictionary with '.' joined keys back into
    a nested dictionary, e.g., {a.b: 1} -> {a: {b: 1}}
    """

    new_config: MutableMapping[str, Any] = {}

    for k, v in d.items():
        if "." in k:
            sub_keys = k.split(".")
            sub_d = new_config
            for sk in sub_keys[:-1]:
                sub_d = sub_d.setdefault(sk, {})
            sub_d[sub_keys[-1]] = v
        else:
            new_config[k] = v

    return new_config


# Small modification to the arg parser so that the error raised by
# providing invalid args is clearer and does not print a confusing
# system exit error.
class ArgumentError(Exception):
    pass


class ArgumentParser(argparse.ArgumentParser):
    def error(self, message):
        raise ArgumentError(message)


def get_arg_updated_config_dict(args: Sequence[str], config_dict: Dict[str, Any]):
    """
    Update a configuration dictionary with keyword arguments through an ArgParser.

    Note: A current limitation of this update style is that we cannot provide
        arbitrary arguments to the parser.  Therefore, value being updated should
        either be a member of passed in configuration

    Args:
        args: a list of argument strings to parse
        config_dict: the configuration to update
    """
    config = _to_flat_dict(config_dict)
    parser = ArgumentParser()
    _add_items_to_parser_arguments(config, parser)
    try:
        updates = parser.parse_args(args)
    except ArgumentError as e:
        raise e

    update_dict = vars(updates)
    config.update(update_dict)
    return to_nested_dict(config)


@dataclasses.dataclass
class LearningRateScheduleConfig:
    name: str
    kwargs: Mapping[str, Any] = dataclasses.field(default_factory=dict)

    @property
    def instance(self) -> tf.keras.optimizers.schedules.LearningRateSchedule:
        cls = getattr(tf.keras.optimizers.schedules, self.name)
        return cls(**self.kwargs)


@dataclasses.dataclass
class OptimizerConfig:
    name: str
    kwargs: Mapping[str, Any] = dataclasses.field(default_factory=dict)
    learning_rate_schedule: Optional[LearningRateScheduleConfig] = None

    @property
    def instance(self) -> tf.keras.optimizers.Optimizer:
        cls = getattr(tf.keras.optimizers, self.name)
        kwargs = dict(**self.kwargs)

        if self.learning_rate_schedule:
            kwargs["learning_rate"] = self.learning_rate_schedule.instance

        return cls(**kwargs)

    def __post_init__(self):
        if "learning_rate" in self.kwargs and self.learning_rate_schedule is not None:
            raise ValueError(
                "Learning rate ambiguity from kwargs and learning rate schedule set"
                " in OptimizerConfig."
            )


@dataclasses.dataclass
class RegularizerConfig:
    name: str
    kwargs: Mapping[str, Any] = dataclasses.field(default_factory=dict)

    @property
    def instance(self) -> Optional[tf.keras.regularizers.Regularizer]:
        if self.name.lower() != "none":
            cls = getattr(tf.keras.regularizers, self.name)
            instance = cls(**self.kwargs)
        else:
            instance = None
        return instance


@dataclasses.dataclass
class SliceConfig:
    start: Optional[int] = None
    stop: Optional[int] = None
    step: Optional[int] = None

    @property
    def slice(self):
        return slice(self.start, self.stop, self.step)


@dataclasses.dataclass(frozen=True)
class PackerConfig:
    """
    Configuration for packing.

    Attributes:
        clip: a mapping from variable name to configuration for the slice of
            the feature (last) dimension of that variable we want to retain.
<<<<<<< HEAD
            Used to exclude data (e.g. at start or end of dimension).
    """

    clip: Mapping[str, SliceConfig] = dataclasses.field(default_factory=dict)
=======
            Used to exclude data (e.g. at start or end of dimension). User
            must ensure the last dimension is the dimension they want to clip.
    """

    clip: Mapping[Hashable, SliceConfig] = dataclasses.field(default_factory=dict)
>>>>>>> 12e1b99d


@dataclasses.dataclass
class RandomForestHyperparameters(Hyperparameters):
    """
    Configuration for training a random forest based model.

    Trains one random forest for each training batch provided.

    For more information about these settings, see documentation for
    `sklearn.ensemble.RandomForestRegressor`.

    Args:
        input_variables: names of variables to use as inputs
        output_variables: names of variables to use as outputs
        scaler_type: scaler to use for training, must be "standard" or "mass"
        scaler_kwargs: keyword arguments to pass to scaler initialization
        n_jobs: number of jobs to run in parallel when training a single random forest
        random_state: random seed to use when building trees, will be
            deterministically perturbed for each training batch
        n_estimators: the number of trees in each forest
        max_depth: maximum depth of each tree, by default is unlimited
        min_samples_split: minimum number of samples required to split an internal node
        min_samples_leaf: minimum number of samples required to be at a leaf node
        max_features: number of features to consider when looking for the best split,
            if string should be "sqrt", "log2", or "auto" (default), which correspond
            to the square root, log base 2, or total number of features respectively
        max_samples: if bootstrap is True, number of samples to draw
            for each base estimator
        bootstrap: whether bootstrap samples are used when building trees.
            If False, the whole dataset is used to build each tree.
        packer_config: configuration of dataset packing.
    """

    input_variables: List[str]
    output_variables: List[str]

    scaler_type: str = "standard"
    scaler_kwargs: Optional[Mapping] = None

    # don't set default to -1 because it causes non-reproducible training
    n_jobs: int = 8
    random_state: int = 0
    n_estimators: int = 100
    max_depth: Optional[int] = None
    min_samples_split: Union[int, float] = 2
    min_samples_leaf: Union[int, float] = 1
    max_features: Union[str, int, float] = "auto"
    max_samples: Optional[Union[int, float]] = None
    bootstrap: bool = True
    packer_config: PackerConfig = dataclasses.field(
        default_factory=lambda: PackerConfig({})
    )

    @property
    def variables(self) -> Set[str]:
        if self.scaler_type == "mass":
            additional_variables = ["pressure_thickness_of_atmospheric_layer"]
        else:
            additional_variables = []
        return (
            set(self.input_variables)
            .union(self.output_variables)
            .union(additional_variables)
        )<|MERGE_RESOLUTION|>--- conflicted
+++ resolved
@@ -336,18 +336,11 @@
     Attributes:
         clip: a mapping from variable name to configuration for the slice of
             the feature (last) dimension of that variable we want to retain.
-<<<<<<< HEAD
-            Used to exclude data (e.g. at start or end of dimension).
-    """
-
-    clip: Mapping[str, SliceConfig] = dataclasses.field(default_factory=dict)
-=======
             Used to exclude data (e.g. at start or end of dimension). User
             must ensure the last dimension is the dimension they want to clip.
     """
 
     clip: Mapping[Hashable, SliceConfig] = dataclasses.field(default_factory=dict)
->>>>>>> 12e1b99d
 
 
 @dataclasses.dataclass
