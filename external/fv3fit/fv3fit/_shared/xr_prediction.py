--- conflicted
+++ resolved
@@ -15,15 +15,10 @@
     get_dir,
     put_dir,
 )
-from .predictor import Reloadable
 
 
-<<<<<<< HEAD
-class ArrayPredictor(Reloadable):
-=======
 class ArrayPredictor(abc.ABC):
     @abc.abstractmethod
->>>>>>> 3ff6e08e
     def predict(self, inputs: Sequence[np.ndarray]) -> Sequence[np.ndarray]:
         pass
 
@@ -114,11 +109,7 @@
         input_variables: Iterable[Hashable],
         output_variables: Iterable[Hashable],
         model: ArrayPredictor,
-<<<<<<< HEAD
-        unstacked_dims: Sequence[str],
-=======
         unstacked_dims: Sequence[str] = ("z",),
->>>>>>> 3ff6e08e
         n_halo: int = 0,
     ):
         """Initialize the predictor
@@ -169,14 +160,10 @@
     def dump(self, path: str) -> None:
         with put_dir(path) as path:
             if self.model is not None:
-<<<<<<< HEAD
-                io.dump(self.model, os.path.join(path, self._BASE_MODEL_NAME))
-=======
                 io.dump(
                     self.model,  # type: ignore
                     os.path.join(path, self._BASE_MODEL_NAME),
                 )
->>>>>>> 3ff6e08e
             with open(os.path.join(path, self._CONFIG_FILENAME), "w") as f:
                 f.write(
                     yaml.dump(
