import dataclasses
<<<<<<< HEAD
from typing import Iterable, Optional, Set, Hashable, Sequence
=======
from typing import Callable, Iterable, Optional, Set, Hashable, Sequence
>>>>>>> 226f2db9
import dacite
import fsspec
import yaml
import os
import numpy as np
import xarray as xr
import vcm

from fv3fit._shared.novelty_detector import NoveltyDetector
<<<<<<< HEAD
from fv3fit._shared.taper_function import TaperFunction
=======
from fv3fit._shared.taper_function import get_taper_function, taper_mask
>>>>>>> 226f2db9

from . import io
from .predictor import Predictor


@io.register("derived_model")
class DerivedModel(Predictor):
    _CONFIG_FILENAME = "derived_model.yaml"
    _BASE_MODEL_SUBDIR = "base_model_data"

    def __init__(
        self, model: Predictor, derived_output_variables: Sequence[Hashable],
    ):
        """

        Args:
            base_model: trained ML model whose predicted output(s) will be
                used to derived the additional derived_output_variables.
            additional_input_variables: inputs needed for derived
                prediction if they are not ML features.
            derived_output_variables: derived prediction variables that are NOT
                part of the set of base_model.output_variables. Should
                correspond to variables available through vcm.DerivedMapping.
        """
        # if base_model is itself a DerivedModel, combine the underlying base model
        # and combine derived attributes instead of wrapping twice with DerivedModel
        if isinstance(model, DerivedModel):
            self.base_model: Predictor = model.base_model
            existing_derived_outputs = model._derived_output_variables  # type: ignore
            self._derived_output_variables = (
                existing_derived_outputs + derived_output_variables
            )

        else:
            self.base_model = model
            self._derived_output_variables = derived_output_variables
        self._additional_input_variables = self.get_additional_inputs()

        full_input_variables = sorted(
            list(
                set(
                    list(model.input_variables) + list(self._additional_input_variables)
                )
            )
        )
        full_output_variables = sorted(
            list(set(list(model.output_variables) + list(derived_output_variables)))
        )
        self._check_derived_predictions_supported()
        # DerivedModel.input_variables (what the prognostic run uses to grab
        # necessary state for input to .predict()) is the set of
        # base_model_input_variables arg and hyperparameters.additional_inputs.
        super().__init__(full_input_variables, full_output_variables)

    def get_additional_inputs(self):
        derived_variable_inputs = vcm.DerivedMapping.find_all_required_inputs(
            self._derived_output_variables
        )
        return [
            input
            for input in derived_variable_inputs
            if input not in self.base_model.output_variables
        ]

    def predict(self, X: xr.Dataset) -> xr.Dataset:
        self._check_additional_inputs_present(X)
        base_prediction = self.base_model.predict(X)
        required_inputs = vcm.safe.get_variables(X, self._additional_input_variables)
        derived_mapping = vcm.DerivedMapping(
            xr.merge([required_inputs, base_prediction])
        )
        derived_prediction = derived_mapping.dataset(self._derived_output_variables)
        return xr.merge([base_prediction, derived_prediction])

    def dump(self, path: str):
        base_model_path = os.path.join(path, self._BASE_MODEL_SUBDIR)
        options = {
            "derived_output_variables": self._derived_output_variables,
            "model": base_model_path,
        }
        io.dump(self.base_model, base_model_path)
        with fsspec.open(os.path.join(path, self._CONFIG_FILENAME), "w") as f:
            yaml.safe_dump(options, f)

    @classmethod
    def load(cls, path: str) -> "DerivedModel":
        with fsspec.open(os.path.join(path, cls._CONFIG_FILENAME), "r") as f:
            config = yaml.safe_load(f)
        base_model = io.load(config["model"])
        derived_output_variables = config["derived_output_variables"]
        derived_model = cls(base_model, derived_output_variables)
        return derived_model

    def _check_additional_inputs_present(self, X: xr.Dataset):
        missing_additional_inputs = np.setdiff1d(
            self._additional_input_variables, list(X.data_vars)
        )
        if len(missing_additional_inputs) > 0:
            raise KeyError(
                f"Missing additional inputs {missing_additional_inputs} in "
                "input dataset needed to compute derived prediction variables. "
                "Make sure these are present in the data and included in the "
                "DerivedModel config under additional_input_variables."
            )

    def _check_derived_predictions_supported(self):
        invalid_derived_variables = np.setdiff1d(
            self._derived_output_variables, list(vcm.DerivedMapping.VARIABLES)
        )
        if len(invalid_derived_variables) > 0:
            raise ValueError(
                f"Invalid variables {invalid_derived_variables} "
                "provided in init arg derived_output_variables. "
                "Variables in this arg must be available as derived variables "
                "in vcm.DerivedMapping."
            )


@io.register("ensemble")
class EnsembleModel(Predictor):

    _CONFIG_FILENAME = "ensemble_model.yaml"

    def __init__(self, models: Iterable[Predictor], reduction: str):
        self._models = tuple(models)
        if len(self._models) == 0:
            raise ValueError("at least one model must be given")
        if reduction.lower() not in ("mean", "median"):
            raise NotImplementedError(
                f"Got reduction {reduction}: only mean, median supported"
            )
        self._reduction = reduction
        input_variables: Set[Hashable] = set()
        output_variables: Set[Hashable] = set()
        outputs = set(self._models[0].output_variables)
        for model in self._models:
            if set(model.output_variables) != outputs:
                raise ValueError(
                    "all models in ensemble must have same outputs, "
                    f"got {outputs} and {set(model.output_variables)}"
                )
            input_variables.update(model.input_variables)
            output_variables.update(model.output_variables)
        super().__init__(
            input_variables=tuple(sorted(input_variables)),
            output_variables=tuple(sorted(output_variables)),
        )

    def predict(self, X: xr.Dataset) -> xr.Dataset:
        """Predict an output xarray dataset from an input xarray dataset."""
        outputs = [m.predict(X) for m in self._models]
        ds = xr.concat(outputs, dim="member")
        if self._reduction == "median":
            return ds.median(dim="member")
        else:
            return ds.mean(dim="member")

    def dump(self, path):
        raise NotImplementedError(
            "no dump method yet for this class, you can define one manually "
            "using instructions at "
            "http://vulcanclimatemodeling.com/docs/fv3fit/composite-models.html"
        )

    @classmethod
    def load(cls, path: str) -> "EnsembleModel":
        """Load a serialized model from a directory."""
        with fsspec.open(os.path.join(path, cls._CONFIG_FILENAME), "r") as f:
            config = yaml.safe_load(f)
        models = [io.load(path) for path in config["models"]]
        reduction = config["reduction"]
        return cls(models, reduction)


@io.register("output_transformed_model")
class TransformedPredictor(Predictor):
    _CONFIG_FILENAME = "output_transformed_model.yaml"
    _BASE_MODEL_SUBDIR = "base_model_data"

    def __init__(
        self, base_model: Predictor, transforms: Sequence[vcm.DataTransform],
    ):
        """
        Args:
            base_model: trained ML model whose predicted output(s) will be
                used as inputs for the specified transforms.
            transforms: data transformations to apply to model prediction outputs.
        """
        self.base_model = base_model
        self.transforms = transforms
        self.output_transform = vcm.ChainedDataTransform(self.transforms)

        inputs_for_derived = self.output_transform.input_variables
        derived_outputs = self.output_transform.output_variables
        input_variables = set(base_model.input_variables) | set(inputs_for_derived)
        output_variables = set(base_model.output_variables) | set(derived_outputs)

        for name in set(base_model.output_variables):
            input_variables.discard(name)

        super().__init__(sorted(list(input_variables)), sorted(list(output_variables)))

    def predict(self, X: xr.Dataset) -> xr.Dataset:
        prediction = self.base_model.predict(X)
        transform_inputs = xr.merge([prediction, X], compat="override")
        transformed_prediction = self.output_transform.apply(transform_inputs)
        transformed_outputs = transformed_prediction[
            self.output_transform.output_variables
        ]
        return xr.merge([prediction, transformed_outputs])

    def dump(self, path: str):
        base_model_path = os.path.join(path, self._BASE_MODEL_SUBDIR)
        options = {
            "base_model": base_model_path,
            "transforms": [dataclasses.asdict(x) for x in self.transforms],
        }
        io.dump(self.base_model, base_model_path)
        with fsspec.open(os.path.join(path, self._CONFIG_FILENAME), "w") as f:
            yaml.safe_dump(options, f)

    @classmethod
    def load(cls, path: str) -> "TransformedPredictor":
        with fsspec.open(os.path.join(path, cls._CONFIG_FILENAME), "r") as f:
            config = yaml.safe_load(f)
        base_model = io.load(os.path.join(path, cls._BASE_MODEL_SUBDIR))
        transform_configs = [
            dacite.from_dict(vcm.DataTransform, x) for x in config["transforms"]
        ]
        transformed_model = cls(base_model, transform_configs)
        return transformed_model


@io.register("out_of_sample")
class OutOfSampleModel(Predictor):

    _TAPER_VALUES_OUTPUT_VAR = "taper_values"

    _CONFIG_FILENAME = "out_of_sample_model.yaml"

    def __init__(
        self,
        base_model: Predictor,
        novelty_detector: NoveltyDetector,
<<<<<<< HEAD
        cutoff: Optional[float] = None,
        taper_function: Optional[TaperFunction] = None,
=======
        cutoff: float = 0,
        taper: Optional[Callable[[xr.DataArray], xr.DataArray]] = None,
>>>>>>> 226f2db9
    ):
        """
        Args:
            base_model: trained ML-based predictor, to be used for inputs deemed
                "in-sample" and to be suppressed otherwise
            novelty_detector: trained novelty detector on the same inputs, which
                predicts whether a training sample does _not_ belong the training
                distribution of base_model
            cutoff: a score cutoff for the novelty detector's scores; scores larger
                are deemed out-of-samples, scores smaller are not. Specifying None
                supplies the default cutoff value for the given NoveltyDetector
                implementation
            taper: given an array of novelty scores, determines how much the predicted
                tendencies should be suppressed. Specifying None supplies a default
                "mask" tapering, which either completely suppressed the tendencies
                or does nothing
        """
        self.base_model = base_model
        self.novelty_detector = novelty_detector
        self.cutoff = cutoff
<<<<<<< HEAD
        self.taper_function = taper_function
=======
        self.taper = taper or get_taper_function(
            taper_mask.__name__, {"cutoff": cutoff}
        )
>>>>>>> 226f2db9

        base_inputs = set(base_model.input_variables)
        base_outputs = set(base_model.output_variables)
        novelty_inputs = set(novelty_detector.input_variables)
        novelty_outputs = set(novelty_detector.output_variables)
        taper_output = set([self._TAPER_VALUES_OUTPUT_VAR])
        input_variables = tuple(sorted(base_inputs | novelty_inputs))
        output_variables = tuple(sorted(base_outputs | novelty_outputs | taper_output))
        super().__init__(
            input_variables=input_variables, output_variables=output_variables
        )

    def predict(self, X: xr.Dataset) -> xr.Dataset:
        base_predict = self.base_model.predict(X)
<<<<<<< HEAD
        novelties = self.novelty_detector.predict_novelties(
            X, cutoff=self.cutoff, taper_function=self.taper_function
        )
        masked_predict = base_predict.copy()
=======
        centered_scores, diagnostics = self.novelty_detector.predict_novelties(
            X, cutoff=self.cutoff
        )
        taper_values = self.taper(centered_scores)
        diagnostics[self._TAPER_VALUES_OUTPUT_VAR] = taper_values

        tapered_predict = xr.Dataset(
            coords=base_predict.coords, attrs=base_predict.attrs
        )
>>>>>>> 226f2db9
        for output_variable in self.base_model.output_variables:
            tapered_predict[output_variable] = (
                base_predict[output_variable] * taper_values
            )

        return xr.merge([tapered_predict, diagnostics])

    def dump(self, path):
        raise NotImplementedError(
            "no dump method yet for this class, you can define one manually "
            "using instructions at "
            "http://vulcanclimatemodeling.com/docs/fv3fit/composite-models.html"
        )

    @classmethod
    def load(cls, path: str) -> "OutOfSampleModel":
        with fsspec.open(os.path.join(path, cls._CONFIG_FILENAME), "r") as f:
            config = yaml.safe_load(f)

        base_model = io.load(config["base_model_path"])
        novelty_detector = io.load(config["novelty_detector_path"])
        cutoff = config.get("cutoff", 0)

        assert isinstance(novelty_detector, NoveltyDetector)

<<<<<<< HEAD
        taper_function = None
        if "tapering_function" in config:
            taper_function = TaperFunction.load(
                config["tapering_function"], novelty_detector
            )

        model = cls(
            base_model, novelty_detector, cutoff=cutoff, taper_function=taper_function
        )
=======
        default_tapering_config = {
            "name": taper_mask.__name__,
            "cutoff": cutoff,
            "ramp_min": cutoff,
            "ramp_max": 1 if cutoff == 0 else max(cutoff * 2, cutoff / 2),
            "threshold": cutoff,
        }
        tapering_config = {
            **default_tapering_config,
            **config.get("tapering_function", {}),
        }

        taper = get_taper_function(tapering_config["name"], tapering_config)

        model = cls(base_model, novelty_detector, cutoff=cutoff, taper=taper)
>>>>>>> 226f2db9
        return model<|MERGE_RESOLUTION|>--- conflicted
+++ resolved
@@ -1,9 +1,5 @@
 import dataclasses
-<<<<<<< HEAD
-from typing import Iterable, Optional, Set, Hashable, Sequence
-=======
 from typing import Callable, Iterable, Optional, Set, Hashable, Sequence
->>>>>>> 226f2db9
 import dacite
 import fsspec
 import yaml
@@ -13,11 +9,7 @@
 import vcm
 
 from fv3fit._shared.novelty_detector import NoveltyDetector
-<<<<<<< HEAD
-from fv3fit._shared.taper_function import TaperFunction
-=======
 from fv3fit._shared.taper_function import get_taper_function, taper_mask
->>>>>>> 226f2db9
 
 from . import io
 from .predictor import Predictor
@@ -262,13 +254,8 @@
         self,
         base_model: Predictor,
         novelty_detector: NoveltyDetector,
-<<<<<<< HEAD
-        cutoff: Optional[float] = None,
-        taper_function: Optional[TaperFunction] = None,
-=======
         cutoff: float = 0,
         taper: Optional[Callable[[xr.DataArray], xr.DataArray]] = None,
->>>>>>> 226f2db9
     ):
         """
         Args:
@@ -289,13 +276,9 @@
         self.base_model = base_model
         self.novelty_detector = novelty_detector
         self.cutoff = cutoff
-<<<<<<< HEAD
-        self.taper_function = taper_function
-=======
         self.taper = taper or get_taper_function(
             taper_mask.__name__, {"cutoff": cutoff}
         )
->>>>>>> 226f2db9
 
         base_inputs = set(base_model.input_variables)
         base_outputs = set(base_model.output_variables)
@@ -310,12 +293,6 @@
 
     def predict(self, X: xr.Dataset) -> xr.Dataset:
         base_predict = self.base_model.predict(X)
-<<<<<<< HEAD
-        novelties = self.novelty_detector.predict_novelties(
-            X, cutoff=self.cutoff, taper_function=self.taper_function
-        )
-        masked_predict = base_predict.copy()
-=======
         centered_scores, diagnostics = self.novelty_detector.predict_novelties(
             X, cutoff=self.cutoff
         )
@@ -325,7 +302,6 @@
         tapered_predict = xr.Dataset(
             coords=base_predict.coords, attrs=base_predict.attrs
         )
->>>>>>> 226f2db9
         for output_variable in self.base_model.output_variables:
             tapered_predict[output_variable] = (
                 base_predict[output_variable] * taper_values
@@ -351,17 +327,6 @@
 
         assert isinstance(novelty_detector, NoveltyDetector)
 
-<<<<<<< HEAD
-        taper_function = None
-        if "tapering_function" in config:
-            taper_function = TaperFunction.load(
-                config["tapering_function"], novelty_detector
-            )
-
-        model = cls(
-            base_model, novelty_detector, cutoff=cutoff, taper_function=taper_function
-        )
-=======
         default_tapering_config = {
             "name": taper_mask.__name__,
             "cutoff": cutoff,
@@ -377,5 +342,4 @@
         taper = get_taper_function(tapering_config["name"], tapering_config)
 
         model = cls(base_model, novelty_detector, cutoff=cutoff, taper=taper)
->>>>>>> 226f2db9
         return model