import dataclasses
from typing import Callable, Iterable, Optional, Set, Hashable, Sequence, cast, Mapping
import dacite
import fsspec
import yaml
import os
import numpy as np
import xarray as xr
import vcm

from fv3fit._shared.novelty_detector import NoveltyDetector
from fv3fit._shared.taper_function import get_taper_function, taper_mask
from fv3fit._shared.config import TaperConfig

from . import io
from .predictor import Predictor


<<<<<<< HEAD
=======
@io.register("combined_output_model")
class CombinedOutputModel(Predictor):
    _CONFIG_FILENAME = "combined_output_model.yaml"

    def __init__(self, models: Iterable[Predictor]):
        self._models = tuple(models)
        if len(self._models) == 0:
            raise ValueError("at least one model must be given")
        input_variables: Set[Hashable] = set()
        output_variables: Set[Hashable] = set()

        for model in self._models:
            common_outputs = set(model.output_variables).intersection(output_variables)
            if len(common_outputs) > 0:
                raise ValueError(
                    "All models being combined must have different outputs, "
                    f"got {common_outputs} multiple times."
                )
            input_variables.update(model.input_variables)
            output_variables.update(model.output_variables)
        super().__init__(
            input_variables=tuple(sorted(input_variables)),
            output_variables=tuple(sorted(output_variables)),
        )

    def predict(self, X: xr.Dataset) -> xr.Dataset:
        """Merge predictions of all models into a single dataset."""
        outputs = [m.predict(X) for m in self._models]
        return xr.merge(outputs)

    def dump(self, path):
        raise NotImplementedError(
            "no dump method yet for this class, you can define one manually "
            "using instructions at "
            "http://vulcanclimatemodeling.com/docs/fv3fit/composite-models.html"
        )

    @classmethod
    def load(cls, path: str) -> "CombinedOutputModel":
        """Load a serialized model from a directory."""
        with fsspec.open(os.path.join(path, cls._CONFIG_FILENAME), "r") as f:
            config = yaml.safe_load(f)
        models = [cast(Predictor, io.load(path)) for path in config["models"]]
        return cls(models)


>>>>>>> 423d315b
@io.register("tapered_model")
class TaperedModel(Predictor):
    _CONFIG_FILENAME = "tapered_model.yaml"

    def __init__(self, model, tapering: Mapping[str, TaperConfig]):
        for taper_var in tapering:
            if taper_var not in model.output_variables:
                raise KeyError(
                    f"Tapered variable {taper_var} not in model output variables."
                )
        self.model = model
        self.tapering = tapering

        super().__init__(
            input_variables=tuple(sorted(model.input_variables)),
            output_variables=tuple(sorted(model.output_variables)),
        )

    @classmethod
    def load(cls, path: str) -> "TaperedModel":
        """Load a serialized model from a directory."""
        with fsspec.open(os.path.join(path, cls._CONFIG_FILENAME), "r") as f:
            config = yaml.safe_load(f)
        model = cast(Predictor, io.load(config["model"]))
        tapering = {
            taper_variable: dacite.from_dict(TaperConfig, taper_config)
            for taper_variable, taper_config in config["tapering"].items()
        }
        return cls(model, tapering)

    def predict(self, X: xr.Dataset) -> xr.Dataset:
<<<<<<< HEAD
        """Predict an output xarray dataset and rename outputs"""
=======
        """Predict an output xarray dataset and taper outputs"""
>>>>>>> 423d315b
        output = self.model.predict(X)
        for taper_variable, taper_config in self.tapering.items():
            output[taper_variable] = taper_config.apply(output[taper_variable])
        return output

    def dump(self, path):
        raise NotImplementedError(
            "no dump method yet for this class, you can define one manually "
            "using instructions at "
            "http://vulcanclimatemodeling.com/docs/fv3fit/composite-models.html"
        )


@io.register("derived_model")
class DerivedModel(Predictor):
    _CONFIG_FILENAME = "derived_model.yaml"
    _BASE_MODEL_SUBDIR = "base_model_data"

    def __init__(
        self, model: Predictor, derived_output_variables: Sequence[Hashable],
    ):
        """

        Args:
            base_model: trained ML model whose predicted output(s) will be
                used to derived the additional derived_output_variables.
            additional_input_variables: inputs needed for derived
                prediction if they are not ML features.
            derived_output_variables: derived prediction variables that are NOT
                part of the set of base_model.output_variables. Should
                correspond to variables available through vcm.DerivedMapping.
        """
        # if base_model is itself a DerivedModel, combine the underlying base model
        # and combine derived attributes instead of wrapping twice with DerivedModel
        if isinstance(model, DerivedModel):
            self.base_model: Predictor = model.base_model
            existing_derived_outputs = model._derived_output_variables  # type: ignore
            self._derived_output_variables = (
                existing_derived_outputs + derived_output_variables
            )

        else:
            self.base_model = model
            self._derived_output_variables = derived_output_variables
        self._additional_input_variables = self.get_additional_inputs()

        full_input_variables = sorted(
            list(
                set(
                    list(model.input_variables) + list(self._additional_input_variables)
                )
            )
        )
        full_output_variables = sorted(
            list(set(list(model.output_variables) + list(derived_output_variables)))
        )
        self._check_derived_predictions_supported()
        # DerivedModel.input_variables (what the prognostic run uses to grab
        # necessary state for input to .predict()) is the set of
        # base_model_input_variables arg and hyperparameters.additional_inputs.
        super().__init__(full_input_variables, full_output_variables)

    def get_additional_inputs(self):
        derived_variable_inputs = vcm.DerivedMapping.find_all_required_inputs(
            self._derived_output_variables
        )
        return [
            input
            for input in derived_variable_inputs
            if input not in self.base_model.output_variables
        ]

    def predict(self, X: xr.Dataset) -> xr.Dataset:
        self._check_additional_inputs_present(X)
        base_prediction = self.base_model.predict(X)
        required_inputs = vcm.safe.get_variables(X, self._additional_input_variables)
        derived_mapping = vcm.DerivedMapping(
            xr.merge([required_inputs, base_prediction])
        )
        derived_prediction = derived_mapping.dataset(self._derived_output_variables)
        return xr.merge([base_prediction, derived_prediction])

    def dump(self, path: str):
        base_model_path = os.path.join(path, self._BASE_MODEL_SUBDIR)
        options = {
            "derived_output_variables": self._derived_output_variables,
            "model": base_model_path,
        }
        io.dump(self.base_model, base_model_path)
        with fsspec.open(os.path.join(path, self._CONFIG_FILENAME), "w") as f:
            yaml.safe_dump(options, f)

    @classmethod
    def load(cls, path: str) -> "DerivedModel":
        with fsspec.open(os.path.join(path, cls._CONFIG_FILENAME), "r") as f:
            config = yaml.safe_load(f)
        base_model = cast(Predictor, io.load(config["model"]))
        derived_output_variables = config["derived_output_variables"]
        derived_model = cls(base_model, derived_output_variables)
        return derived_model

    def _check_additional_inputs_present(self, X: xr.Dataset):
        missing_additional_inputs = np.setdiff1d(
            self._additional_input_variables, list(X.data_vars)
        )
        if len(missing_additional_inputs) > 0:
            raise KeyError(
                f"Missing additional inputs {missing_additional_inputs} in "
                "input dataset needed to compute derived prediction variables. "
                "Make sure these are present in the data and included in the "
                "DerivedModel config under additional_input_variables."
            )

    def _check_derived_predictions_supported(self):
        invalid_derived_variables = np.setdiff1d(
            self._derived_output_variables, list(vcm.DerivedMapping.VARIABLES)
        )
        if len(invalid_derived_variables) > 0:
            raise ValueError(
                f"Invalid variables {invalid_derived_variables} "
                "provided in init arg derived_output_variables. "
                "Variables in this arg must be available as derived variables "
                "in vcm.DerivedMapping."
            )


@io.register("ensemble")
class EnsembleModel(Predictor):

    _CONFIG_FILENAME = "ensemble_model.yaml"

    def __init__(self, models: Iterable[Predictor], reduction: str):
        self._models = tuple(models)
        if len(self._models) == 0:
            raise ValueError("at least one model must be given")
        if reduction.lower() not in ("mean", "median"):
            raise NotImplementedError(
                f"Got reduction {reduction}: only mean, median supported"
            )
        self._reduction = reduction
        input_variables: Set[Hashable] = set()
        output_variables: Set[Hashable] = set()
        outputs = set(self._models[0].output_variables)
        for model in self._models:
            if set(model.output_variables) != outputs:
                raise ValueError(
                    "all models in ensemble must have same outputs, "
                    f"got {outputs} and {set(model.output_variables)}"
                )
            input_variables.update(model.input_variables)
            output_variables.update(model.output_variables)
        super().__init__(
            input_variables=tuple(sorted(input_variables)),
            output_variables=tuple(sorted(output_variables)),
        )

    def predict(self, X: xr.Dataset) -> xr.Dataset:
        """Predict an output xarray dataset from an input xarray dataset."""
        outputs = [m.predict(X) for m in self._models]
        ds = xr.concat(outputs, dim="member")
        if self._reduction == "median":
            return ds.median(dim="member")
        else:
            return ds.mean(dim="member")

    def dump(self, path):
        raise NotImplementedError(
            "no dump method yet for this class, you can define one manually "
            "using instructions at "
            "http://vulcanclimatemodeling.com/docs/fv3fit/composite-models.html"
        )

    @classmethod
    def load(cls, path: str) -> "EnsembleModel":
        """Load a serialized model from a directory."""
        with fsspec.open(os.path.join(path, cls._CONFIG_FILENAME), "r") as f:
            config = yaml.safe_load(f)
        models = [cast(Predictor, io.load(path)) for path in config["models"]]
        reduction = config["reduction"]
        return cls(models, reduction)


@io.register("output_transformed_model")
class TransformedPredictor(Predictor):
    _CONFIG_FILENAME = "output_transformed_model.yaml"
    _BASE_MODEL_SUBDIR = "base_model_data"

    def __init__(
        self, base_model: Predictor, transforms: Sequence[vcm.DataTransform],
    ):
        """
        Args:
            base_model: trained ML model whose predicted output(s) will be
                used as inputs for the specified transforms.
            transforms: data transformations to apply to model prediction outputs.
        """
        self.base_model = base_model
        self.transforms = transforms
        self.output_transform = vcm.ChainedDataTransform(self.transforms)

        inputs_for_derived = self.output_transform.input_variables
        derived_outputs = self.output_transform.output_variables
        input_variables = set(base_model.input_variables) | set(inputs_for_derived)
        output_variables = set(base_model.output_variables) | set(derived_outputs)

        for name in set(base_model.output_variables):
            input_variables.discard(name)

        super().__init__(sorted(list(input_variables)), sorted(list(output_variables)))

    def predict(self, X: xr.Dataset) -> xr.Dataset:
        prediction = self.base_model.predict(X)
        transform_inputs = xr.merge([prediction, X], compat="override")
        transformed_prediction = self.output_transform.apply(transform_inputs)
        transformed_outputs = transformed_prediction[
            self.output_transform.output_variables
        ]
        return xr.merge([prediction, transformed_outputs])

    def dump(self, path: str):
        base_model_path = os.path.join(path, self._BASE_MODEL_SUBDIR)
        options = {
            "base_model": base_model_path,
            "transforms": [dataclasses.asdict(x) for x in self.transforms],
        }
        io.dump(self.base_model, base_model_path)
        with fsspec.open(os.path.join(path, self._CONFIG_FILENAME), "w") as f:
            yaml.safe_dump(options, f)

    @classmethod
    def load(cls, path: str) -> "TransformedPredictor":
        with fsspec.open(os.path.join(path, cls._CONFIG_FILENAME), "r") as f:
            config = yaml.safe_load(f)
        base_model = cast(
            Predictor, io.load(os.path.join(path, cls._BASE_MODEL_SUBDIR))
        )
        transform_configs = [
            dacite.from_dict(vcm.DataTransform, x) for x in config["transforms"]
        ]
        transformed_model = cls(base_model, transform_configs)
        return transformed_model


@io.register("out_of_sample")
class OutOfSampleModel(Predictor):

    _TAPER_VALUES_OUTPUT_VAR = "taper_values"

    _CONFIG_FILENAME = "out_of_sample_model.yaml"

    def __init__(
        self,
        base_model: Predictor,
        novelty_detector: NoveltyDetector,
        cutoff: float = 0,
        taper: Optional[Callable[[xr.DataArray], xr.DataArray]] = None,
    ):
        """
        Args:
            base_model: trained ML-based predictor, to be used for inputs deemed
                "in-sample" and to be suppressed otherwise
            novelty_detector: trained novelty detector on the same inputs, which
                predicts whether a training sample does _not_ belong the training
                distribution of base_model
            cutoff: a score cutoff for the novelty detector's scores; scores larger
                are deemed out-of-samples, scores smaller are not. Specifying None
                supplies the default cutoff value for the given NoveltyDetector
                implementation
            taper: given an array of novelty scores, determines how much the predicted
                tendencies should be suppressed. Specifying None supplies a default
                "mask" tapering, which either completely suppressed the tendencies
                or does nothing
        """
        self.base_model = base_model
        self.novelty_detector = novelty_detector
        self.cutoff = cutoff
        self.taper = taper or get_taper_function(
            taper_mask.__name__, {"cutoff": cutoff}
        )

        base_inputs = set(base_model.input_variables)
        base_outputs = set(base_model.output_variables)
        novelty_inputs = set(novelty_detector.input_variables)
        novelty_outputs = set(novelty_detector.output_variables)
        taper_output = set([self._TAPER_VALUES_OUTPUT_VAR])
        input_variables = tuple(sorted(base_inputs | novelty_inputs))
        output_variables = tuple(sorted(base_outputs | novelty_outputs | taper_output))
        super().__init__(
            input_variables=input_variables, output_variables=output_variables
        )

    def predict(self, X: xr.Dataset) -> xr.Dataset:
        base_predict = self.base_model.predict(X)
        centered_scores, diagnostics = self.novelty_detector.predict_novelties(
            X, cutoff=self.cutoff
        )
        taper_values = self.taper(centered_scores)
        diagnostics[self._TAPER_VALUES_OUTPUT_VAR] = taper_values

        tapered_predict = xr.Dataset(
            coords=base_predict.coords, attrs=base_predict.attrs
        )
        for output_variable in self.base_model.output_variables:
            tapered_predict[output_variable] = (
                base_predict[output_variable] * taper_values
            )

        return xr.merge([tapered_predict, diagnostics])

    def dump(self, path):
        raise NotImplementedError(
            "no dump method yet for this class, you can define one manually "
            "using instructions at "
            "http://vulcanclimatemodeling.com/docs/fv3fit/composite-models.html"
        )

    @classmethod
    def load(cls, path: str) -> "OutOfSampleModel":
        with fsspec.open(os.path.join(path, cls._CONFIG_FILENAME), "r") as f:
            config = yaml.safe_load(f)

        base_model = cast(Predictor, io.load(config["base_model_path"]))
        novelty_detector = cast(Predictor, io.load(config["novelty_detector_path"]))
        cutoff = config.get("cutoff", 0)

        assert isinstance(novelty_detector, NoveltyDetector)

        default_tapering_config = {
            "name": taper_mask.__name__,
            "cutoff": cutoff,
            "ramp_min": cutoff,
            "ramp_max": 1 if cutoff == 0 else max(cutoff * 2, cutoff / 2),
            "threshold": cutoff,
        }
        tapering_config = {
            **default_tapering_config,
            **config.get("tapering_function", {}),
        }

        taper = get_taper_function(tapering_config["name"], tapering_config)

        model = cls(base_model, novelty_detector, cutoff=cutoff, taper=taper)
        return model<|MERGE_RESOLUTION|>--- conflicted
+++ resolved
@@ -16,8 +16,6 @@
 from .predictor import Predictor
 
 
-<<<<<<< HEAD
-=======
 @io.register("combined_output_model")
 class CombinedOutputModel(Predictor):
     _CONFIG_FILENAME = "combined_output_model.yaml"
@@ -64,7 +62,6 @@
         return cls(models)
 
 
->>>>>>> 423d315b
 @io.register("tapered_model")
 class TaperedModel(Predictor):
     _CONFIG_FILENAME = "tapered_model.yaml"
@@ -96,11 +93,7 @@
         return cls(model, tapering)
 
     def predict(self, X: xr.Dataset) -> xr.Dataset:
-<<<<<<< HEAD
-        """Predict an output xarray dataset and rename outputs"""
-=======
         """Predict an output xarray dataset and taper outputs"""
->>>>>>> 423d315b
         output = self.model.predict(X)
         for taper_variable, taper_config in self.tapering.items():
             output[taper_variable] = taper_config.apply(output[taper_variable])
