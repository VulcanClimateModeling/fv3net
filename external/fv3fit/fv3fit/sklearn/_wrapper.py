import abc
from copy import copy
import numpy as np
import xarray as xr
import fsspec
import joblib
from sklearn.base import BaseEstimator
<<<<<<< HEAD
from sklearn.decomposition import PCA
from .._shared import pack, unpack
=======
from .._shared import pack, unpack, Predictor

from typing import Iterable
>>>>>>> 65f28fce


class AppendPrincipalComponents:
    def __init__(self, base_regressor, n_components: int = None, random_state=None):
        """Initialize an AppendPrincipalComponents

        Args:
            base_regressor: regressor being wrapped
            n_components: number of principal components to append, by default
                append all components
            random_state: random state or seed
        """
        self.base_regressor = base_regressor
        self.pca: PCA = PCA(n_components=n_components, random_state=random_state)
        self._is_fit = False

    def fit(self, features: np.ndarray, outputs: np.ndarray) -> None:
        if not self._is_fit:
            self.pca.fit(features)
            self._is_fit = True
        features = self._append_principal_components(features)
        self.base_regressor.fit(features, outputs)

    def predict(self, features: np.ndarray) -> np.ndarray:
        features = self._append_principal_components(features)
        return self.base_regressor.predict(features)

    @property
    def n_estimators(self) -> int:
        return self.base_regressor.n_estimators

    def _append_principal_components(self, features: np.ndarray) -> np.ndarray:
        """Appends the principal components as new features.

        Args:
            features: 2d numpy array [samples, features] to predict on

        Returns:
            features: input array with new principal component features appended
        """
        if self.pca.n_components > 0:
            principal_components = self.pca.transform(features)
            return np.concatenate([features, principal_components], axis=1)
        else:
            return features


class RegressorEnsemble:
    """Ensemble of regressors that are incrementally trained in batches

    """

    def __init__(self, base_regressor):
        self.base_regressor = base_regressor
        self.regressors = []

    @property
    def n_estimators(self):
        return len(self.regressors)

    def fit(self, features, outputs):
        """ Adds a base regressor fit on features to the ensemble

        Args:
            features: numpy array of features
            outputs: numpy array of targets

        Returns:

        """
        new_regressor = copy(self.base_regressor)
        # each regressor needs different randomness
        if hasattr(new_regressor, "random_state"):
            new_regressor.random_state += len(self.regressors)
        new_regressor.fit(features, outputs)
        self.regressors.append(new_regressor)

    def predict(self, features):
        """

        Args:
            features: 2D numpy array of features to predict on

        Returns:
            2D numpy array of predictions with N rows corresponding to N input samples.
            Each row is the average ensemble prediction for that sample.
        """
        predictions = np.array(
            [regressor.predict(features) for regressor in self.regressors]
        )
        return np.mean(predictions, axis=0)


class BaseXarrayEstimator(Predictor):
    """Abstract base class for an estimator wich works with xarray datasets.
    Subclasses Predictor abstract base class but adds `fit` method taking in
    xarray dataset.
    """

    def __init__(
        self,
        sample_dim_name: str,
        input_variables: Iterable[str],
        output_variables: Iterable[str],
    ):
        """
        Args:
            sample_dim_name: dimension over which samples are taken
            input_variables: list of input variables
            output_variables: list of output variables
        """
        super().__init__(sample_dim_name, input_variables, output_variables)

    @abc.abstractmethod
    def fit(self, data: xr.Dataset) -> None:
        """
        Args:
            data: xarray Dataset with dimensions (sample_dim, *)

        """
        raise NotImplementedError


class SklearnWrapper(BaseXarrayEstimator):
    """Wrap a SkLearn model for use with xarray

    """

    _MODEL_FILENAME = "sklearn_model.pkl"

    def __init__(
        self,
        sample_dim_name: str,
        input_variables: tuple,
        output_variables: tuple,
        model: BaseEstimator,
    ):
        """
        Initialize the wrapper

        Args:
            sample_dim_name: dimension over which samples are taken
            input_variables: list of input variables
            output_variables: list of output variables
            model: a scikit learn regression model
        """
        self._sample_dim_name = sample_dim_name
        self._input_variables = input_variables
        self._output_variables = output_variables
        self.model = model

    def __repr__(self):
        return "SklearnWrapper(\n%s)" % repr(self.model)

    def fit(self, data: xr.Dataset):
        # TODO the sample_dim can change so best to use feature dim to flatten
        x, _ = pack(data[self.input_variables], self.sample_dim_name)
        y, self.output_features_ = pack(
            data[self.output_variables], self.sample_dim_name
        )
        self.model.fit(x, y)

    def predict(self, data):
        x, _ = pack(data[self.input_variables], self.sample_dim_name)
        y = self.model.predict(x)
        ds = unpack(y, self.sample_dim_name, self.output_features_)
        return ds.assign_coords({self.sample_dim_name: data[self.sample_dim_name]})

    @classmethod
    def load(cls, path: str) -> Predictor:
        """Load a wrapped model saved as a .pkl file specified by `path`"""
        fs, _, _ = fsspec.get_fs_token_paths(path)
        with fs.open(path, "rb") as f:
            wrapped_model = joblib.load(f)
        return wrapped_model

    # these are here for backward compatibility with pre-unified API attribute names
    @property
    def input_variables(self):
        if hasattr(self, "_input_variables"):
            return self._input_variables
        elif hasattr(self, "input_vars_"):
            return self.input_vars_
        else:
            raise ValueError("Wrapped model version without input variables attribute.")

    @property
    def output_variables(self):
        if hasattr(self, "_input_variables"):
            return self._output_variables
        elif hasattr(self, "input_vars_"):
            return self.output_vars_
        else:
            raise ValueError(
                "Wrapped model version without output variables attribute."
            )

    @property
    def sample_dim_name(self):
        return getattr(self, "_sample_dim_name", "sample")<|MERGE_RESOLUTION|>--- conflicted
+++ resolved
@@ -5,14 +5,10 @@
 import fsspec
 import joblib
 from sklearn.base import BaseEstimator
-<<<<<<< HEAD
 from sklearn.decomposition import PCA
-from .._shared import pack, unpack
-=======
 from .._shared import pack, unpack, Predictor
 
 from typing import Iterable
->>>>>>> 65f28fce
 
 
 class AppendPrincipalComponents:
