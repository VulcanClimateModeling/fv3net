import dataclasses
from typing import Hashable, Mapping
import logging
import io
import dacite
from fv3fit._shared.packer import PackingInfo, clip_sample
import numpy as np
from copy import copy
import xarray as xr
import fsspec
import joblib
from .._shared import (
    pack,
    pack_tfdataset,
    unpack,
    Predictor,
    register_training_function,
    PackerConfig,
)

from .._shared.input_sensitivity import InputSensitivity, RandomForestInputSensitivity
from .._shared.config import RandomForestHyperparameters
from .. import _shared
from .._shared import (
    scaler,
    stack_non_vertical,
    match_prediction_to_input_coords,
    SAMPLE_DIM_NAME,
)
import sklearn.base
import sklearn.ensemble
import tensorflow as tf
from fv3fit.typing import Batch
<<<<<<< HEAD
=======
from fv3fit import tfdataset
>>>>>>> b6e088fe
from fv3fit.tfdataset import apply_to_mapping, ensure_nd

from typing import Optional, Iterable, Sequence
import yaml
from vcm import safe


@register_training_function("sklearn_random_forest", RandomForestHyperparameters)
def train_random_forest(
    hyperparameters: RandomForestHyperparameters,
    train_batches: tf.data.Dataset,
    validation_batches: tf.data.Dataset,
):
    """
    Args:
        hyperparameters: configuration for training
        train_batches: batched data for training, must be stacked
            with at most one non-sample dimension
        validation_batches: ignored in this function
    """
    train_batches = train_batches.map(
        tfdataset.apply_to_mapping(tfdataset.float64_to_float32)
    )
    model = RandomForest(
        hyperparameters.input_variables,
        hyperparameters.output_variables,
        hyperparameters,
    )
    # TODO: make use of validation_batches to report validation loss
    model.fit(train_batches)
    return model


@_shared.io.register("sklearn")
class RandomForest(Predictor):
    def __init__(
        self,
        input_variables: Iterable[str],
        output_variables: Iterable[str],
        hyperparameters: RandomForestHyperparameters,
    ):
        super().__init__(input_variables, output_variables)
        batch_regressor = _RegressorEnsemble(
            sklearn.ensemble.RandomForestRegressor(
                # n_jobs != 1 is non-reproducible,
                # None uses joblib which is reproducible
                n_jobs=None,
                random_state=hyperparameters.random_state,
                n_estimators=hyperparameters.n_estimators,
                max_depth=hyperparameters.max_depth,
                min_samples_split=hyperparameters.min_samples_split,
                min_samples_leaf=hyperparameters.min_samples_leaf,
                max_features=hyperparameters.max_features,
            ),
            # pass n_jobs along here to use joblib
            n_jobs=hyperparameters.n_jobs,
        )
        self._model_wrapper = SklearnWrapper(
            input_variables,
            output_variables,
            model=batch_regressor,
            scaler_type=hyperparameters.scaler_type,
            scaler_kwargs=hyperparameters.scaler_kwargs,
            packer_config=hyperparameters.packer_config,
        )
        self.input_variables = self._model_wrapper.input_variables
        self.output_variables = self._model_wrapper.output_variables

    def fit(self, batches: tf.data.Dataset):
        return self._model_wrapper.fit(batches)

    def predict(self, features):
        return self._model_wrapper.predict(features)

    def dump(self, path: str) -> None:
        """Dump data to a directory

        Args:
            path: a URL pointing to a directory
        """
        self._model_wrapper.dump(path)

    @classmethod
    def load(cls, path: str) -> "SklearnWrapper":
        return SklearnWrapper.load(path)


class _RegressorEnsemble:
    """
    Ensemble of RandomForestRegressor objects that are each trained on a separate
    batch of data.
    """

    def __init__(
        self,
        base_regressor,
        n_jobs,
        regressors: Sequence[sklearn.base.BaseEstimator] = None,
    ) -> None:
        self.base_regressor = base_regressor
        self.regressors = regressors or []
        self.n_jobs = n_jobs

    @property
    def n_estimators(self):
        return len(self.regressors)

    def fit(self, features, outputs):
        """ Adds a base regressor fit on features to the ensemble

        Args:
            features: numpy array of features
            outputs: numpy array of targets

        Returns:

        """
        new_regressor = copy(self.base_regressor)
        # each regressor needs different randomness
        if hasattr(new_regressor, "random_state"):
            new_regressor.random_state += len(self.regressors)
        # loky is the process-based backend
        with joblib.parallel_backend("loky", n_jobs=self.n_jobs):
            new_regressor.fit(features, outputs)
        self.regressors.append(new_regressor)

    def predict(self, features):
        """
        Args:
            features: 2D numpy array of features to predict on

        Returns:
            2D numpy array of predictions with N rows corresponding to N input samples.
            Each row is the average ensemble prediction for that sample.
        """
        predictions = np.array(
            [regressor.predict(features) for regressor in self.regressors]
        )
        return np.mean(predictions, axis=0)

    def dumps(self) -> bytes:
        batch_regressor_components = {
            "regressors": self.regressors,
            "base_regressor": self.base_regressor,
            "n_jobs": self.n_jobs,
        }
        f = io.BytesIO()
        joblib.dump(batch_regressor_components, f)
        return f.getvalue()

    @classmethod
    def loads(cls, b: bytes) -> "_RegressorEnsemble":
        f = io.BytesIO(b)
        batch_regressor_components = joblib.load(f)
        regressors: Sequence[sklearn.base.BaseEstimator] = batch_regressor_components[
            "regressors"
        ]
        base_regressor = batch_regressor_components["base_regressor"]
        obj = cls(
            base_regressor=base_regressor,
            regressors=regressors,
            n_jobs=batch_regressor_components.get("n_jobs", 1),
        )
        return obj


def _get_iterator_size(iterator):
    size = 0
    for _ in iterator:
        size += 1
    return size


class SklearnWrapper(Predictor):
    """Wrap a SkLearn model for use with xarray

    """

    _PICKLE_NAME = "sklearn.pkl"
    _SCALER_NAME = "scaler.bin"
    _METADATA_NAME = "metadata.bin"

    def __init__(
        self,
        input_variables: Iterable[Hashable],
        output_variables: Iterable[Hashable],
        model: _RegressorEnsemble,
        scaler_type: str = "standard",
        scaler_kwargs: Optional[Mapping] = None,
        packer_config: PackerConfig = PackerConfig({}),
    ) -> None:
        """
        Initialize the wrapper

        Args:
            input_variables: list of input variables
            output_variables: list of output variables
            model: a scikit learn regression model
        """
        super().__init__(input_variables, output_variables)
        if scaler_type != "standard":
            raise NotImplementedError("only 'standard' scaler_type is implemented")
        self.model = model
        self.scaler_type = scaler_type
        self.scaler_kwargs = scaler_kwargs or {}
        self.target_scaler: Optional[scaler.NormalizeTransform] = None
        self.packer_config = packer_config
        for name in self.packer_config.clip:
            if name in self.output_variables:
                raise NotImplementedError("Clipping for ML outputs is not implemented.")

    def __repr__(self):
        return "SklearnWrapper(\n%s)" % repr(self.model)

    def _init_target_scaler(self, target_data: np.ndarray):
        target_scaler = scaler.StandardScaler()
        target_scaler.fit(target_data)
        return target_scaler

    def fit(self, batches: tf.data.Dataset):
        logger = logging.getLogger("SklearnWrapper")
        logger.info(f"Fitting random forest")
        batches = batches.map(apply_to_mapping(ensure_nd(1)))

        batches_clipped = batches.map(clip_sample(self.packer_config.clip))
        x_dataset, _ = pack_tfdataset(
            batches_clipped, [str(item) for item in self.input_variables]
        )
        y_dataset, self.output_features_ = pack_tfdataset(
            batches, [str(item) for item in self.output_variables]
        )

        # put all data in one batch, implement batching later
        total_samples = _get_iterator_size(iter(x_dataset))
        X: Batch = next(iter(x_dataset.batch(total_samples)))
        y: Batch = next(iter(y_dataset.batch(total_samples)))
        if self.target_scaler is None:
            self.target_scaler = self._init_target_scaler(y)

        y = self.target_scaler.normalize(y)
        self.model.fit(X, y)
        logger.info(f"Random forest done fitting.")

    def _predict_on_stacked_data(self, stacked_data):
        X, _ = pack(
            stacked_data[self.input_variables], [SAMPLE_DIM_NAME], self.packer_config
        )
        y = self.model.predict(X)
        if self.target_scaler is not None:
            y = self.target_scaler.denormalize(y)
        else:
            raise ValueError("Target scaler not present.")
        return unpack(
            y, [SAMPLE_DIM_NAME], feature_index=self.output_features_.multi_index
        )

    def predict(self, data):
        stacked_data = stack_non_vertical(
            safe.get_variables(data, self.input_variables)
        )

        stacked_output = self._predict_on_stacked_data(stacked_data)
        unstacked_output = stacked_output.assign_coords(
            {SAMPLE_DIM_NAME: stacked_data[SAMPLE_DIM_NAME]}
        ).unstack(SAMPLE_DIM_NAME)

        return match_prediction_to_input_coords(data, unstacked_output)

    def dump(self, path: str) -> None:
        """Dump data to a directory

        Args:
            path: a URL pointing to a directory
        """

        fs: fsspec.AbstractFileSystem = fsspec.get_fs_token_paths(path)[0]

        fs.makedirs(path, exist_ok=True)

        mapper = fs.get_mapper(path)
        mapper[self._PICKLE_NAME] = self.model.dumps()
        if self.target_scaler is not None:
            mapper[self._SCALER_NAME] = scaler.dumps(self.target_scaler).encode("UTF-8")

        metadata = {
            "input_variables": self.input_variables,
            "output_variables": self.output_variables,
            "output_features": dataclasses.asdict(self.output_features_),
            "packer_config": dataclasses.asdict(self.packer_config),
        }

        mapper[self._METADATA_NAME] = yaml.safe_dump(metadata).encode("UTF-8")

    @classmethod
    def load(cls, path: str) -> "SklearnWrapper":
        """Load a model from a remote path"""
        mapper = fsspec.get_mapper(path)
        model = _RegressorEnsemble.loads(mapper[cls._PICKLE_NAME])

        scaler_str = mapper.get(cls._SCALER_NAME, b"")
        scaler_obj: Optional[scaler.NormalizeTransform]
        if scaler_str:
            scaler_obj = scaler.loads(scaler_str)
        else:
            scaler_obj = None

        metadata = yaml.safe_load(mapper[cls._METADATA_NAME])
        input_variables = metadata["input_variables"]
        output_variables = metadata["output_variables"]
        output_features_dict = metadata["output_features"]
        packer_config_dict = metadata.get("packer_config", {})
        output_features_ = dacite.from_dict(PackingInfo, data=output_features_dict)
        packer_config = dacite.from_dict(PackerConfig, packer_config_dict)

        obj = cls(input_variables, output_variables, model, packer_config=packer_config)
        obj.target_scaler = scaler_obj
        obj.output_features_ = output_features_

        return obj

    @property
    def feature_importances(self) -> Sequence[float]:
        importances = []
        for member in self.model.regressors:
            importances.append(member.feature_importances_)
        return importances

    @property
    def mean_importances(self) -> np.ndarray:
        return np.array(self.feature_importances).mean(axis=0)

    @property
    def std_importances(self) -> np.ndarray:
        return np.array(self.feature_importances).std(axis=0)

    def input_sensitivity(self, stacked_sample: xr.Dataset) -> InputSensitivity:
        _, input_multiindex = pack(
            stacked_sample[self.input_variables], ["sample"], self.packer_config
        )
        feature_importances = {}
        for (name, feature_index), mean_importance, std_importance in zip(
            input_multiindex, self.mean_importances, self.std_importances
        ):
            if name not in feature_importances:
                feature_importances[name] = {
                    "indices": [feature_index],
                    "mean_importances": [mean_importance],
                    "std_importances": [std_importance],
                }
            else:
                feature_importances[name]["indices"].append(feature_index)
                feature_importances[name]["mean_importances"].append(mean_importance)
                feature_importances[name]["std_importances"].append(std_importance)

        formatted_feature_importances = {
            name: RandomForestInputSensitivity(
                indices=info["indices"],
                mean_importances=info["mean_importances"],
                std_importances=info["std_importances"],
            )
            for name, info in feature_importances.items()
        }
        return InputSensitivity(rf_feature_importances=formatted_feature_importances)<|MERGE_RESOLUTION|>--- conflicted
+++ resolved
@@ -31,10 +31,7 @@
 import sklearn.ensemble
 import tensorflow as tf
 from fv3fit.typing import Batch
-<<<<<<< HEAD
-=======
 from fv3fit import tfdataset
->>>>>>> b6e088fe
 from fv3fit.tfdataset import apply_to_mapping, ensure_nd
 
 from typing import Optional, Iterable, Sequence
