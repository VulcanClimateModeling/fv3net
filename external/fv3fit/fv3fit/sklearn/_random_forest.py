import dataclasses
from typing import Hashable, Mapping, cast
import logging
import io
import dacite
from fv3fit._shared.packer import PackingInfo, clip_sample
import numpy as np
import xarray as xr
import fsspec
import joblib
from .._shared import (
    pack,
    pack_tfdataset,
    unpack,
    Predictor,
    register_training_function,
    PackerConfig,
)

from .._shared.input_sensitivity import InputSensitivity, RandomForestInputSensitivity
from .._shared.training_config import RandomForestHyperparameters
from .. import _shared
from .._shared import (
    scaler,
    stack,
    stack_non_vertical,
    match_prediction_to_input_coords,
    SAMPLE_DIM_NAME,
)
import sklearn.base
import sklearn.ensemble
import tensorflow as tf
from fv3fit.typing import Batch
from fv3fit import tfdataset
from fv3fit.tfdataset import apply_to_mapping, ensure_nd

from typing import Optional, Iterable, Tuple
import yaml
from vcm import safe


@register_training_function("sklearn_random_forest", RandomForestHyperparameters)
def train_random_forest(
    hyperparameters: RandomForestHyperparameters,
    train_batches: tf.data.Dataset,
    validation_batches: tf.data.Dataset,
) -> "RandomForest":
    """
    Args:
        hyperparameters: configuration for training
        train_batches: batched data for training, must be stacked
            with at most one non-sample dimension
        validation_batches: ignored in this function
    """
    train_batches = train_batches.map(
        tfdataset.apply_to_mapping(tfdataset.float64_to_float32)
    )
    model = RandomForest(
        hyperparameters.input_variables,
        hyperparameters.output_variables,
        hyperparameters,
    )
    # TODO: make use of validation_batches to report validation loss
    model.fit(train_batches)
    return model


@_shared.io.register("sklearn")
class RandomForest(Predictor):
    def __init__(
        self,
        input_variables: Iterable[str],
        output_variables: Iterable[str],
        hyperparameters: RandomForestHyperparameters,
    ):
        super().__init__(input_variables, output_variables)
        _regressor = sklearn.ensemble.RandomForestRegressor(
            # n_jobs != 1 is non-reproducible,
            # None uses joblib which is reproducible
            n_jobs=None,
            random_state=hyperparameters.random_state,
            n_estimators=hyperparameters.n_estimators,
            max_depth=hyperparameters.max_depth,
            min_samples_split=hyperparameters.min_samples_split,
            min_samples_leaf=hyperparameters.min_samples_leaf,
            max_features=hyperparameters.max_features,
        )
        self._model_wrapper = SklearnWrapper(
            input_variables,
            output_variables,
            model=_regressor,
            scaler_type=hyperparameters.scaler_type,
            scaler_kwargs=hyperparameters.scaler_kwargs,
            packer_config=hyperparameters.packer_config,
            # pass n_jobs along here to use joblib
            n_jobs=hyperparameters.n_jobs,
<<<<<<< HEAD
            predict_columns=hyperparameters.predict_columns,
=======
>>>>>>> 682e8eb5
        )
        self.input_variables = self._model_wrapper.input_variables
        self.output_variables = self._model_wrapper.output_variables

    @classmethod
    def from_sklearn_wrapper(self, wrapper: "SklearnWrapper") -> "RandomForest":
        return_value = RandomForest(
            cast(Iterable[str], wrapper.input_variables),
            cast(Iterable[str], wrapper.output_variables),
            RandomForestHyperparameters(input_variables=[], output_variables=[],),
        )
        return_value._model_wrapper = wrapper
        return return_value

    def fit(self, batches: tf.data.Dataset):
        return self._model_wrapper.fit(batches)

    def predict(self, features):
        return self._model_wrapper.predict(features)

    def dump(self, path: str) -> None:
        """Dump data to a directory

        Args:
            path: a URL pointing to a directory
        """
        self._model_wrapper.dump(path)

    @classmethod
    def load(cls, path: str) -> "RandomForest":
        return RandomForest.from_sklearn_wrapper(SklearnWrapper.load(path))

<<<<<<< HEAD
    def input_sensitivity(self, stacked_sample: xr.Dataset) -> InputSensitivity:
        return self._model_wrapper.input_sensitivity(stacked_sample)
=======
    def _feature_importances(self) -> np.ndarray:
        return np.array(
            [
                tree.feature_importances_
                for tree in self._model_wrapper.model.estimators_
            ]
        )

    def _mean_feature_importances(self) -> np.ndarray:
        return self._feature_importances().mean(axis=0)

    def _std_feature_importances(self) -> np.ndarray:
        return self._feature_importances().std(axis=0)

    def input_sensitivity(self, stacked_sample: xr.Dataset) -> InputSensitivity:
        _, input_multiindex = pack(
            stacked_sample[self.input_variables],
            ["sample"],
            self._model_wrapper.packer_config,
        )
        feature_importances = {}
        for (name, feature_index), mean_importance, std_importance in zip(
            input_multiindex,
            self._mean_feature_importances(),
            self._std_feature_importances(),
        ):
            if name not in feature_importances:
                feature_importances[name] = {
                    "indices": [feature_index],
                    "mean_importances": [mean_importance],
                    "std_importances": [std_importance],
                }
            else:
                feature_importances[name]["indices"].append(feature_index)
                feature_importances[name]["mean_importances"].append(mean_importance)
                feature_importances[name]["std_importances"].append(std_importance)

        formatted_feature_importances = {
            name: RandomForestInputSensitivity(
                indices=info["indices"],
                mean_importances=info["mean_importances"],
                std_importances=info["std_importances"],
            )
            for name, info in feature_importances.items()
        }
        return InputSensitivity(rf_feature_importances=formatted_feature_importances)
>>>>>>> 682e8eb5


def _get_iterator_size(iterator):
    size = 0
    for _ in iterator:
        size += 1
    return size


class SklearnWrapper(Predictor):
    """Wrap a SkLearn model for use with xarray

    """

    _PICKLE_NAME = "sklearn.pkl"
    _SCALER_NAME = "scaler.bin"
    _METADATA_NAME = "metadata.bin"

    def __init__(
        self,
        input_variables: Iterable[Hashable],
        output_variables: Iterable[Hashable],
        model: sklearn.base.BaseEstimator,
<<<<<<< HEAD
        n_jobs: int,
=======
        n_jobs: int = 1,
>>>>>>> 682e8eb5
        scaler_type: str = "standard",
        scaler_kwargs: Optional[Mapping] = None,
        packer_config: PackerConfig = PackerConfig({}),
        predict_columns: bool = True,
    ) -> None:
        """
        Initialize the wrapper

        Args:
            input_variables: list of input variables
            output_variables: list of output variables
            model: a scikit learn regression model
        """
        super().__init__(input_variables, output_variables)
        if scaler_type != "standard":
            raise NotImplementedError("only 'standard' scaler_type is implemented")
        self.model = model
        self.n_jobs = n_jobs
        self.scaler_type = scaler_type
        self.scaler_kwargs = scaler_kwargs or {}
        self.target_scaler: Optional[scaler.NormalizeTransform] = None
        self.packer_config = packer_config
        for name in self.packer_config.clip:
            if name in self.output_variables:
                raise NotImplementedError("Clipping for ML outputs is not implemented.")
        self.predict_columns: bool = predict_columns

    def __repr__(self):
        return "SklearnWrapper(\n%s)" % repr(self.model)

    def _init_target_scaler(self, target_data: np.ndarray):
        target_scaler = scaler.StandardScaler()
        target_scaler.fit(target_data)
        return target_scaler

    def fit(self, batches: tf.data.Dataset):
        logger = logging.getLogger("SklearnWrapper")
        logger.info(f"Fitting random forest")
        batches = batches.map(apply_to_mapping(ensure_nd(2)))

        batches_clipped = batches.map(clip_sample(self.packer_config.clip))
        x_dataset, _ = pack_tfdataset(
            batches_clipped, [str(item) for item in self.input_variables]
        )
        y_dataset, self.output_features_ = pack_tfdataset(
            batches, [str(item) for item in self.output_variables]
        )

        # put all data in one batch, implement batching later
        x_dataset = x_dataset.unbatch()
        y_dataset = y_dataset.unbatch()
        total_samples = _get_iterator_size(iter(x_dataset))
        X: Batch = next(iter(x_dataset.batch(total_samples)))
        y: Batch = next(iter(y_dataset.batch(total_samples)))
        if self.target_scaler is None:
            self.target_scaler = self._init_target_scaler(y)

        y = self.target_scaler.normalize(y)
        self._fit(X, y)
        logger.info(f"Random forest done fitting.")
        return self

    def _fit(self, X: Batch, y: Batch):
        # loky is the process-based backend
        with joblib.parallel_backend("loky", n_jobs=self.n_jobs):
            self.model.fit(X, y)

    def _predict_on_stacked_data(self, stacked_data):
        X, _ = pack(
            stacked_data[self.input_variables], [SAMPLE_DIM_NAME], self.packer_config
        )
        y = self.model.predict(X)
        if self.target_scaler is not None:
            y = self.target_scaler.denormalize(y)
        else:
            raise ValueError("Target scaler not present.")
        return unpack(
            y, [SAMPLE_DIM_NAME], feature_index=self.output_features_.multi_index
        )

    def predict(self, data):
        input_data = safe.get_variables(data, self.input_variables)
        stacked_data = (
            stack(input_data)
            if self.predict_columns is False
            else stack_non_vertical(input_data)
        )
        stacked_output = self._predict_on_stacked_data(stacked_data)
        unstacked_output = stacked_output.assign_coords(
            {SAMPLE_DIM_NAME: stacked_data[SAMPLE_DIM_NAME]}
        ).unstack(SAMPLE_DIM_NAME)

        return match_prediction_to_input_coords(data, unstacked_output)

    def dump(self, path: str) -> None:
        """Dump data to a directory

        Args:
            path: a URL pointing to a directory
        """

        fs: fsspec.AbstractFileSystem = fsspec.get_fs_token_paths(path)[0]

        fs.makedirs(path, exist_ok=True)

        mapper = fs.get_mapper(path)

        mapper[self._PICKLE_NAME] = self._dump_regressor()

        if self.target_scaler is not None:
            mapper[self._SCALER_NAME] = scaler.dumps(self.target_scaler).encode("UTF-8")

        metadata = {
            "input_variables": self.input_variables,
            "output_variables": self.output_variables,
            "output_features": dataclasses.asdict(self.output_features_),
            "packer_config": dataclasses.asdict(self.packer_config),
            "predict_columns": self.predict_columns,
        }

        mapper[self._METADATA_NAME] = yaml.safe_dump(metadata).encode("UTF-8")

    def _dump_regressor(self):
        regressor_components = {
            "regressors": self.model,
            "n_jobs": self.n_jobs,
        }
        f = io.BytesIO()
        joblib.dump(regressor_components, f)
        return f.getvalue()

    @classmethod
    def load(cls, path: str) -> "SklearnWrapper":
        """Load a model from a remote path"""
        mapper = fsspec.get_mapper(path)

        regressor, n_jobs = cls._load_regressor(mapper[cls._PICKLE_NAME])

        scaler_str = mapper.get(cls._SCALER_NAME, b"")
        scaler_obj: Optional[scaler.NormalizeTransform]
        if scaler_str:
            scaler_obj = scaler.loads(scaler_str)
        else:
            scaler_obj = None

        metadata = yaml.safe_load(mapper[cls._METADATA_NAME])
        input_variables = metadata["input_variables"]
        output_variables = metadata["output_variables"]
        packer_config_dict = metadata.get("packer_config", {})
        packer_config = dacite.from_dict(PackerConfig, packer_config_dict)
        predict_columns = metadata.get("predict_columns", True)

        obj = cls(
            input_variables,
            output_variables,
            regressor,
            n_jobs,
            packer_config=packer_config,
<<<<<<< HEAD
            predict_columns=predict_columns,
=======
>>>>>>> 682e8eb5
        )
        obj.target_scaler = scaler_obj
        output_features_dict = metadata["output_features"]
        output_features_ = dacite.from_dict(PackingInfo, data=output_features_dict)
        obj.output_features_ = output_features_

        return obj

    @staticmethod
    def _load_regressor(b: bytes) -> Tuple[sklearn.base.BaseEstimator, int]:
        regressor_components = joblib.load(io.BytesIO(b))
        if isinstance(regressor_components["regressors"], list):
            # backward compatibility for previous models saved as single batch regressor
            if len(regressor_components["regressors"]) == 1:
                regressor = regressor_components["regressors"][0]
<<<<<<< HEAD
            else:
                raise ValueError(
                    "Cannot load older models that saved multiple batch regressors."
                )
        else:
            regressor = regressor_components["regressors"]
        return regressor, regressor_components["n_jobs"]

    def input_sensitivity(self, stacked_sample: xr.Dataset) -> InputSensitivity:
        _, input_multiindex = pack(
            stacked_sample[self.input_variables], ["sample"], self.packer_config
        )
        feature_importances = {}
        for (name, feature_index), mean_importance, std_importance in zip(
            input_multiindex,
            self.model.feature_importances_,
            np.zeros_like(self.model.feature_importances_),
        ):
            if name not in feature_importances:
                feature_importances[name] = {
                    "indices": [feature_index],
                    "mean_importances": [mean_importance],
                    "std_importances": [std_importance],
                }
=======
>>>>>>> 682e8eb5
            else:
                raise ValueError(
                    "Cannot load older models that saved multiple batch regressors."
                )
        else:
            regressor = regressor_components["regressors"]
        return regressor, regressor_components["n_jobs"]<|MERGE_RESOLUTION|>--- conflicted
+++ resolved
@@ -94,10 +94,7 @@
             packer_config=hyperparameters.packer_config,
             # pass n_jobs along here to use joblib
             n_jobs=hyperparameters.n_jobs,
-<<<<<<< HEAD
             predict_columns=hyperparameters.predict_columns,
-=======
->>>>>>> 682e8eb5
         )
         self.input_variables = self._model_wrapper.input_variables
         self.output_variables = self._model_wrapper.output_variables
@@ -130,10 +127,6 @@
     def load(cls, path: str) -> "RandomForest":
         return RandomForest.from_sklearn_wrapper(SklearnWrapper.load(path))
 
-<<<<<<< HEAD
-    def input_sensitivity(self, stacked_sample: xr.Dataset) -> InputSensitivity:
-        return self._model_wrapper.input_sensitivity(stacked_sample)
-=======
     def _feature_importances(self) -> np.ndarray:
         return np.array(
             [
@@ -180,7 +173,6 @@
             for name, info in feature_importances.items()
         }
         return InputSensitivity(rf_feature_importances=formatted_feature_importances)
->>>>>>> 682e8eb5
 
 
 def _get_iterator_size(iterator):
@@ -204,11 +196,7 @@
         input_variables: Iterable[Hashable],
         output_variables: Iterable[Hashable],
         model: sklearn.base.BaseEstimator,
-<<<<<<< HEAD
-        n_jobs: int,
-=======
         n_jobs: int = 1,
->>>>>>> 682e8eb5
         scaler_type: str = "standard",
         scaler_kwargs: Optional[Mapping] = None,
         packer_config: PackerConfig = PackerConfig({}),
@@ -367,10 +355,7 @@
             regressor,
             n_jobs,
             packer_config=packer_config,
-<<<<<<< HEAD
             predict_columns=predict_columns,
-=======
->>>>>>> 682e8eb5
         )
         obj.target_scaler = scaler_obj
         output_features_dict = metadata["output_features"]
@@ -386,33 +371,6 @@
             # backward compatibility for previous models saved as single batch regressor
             if len(regressor_components["regressors"]) == 1:
                 regressor = regressor_components["regressors"][0]
-<<<<<<< HEAD
-            else:
-                raise ValueError(
-                    "Cannot load older models that saved multiple batch regressors."
-                )
-        else:
-            regressor = regressor_components["regressors"]
-        return regressor, regressor_components["n_jobs"]
-
-    def input_sensitivity(self, stacked_sample: xr.Dataset) -> InputSensitivity:
-        _, input_multiindex = pack(
-            stacked_sample[self.input_variables], ["sample"], self.packer_config
-        )
-        feature_importances = {}
-        for (name, feature_index), mean_importance, std_importance in zip(
-            input_multiindex,
-            self.model.feature_importances_,
-            np.zeros_like(self.model.feature_importances_),
-        ):
-            if name not in feature_importances:
-                feature_importances[name] = {
-                    "indices": [feature_index],
-                    "mean_importances": [mean_importance],
-                    "std_importances": [std_importance],
-                }
-=======
->>>>>>> 682e8eb5
             else:
                 raise ValueError(
                     "Cannot load older models that saved multiple batch regressors."
