--- conflicted
+++ resolved
@@ -15,11 +15,7 @@
 import fv3fit.keras
 import fv3fit.sklearn
 import fv3fit
-<<<<<<< HEAD
-from .data import TFDatasetLoader
-=======
 from .data import tfdataset_loader_from_dict, TFDatasetLoader
->>>>>>> 6e024c05
 import tempfile
 from fv3fit.dataclasses import asdict_with_enum
 import wandb
@@ -133,21 +129,13 @@
 
     with open(args.training_data_config, "r") as f:
         config_dict = yaml.safe_load(f)
-<<<<<<< HEAD
-        training_data_config = TFDatasetLoader.from_dict(config_dict)
-=======
         training_data_config = tfdataset_loader_from_dict(config_dict)
->>>>>>> 6e024c05
         if args.no_wandb is False:
             wandb.config["training_data_config"] = config_dict
     if args.validation_data_config is not None:
         with open(args.validation_data_config, "r") as f:
             config_dict = yaml.safe_load(f)
-<<<<<<< HEAD
-            validation_data_config = TFDatasetLoader.from_dict(config_dict)
-=======
             validation_data_config = tfdataset_loader_from_dict(config_dict)
->>>>>>> 6e024c05
             if args.no_wandb is False:
                 wandb.config["validation_data_config"] = config_dict
     else:
