import argparse
import logging
import os
from typing import Optional, Sequence, Tuple
from fv3fit._shared.config import get_arg_updated_config_dict
import yaml
import dataclasses
import fsspec

import fv3fit.keras
import fv3fit.sklearn
import fv3fit
import loaders
import loaders.typing
import tempfile
from loaders.batches.save import main as save_main
from fv3fit.tfdataset import tfdataset_from_batches
import tensorflow as tf

from vcm.cloud import copy

logger = logging.getLogger(__name__)


def get_parser():
    parser = argparse.ArgumentParser()
    parser.add_argument(
        "training_config", type=str, help="path of fv3fit.TrainingConfig yaml file",
    )
    parser.add_argument(
        "training_data_config",
        type=str,
        help="path of loaders.BatchesLoader training data yaml file",
    )
    parser.add_argument(
        "output_path", type=str, help="path to save config and trained model"
    )
    parser.add_argument(
        "--validation-data-config",
        type=str,
        default=None,
        help=(
            "path of loaders.BatchesLoader validation data yaml file, "
            "by default an empty sequence is used"
        ),
    )
    return parser


def dump_dataclass(obj, yaml_filename):
    with fsspec.open(yaml_filename, "w") as f:
        yaml.safe_dump(dataclasses.asdict(obj), f)


def get_data(
    training_data_config: str,
    validation_data_config: Optional[str],
    local_download_path: Optional[str],
    variable_names: Sequence[str],
    in_memory: bool = False,
) -> Tuple[tf.data.Dataset, Optional[tf.data.Dataset]]:
    """
    Args:
        training_data_config: configuration of training data
        validation_data_config:  if provided, configuration of validation data. If None,
            an empty list will be returned for validation data.
        local_download_path: if provided, cache data locally at this path
        variable_names: names of variables to include when loading data
        in_memory: if True, returned tfdatasets will use in-memory caching
    Returns:
        Training and validation data
    """
    if local_download_path is None:
        train_batches, val_batches = get_uncached_data(
            training_data_config=training_data_config,
            validation_data_config=validation_data_config,
            variable_names=variable_names,
        )
    else:
        train_batches, val_batches = get_cached_data(
            training_data_config=training_data_config,
            validation_data_config=validation_data_config,
            local_download_path=local_download_path,
            variable_names=variable_names,
            in_memory=in_memory,
        )
<<<<<<< HEAD
    # tensorflow training shuffles within blocks of samples,
    # so we must pre-shuffle batches in order that contiguous blocks
    # of samples contain temporally-distant data
    train_batches = loaders.batches.shuffle(train_batches)
    train_dataset = tfdataset_from_batches(train_batches)
    if len(val_batches) > 0:
        val_batches = loaders.batches.shuffle(val_batches)
        val_dataset = tfdataset_from_batches(val_batches)
    else:
        val_dataset = None
    if in_memory:
        train_dataset = train_dataset.cache()
        if val_dataset is not None:
            val_dataset = val_dataset.cache()
    return train_dataset, val_dataset
=======
    logger.info(f"Following variables are in train batches: {list(train_batches[0])}")
    return train_batches, val_batches
>>>>>>> ce02fe81


def get_uncached_data(
    training_data_config: str,
    validation_data_config: Optional[str],
    variable_names: Sequence[str],
) -> Tuple[loaders.typing.Batches, loaders.typing.Batches]:
    with open(training_data_config, "r") as f:
        config = yaml.safe_load(f)
    loader = loaders.BatchesLoader.from_dict(config)
    logger.info("configuration loaded, creating batches object")
    train_batches = loader.load_batches(variables=variable_names)
    if validation_data_config is not None:
        with open(validation_data_config, "r") as f:
            config = yaml.safe_load(f)
        loader = loaders.BatchesLoader.from_dict(config)
        logger.info("configuration loaded, creating batches object")
        val_batches = loader.load_batches(variables=variable_names)
    else:
        val_batches = []
    return train_batches, val_batches


def get_cached_data(
    training_data_config: str,
    validation_data_config: Optional[str],
    local_download_path: str,
    variable_names: Sequence[str],
    in_memory: bool,
) -> Tuple[loaders.typing.Batches, loaders.typing.Batches]:
    train_data_path = os.path.join(local_download_path, "train_data")
    logger.info("saving training data to %s", train_data_path)
    logger.info(f"using in_memory={in_memory} for cached training data")
    os.makedirs(train_data_path, exist_ok=True)
    save_main(
        data_config=training_data_config,
        output_path=train_data_path,
        variable_names=variable_names,
    )
    train_batches = loaders.batches_from_netcdf(
        path=train_data_path, variable_names=variable_names, in_memory=in_memory
    )
    if validation_data_config is not None:
        validation_data_path = os.path.join(local_download_path, "validation_data")
        logger.info("saving validation data to %s", validation_data_path)
        os.makedirs(validation_data_path, exist_ok=True)
        save_main(
            data_config=validation_data_config,
            output_path=validation_data_path,
            variable_names=variable_names,
        )
        val_batches = loaders.batches_from_netcdf(
            path=validation_data_path,
            variable_names=variable_names,
            in_memory=in_memory,
        )
    else:
        val_batches = []
    return train_batches, val_batches


def main(args, unknown_args=None):
    with open(args.training_config, "r") as f:
        config_dict = yaml.safe_load(f)
        if unknown_args is not None:
            # converting to TrainingConfig and then back to dict allows command line to
            # update fields that are not present in original configuration file
            config_dict = dataclasses.asdict(
                fv3fit.TrainingConfig.from_dict(config_dict)
            )
            config_dict = get_arg_updated_config_dict(
                args=unknown_args, config_dict=config_dict
            )
        training_config = fv3fit.TrainingConfig.from_dict(config_dict)

    with open(args.training_data_config, "r") as f:
        training_data_config = loaders.BatchesLoader.from_dict(yaml.safe_load(f))

    fv3fit.set_random_seed(training_config.random_seed)

    dump_dataclass(training_config, os.path.join(args.output_path, "train.yaml"))
    dump_dataclass(
        training_data_config, os.path.join(args.output_path, "training_data.yaml")
    )

    train_batches, val_batches = get_data(
        args.training_data_config,
        args.validation_data_config,
        training_config.cache.local_download_path,
        variable_names=training_config.variables,
        in_memory=training_config.cache.in_memory,
    )

    train = fv3fit.get_training_function(training_config.model_type)

    logger.info("calling train function")
    model = train(
        hyperparameters=training_config.hyperparameters,
        train_batches=train_batches,
        validation_batches=val_batches,
    )
    if len(training_config.derived_output_variables) > 0:
        model = fv3fit.DerivedModel(model, training_config.derived_output_variables)
    if len(training_config.output_transforms) > 0:
        model = fv3fit.TransformedPredictor(model, training_config.output_transforms)
    fv3fit.dump(model, args.output_path)


if __name__ == "__main__":
    logger.setLevel(logging.INFO)
    parser = get_parser()
    args, unknown_args = parser.parse_known_args()
    with tempfile.NamedTemporaryFile() as temp_log:
        logging.basicConfig(
            level=logging.INFO,
            format="%(asctime)s [%(levelname)s] %(message)s",
            handlers=[logging.FileHandler(temp_log.name), logging.StreamHandler()],
            datefmt="%Y-%m-%d %H:%M:%S",
        )
        main(args, unknown_args)
        copy(temp_log.name, os.path.join(args.output_path, "training.log"))<|MERGE_RESOLUTION|>--- conflicted
+++ resolved
@@ -84,7 +84,7 @@
             variable_names=variable_names,
             in_memory=in_memory,
         )
-<<<<<<< HEAD
+    logger.info(f"Following variables are in train batches: {list(train_batches[0])}")
     # tensorflow training shuffles within blocks of samples,
     # so we must pre-shuffle batches in order that contiguous blocks
     # of samples contain temporally-distant data
@@ -100,10 +100,6 @@
         if val_dataset is not None:
             val_dataset = val_dataset.cache()
     return train_dataset, val_dataset
-=======
-    logger.info(f"Following variables are in train batches: {list(train_batches[0])}")
-    return train_batches, val_batches
->>>>>>> ce02fe81
 
 
 def get_uncached_data(
