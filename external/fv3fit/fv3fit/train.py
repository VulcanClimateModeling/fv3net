--- conflicted
+++ resolved
@@ -25,7 +25,6 @@
 
 from vcm.cloud import copy
 
-import wandb
 
 logger = logging.getLogger(__name__)
 
@@ -53,16 +52,12 @@
         ),
     )
     parser.add_argument(
-<<<<<<< HEAD
-        "--wandb", help="Log run to wandb", action="store_true",
-=======
         "--wandb",
         help=(
             "Log run to wandb. Uses environment variables WANDB_ENTITY, "
             "WANDB_PROJECT, WANDB_JOB_TYPE as wandb.init options."
         ),
         action="store_true",
->>>>>>> 178bcfb6
     )
     return parser
 
@@ -206,10 +201,7 @@
                 f"hyperparameters from wandb config: {config_dict['hyperparameters']}"
             )
             wandb.config["training_config"] = config_dict
-<<<<<<< HEAD
-=======
             wandb.config["env"] = {"COMMIT_SHA": os.getenv("COMMIT_SHA", "")}
->>>>>>> 178bcfb6
 
         training_config = fv3fit.TrainingConfig.from_dict(config_dict)
 
