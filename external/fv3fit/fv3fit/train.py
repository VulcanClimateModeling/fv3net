--- conflicted
+++ resolved
@@ -20,11 +20,8 @@
 from loaders.batches.save import main as save_main
 from fv3fit.tfdataset import tfdataset_from_batches
 import tensorflow as tf
-<<<<<<< HEAD
 from fv3fit.dataclasses import asdict_with_enum
-=======
 import wandb
->>>>>>> 95e1ba35
 
 from vcm.cloud import copy
 
