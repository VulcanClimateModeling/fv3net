import argparse
import logging
import os
from typing import Optional, Sequence, Tuple
from fv3fit._shared.config import get_arg_updated_config_dict
import yaml
import dataclasses
import fsspec

import fv3fit.keras
import fv3fit.sklearn
import fv3fit
import loaders
import loaders.typing
import tempfile
from loaders.batches.save import main as save_main
from fv3fit.tfdataset import tfdataset_from_batches
import tensorflow as tf

from vcm.cloud import copy

logger = logging.getLogger(__name__)


def get_parser():
    parser = argparse.ArgumentParser()
    parser.add_argument(
        "training_config", type=str, help="path of fv3fit.TrainingConfig yaml file",
    )
    parser.add_argument(
        "training_data_config",
        type=str,
        help="path of loaders.BatchesLoader training data yaml file",
    )
    parser.add_argument(
        "output_path", type=str, help="path to save config and trained model"
    )
    parser.add_argument(
        "--validation-data-config",
        type=str,
        default=None,
        help=(
            "path of loaders.BatchesLoader validation data yaml file, "
            "by default an empty sequence is used"
        ),
    )
    return parser


def dump_dataclass(obj, yaml_filename):
    with fsspec.open(yaml_filename, "w") as f:
        yaml.safe_dump(dataclasses.asdict(obj), f)


def get_data(
    training_data_config: str,
    validation_data_config: Optional[str],
    local_download_path: Optional[str],
    variable_names: Sequence[str],
    in_memory: bool = False,
) -> Tuple[tf.data.Dataset, Optional[tf.data.Dataset]]:
    """
    Args:
        training_data_config: configuration of training data
        validation_data_config:  if provided, configuration of validation data. If None,
            an empty list will be returned for validation data.
        local_download_path: if provided, cache data locally at this path
        variable_names: names of variables to include when loading data
        in_memory: if True, returned tfdatasets will use in-memory caching
    Returns:
        Training and validation data
    """
    if local_download_path is None:
        train_batches, val_batches = get_uncached_data(
            training_data_config=training_data_config,
            validation_data_config=validation_data_config,
            variable_names=variable_names,
        )
    else:
        train_batches, val_batches = get_cached_data(
            training_data_config=training_data_config,
            validation_data_config=validation_data_config,
            local_download_path=local_download_path,
            variable_names=variable_names,
            in_memory=in_memory,
        )
<<<<<<< HEAD
=======
    logger.info(f"Following variables are in train batches: {list(train_batches[0])}")
>>>>>>> b6e088fe
    # tensorflow training shuffles within blocks of samples,
    # so we must pre-shuffle batches in order that contiguous blocks
    # of samples contain temporally-distant data
    train_batches = loaders.batches.shuffle(train_batches)
    train_dataset = tfdataset_from_batches(train_batches)
    if len(val_batches) > 0:
        val_batches = loaders.batches.shuffle(val_batches)
        val_dataset = tfdataset_from_batches(val_batches)
    else:
        val_dataset = None
    if in_memory:
        train_dataset = train_dataset.cache()
        if val_dataset is not None:
            val_dataset = val_dataset.cache()
    return train_dataset, val_dataset


def get_uncached_data(
    training_data_config: str,
    validation_data_config: Optional[str],
    variable_names: Sequence[str],
) -> Tuple[loaders.typing.Batches, loaders.typing.Batches]:
    with open(training_data_config, "r") as f:
        config = yaml.safe_load(f)
    loader = loaders.BatchesLoader.from_dict(config)
    logger.info("configuration loaded, creating batches object")
    train_batches = loader.load_batches(variables=variable_names)
    if validation_data_config is not None:
        with open(validation_data_config, "r") as f:
            config = yaml.safe_load(f)
        loader = loaders.BatchesLoader.from_dict(config)
        logger.info("configuration loaded, creating batches object")
        val_batches = loader.load_batches(variables=variable_names)
    else:
        val_batches = []
    return train_batches, val_batches


def get_cached_data(
    training_data_config: str,
    validation_data_config: Optional[str],
    local_download_path: str,
    variable_names: Sequence[str],
    in_memory: bool,
) -> Tuple[loaders.typing.Batches, loaders.typing.Batches]:
    train_data_path = os.path.join(local_download_path, "train_data")
    logger.info("saving training data to %s", train_data_path)
    logger.info(f"using in_memory={in_memory} for cached training data")
    os.makedirs(train_data_path, exist_ok=True)
    save_main(
        data_config=training_data_config,
        output_path=train_data_path,
        variable_names=variable_names,
    )
    train_batches = loaders.batches_from_netcdf(
        path=train_data_path, variable_names=variable_names, in_memory=in_memory
    )
    if validation_data_config is not None:
        validation_data_path = os.path.join(local_download_path, "validation_data")
        logger.info("saving validation data to %s", validation_data_path)
        os.makedirs(validation_data_path, exist_ok=True)
        save_main(
            data_config=validation_data_config,
            output_path=validation_data_path,
            variable_names=variable_names,
        )
        val_batches = loaders.batches_from_netcdf(
            path=validation_data_path,
            variable_names=variable_names,
            in_memory=in_memory,
        )
    else:
        val_batches = []
    return train_batches, val_batches


def main(args, unknown_args=None):
    with open(args.training_config, "r") as f:
        config_dict = yaml.safe_load(f)
        if unknown_args is not None:
            # converting to TrainingConfig and then back to dict allows command line to
            # update fields that are not present in original configuration file
            config_dict = dataclasses.asdict(
                fv3fit.TrainingConfig.from_dict(config_dict)
            )
            config_dict = get_arg_updated_config_dict(
                args=unknown_args, config_dict=config_dict
            )
        training_config = fv3fit.TrainingConfig.from_dict(config_dict)

    with open(args.training_data_config, "r") as f:
        training_data_config = loaders.BatchesLoader.from_dict(yaml.safe_load(f))

    fv3fit.set_random_seed(training_config.random_seed)

    dump_dataclass(training_config, os.path.join(args.output_path, "train.yaml"))
    dump_dataclass(
        training_data_config, os.path.join(args.output_path, "training_data.yaml")
    )

    train_batches, val_batches = get_data(
        args.training_data_config,
        args.validation_data_config,
        training_config.cache.local_download_path,
        variable_names=training_config.variables,
        in_memory=training_config.cache.in_memory,
    )

    train = fv3fit.get_training_function(training_config.model_type)

    logger.info("calling train function")
    model = train(
        hyperparameters=training_config.hyperparameters,
        train_batches=train_batches,
        validation_batches=val_batches,
    )
    if len(training_config.derived_output_variables) > 0:
        model = fv3fit.DerivedModel(model, training_config.derived_output_variables)
    if len(training_config.output_transforms) > 0:
        model = fv3fit.TransformedPredictor(model, training_config.output_transforms)
    fv3fit.dump(model, args.output_path)


if __name__ == "__main__":
    logger.setLevel(logging.INFO)
    parser = get_parser()
    args, unknown_args = parser.parse_known_args()
    with tempfile.NamedTemporaryFile() as temp_log:
        logging.basicConfig(
            level=logging.INFO,
            format="%(asctime)s [%(levelname)s] %(message)s",
            handlers=[logging.FileHandler(temp_log.name), logging.StreamHandler()],
            datefmt="%Y-%m-%d %H:%M:%S",
        )
        main(args, unknown_args)
        copy(temp_log.name, os.path.join(args.output_path, "training.log"))<|MERGE_RESOLUTION|>--- conflicted
+++ resolved
@@ -84,10 +84,7 @@
             variable_names=variable_names,
             in_memory=in_memory,
         )
-<<<<<<< HEAD
-=======
     logger.info(f"Following variables are in train batches: {list(train_batches[0])}")
->>>>>>> b6e088fe
     # tensorflow training shuffles within blocks of samples,
     # so we must pre-shuffle batches in order that contiguous blocks
     # of samples contain temporally-distant data
