import argparse
import logging
import os
from typing import Optional, Sequence, Tuple
from fv3fit._shared.config import get_arg_updated_config_dict
import yaml
import dataclasses
import fsspec

import fv3fit.keras
import fv3fit.sklearn
import fv3fit
import loaders
import loaders.typing
import tempfile
from loaders.batches.save import main as save_main
from fv3fit.tfdataset import tfdataset_from_batches
import tensorflow as tf

from vcm.cloud import copy

logger = logging.getLogger(__name__)


def get_parser():
    parser = argparse.ArgumentParser()
    parser.add_argument(
        "training_config", type=str, help="path of fv3fit.TrainingConfig yaml file",
    )
    parser.add_argument(
        "training_data_config",
        type=str,
        help="path of loaders.BatchesLoader training data yaml file",
    )
    parser.add_argument(
        "output_path", type=str, help="path to save config and trained model"
    )
    parser.add_argument(
        "--validation-data-config",
        type=str,
        default=None,
        help=(
            "path of loaders.BatchesLoader validation data yaml file, "
            "by default an empty sequence is used"
        ),
    )
    return parser


def dump_dataclass(obj, yaml_filename):
    with fsspec.open(yaml_filename, "w") as f:
        yaml.safe_dump(dataclasses.asdict(obj), f)


def get_data(
    training_data_config: str,
    validation_data_config: Optional[str],
    local_download_path: Optional[str],
    variable_names: Sequence[str],
<<<<<<< HEAD
) -> Tuple[tf.data.Dataset, Optional[tf.data.Dataset]]:
=======
    in_memory: bool = False,
) -> Tuple[loaders.typing.Batches, loaders.typing.Batches]:
    """
    Args:
        training_data_config: configuration of training data
        validation_data_config:  if provided, configuration of validation data. If None,
            an empty list will be returned for validation data.
        local_download_path: if provided, cache data locally at this path
        variable_names: names of variables to include when loading data
        in_memory: if True and local_download_path is also set, batches will be
            returned as a tuple of eagerly-loaded Datasets. Has no effect if
            local_download_path is not set.
    Returns:
        Training and validation data batches
    """
>>>>>>> 1216fb93
    if local_download_path is None:
        train_batches, val_batches = get_uncached_data(
            training_data_config=training_data_config,
            validation_data_config=validation_data_config,
            variable_names=variable_names,
        )
    else:
        train_batches, val_batches = get_cached_data(
            training_data_config=training_data_config,
            validation_data_config=validation_data_config,
            local_download_path=local_download_path,
            variable_names=variable_names,
            in_memory=in_memory,
        )
    train_dataset = tfdataset_from_batches(train_batches)
    if len(val_batches) > 0:
        val_dataset = tfdataset_from_batches(val_batches)
    else:
        val_dataset = None
    return train_dataset, val_dataset


def get_uncached_data(
    training_data_config: str,
    validation_data_config: Optional[str],
    variable_names: Sequence[str],
) -> Tuple[loaders.typing.Batches, loaders.typing.Batches]:
    with open(training_data_config, "r") as f:
        config = yaml.safe_load(f)
    loader = loaders.BatchesLoader.from_dict(config)
    logger.info("configuration loaded, creating batches object")
    train_batches = loader.load_batches(variables=variable_names)
    if validation_data_config is not None:
        with open(validation_data_config, "r") as f:
            config = yaml.safe_load(f)
        loader = loaders.BatchesLoader.from_dict(config)
        logger.info("configuration loaded, creating batches object")
        val_batches = loader.load_batches(variables=variable_names)
    else:
        val_batches = []
    return train_batches, val_batches


def get_cached_data(
    training_data_config: str,
    validation_data_config: Optional[str],
    local_download_path: str,
    variable_names: Sequence[str],
    in_memory: bool,
) -> Tuple[loaders.typing.Batches, loaders.typing.Batches]:
    train_data_path = os.path.join(local_download_path, "train_data")
    logger.info("saving training data to %s", train_data_path)
    logger.info(f"using in_memory={in_memory} for cached training data")
    os.makedirs(train_data_path, exist_ok=True)
    save_main(
        data_config=training_data_config,
        output_path=train_data_path,
        variable_names=variable_names,
    )
    train_batches = loaders.batches_from_netcdf(
        path=train_data_path, variable_names=variable_names, in_memory=in_memory
    )
    if validation_data_config is not None:
        validation_data_path = os.path.join(local_download_path, "validation_data")
        logger.info("saving validation data to %s", validation_data_path)
        os.makedirs(validation_data_path, exist_ok=True)
        save_main(
            data_config=validation_data_config,
            output_path=validation_data_path,
            variable_names=variable_names,
        )
        val_batches = loaders.batches_from_netcdf(
            path=validation_data_path,
            variable_names=variable_names,
            in_memory=in_memory,
        )
    else:
        val_batches = []
    return train_batches, val_batches


def main(args, unknown_args=None):
    with open(args.training_config, "r") as f:
        config_dict = yaml.safe_load(f)
        if unknown_args is not None:
            # converting to TrainingConfig and then back to dict allows command line to
            # update fields that are not present in original configuration file
            config_dict = dataclasses.asdict(
                fv3fit.TrainingConfig.from_dict(config_dict)
            )
            config_dict = get_arg_updated_config_dict(
                args=unknown_args, config_dict=config_dict
            )
        training_config = fv3fit.TrainingConfig.from_dict(config_dict)

    with open(args.training_data_config, "r") as f:
        training_data_config = loaders.BatchesLoader.from_dict(yaml.safe_load(f))

    fv3fit.set_random_seed(training_config.random_seed)

    dump_dataclass(training_config, os.path.join(args.output_path, "train.yaml"))
    dump_dataclass(
        training_data_config, os.path.join(args.output_path, "training_data.yaml")
    )

    train_batches, val_batches = get_data(
        args.training_data_config,
        args.validation_data_config,
        training_config.cache.local_download_path,
        variable_names=training_config.variables,
        in_memory=training_config.cache.in_memory,
    )

    train = fv3fit.get_training_function(training_config.model_type)

    logger.info("calling train function")
    model = train(
        hyperparameters=training_config.hyperparameters,
        train_batches=train_batches,
        validation_batches=val_batches,
    )
    if len(training_config.derived_output_variables) > 0:
        model = fv3fit.DerivedModel(model, training_config.derived_output_variables)
    fv3fit.dump(model, args.output_path)


if __name__ == "__main__":
    logger.setLevel(logging.INFO)
    parser = get_parser()
    args, unknown_args = parser.parse_known_args()
    with tempfile.NamedTemporaryFile() as temp_log:
        logging.basicConfig(
            level=logging.INFO,
            format="%(asctime)s [%(levelname)s] %(message)s",
            handlers=[logging.FileHandler(temp_log.name), logging.StreamHandler()],
            datefmt="%Y-%m-%d %H:%M:%S",
        )
        main(args, unknown_args)
        copy(temp_log.name, os.path.join(args.output_path, "training.log"))<|MERGE_RESOLUTION|>--- conflicted
+++ resolved
@@ -57,11 +57,8 @@
     validation_data_config: Optional[str],
     local_download_path: Optional[str],
     variable_names: Sequence[str],
-<<<<<<< HEAD
+    in_memory: bool = False,
 ) -> Tuple[tf.data.Dataset, Optional[tf.data.Dataset]]:
-=======
-    in_memory: bool = False,
-) -> Tuple[loaders.typing.Batches, loaders.typing.Batches]:
     """
     Args:
         training_data_config: configuration of training data
@@ -69,13 +66,10 @@
             an empty list will be returned for validation data.
         local_download_path: if provided, cache data locally at this path
         variable_names: names of variables to include when loading data
-        in_memory: if True and local_download_path is also set, batches will be
-            returned as a tuple of eagerly-loaded Datasets. Has no effect if
-            local_download_path is not set.
+        in_memory: if True, returned tfdatasets will use in-memory caching
     Returns:
-        Training and validation data batches
+        Training and validation data
     """
->>>>>>> 1216fb93
     if local_download_path is None:
         train_batches, val_batches = get_uncached_data(
             training_data_config=training_data_config,
@@ -95,6 +89,10 @@
         val_dataset = tfdataset_from_batches(val_batches)
     else:
         val_dataset = None
+    if in_memory:
+        train_dataset = train_dataset.cache()
+        if val_dataset is not None:
+            val_dataset = val_dataset.cache()
     return train_dataset, val_dataset
 
 
