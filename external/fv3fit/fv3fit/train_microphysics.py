--- conflicted
+++ resolved
@@ -56,17 +56,13 @@
     MicrophysicsClassesV1OneHot,
     GscondRoute,
 )
-<<<<<<< HEAD
+from fv3fit.emulation.transforms.zhao_carr import CloudLimiter
+from fv3fit.emulation.zhao_carr.models import PrecpdModelConfig
 from fv3fit.emulation.flux import (
     TendencyToFlux,
     MoistStaticEnergyTransform,
     SurfaceFlux,
 )
-=======
-from fv3fit.emulation.transforms.zhao_carr import CloudLimiter
-from fv3fit.emulation.zhao_carr.models import PrecpdModelConfig
-from fv3fit.emulation.flux import TendencyToFlux, MoistStaticEnergyTransform
->>>>>>> 9945013f
 
 from fv3fit.emulation.layers.normalization import standard_deviation_all_features
 from fv3fit.wandb import (
@@ -99,6 +95,7 @@
     MicrophysicsClassesV1OneHot,
     TendencyToFlux,
     MoistStaticEnergyTransform,
+    SurfaceFlux,
     GscondRoute,
     PrecpdOnly,
     CloudLimiter,
@@ -162,26 +159,8 @@
 
     """
 
-<<<<<<< HEAD
-    tensor_transform: List[
-        Union[
-            TransformedVariableConfig,
-            ConditionallyScaled,
-            Difference,
-            CloudWaterDiffPrecpd,
-            GscondClassesV1,
-            GscondClassesV1OneHot,
-            TendencyToFlux,
-            MoistStaticEnergyTransform,
-            GscondRoute,
-            SurfaceFlux,
-        ]
-    ] = field(default_factory=list)
-    model: Optional[MicrophysicsConfig] = None
-=======
     tensor_transform: List[TransformT] = field(default_factory=list)
     model: Union[PrecpdModelConfig, MicrophysicsConfig, None] = None
->>>>>>> 9945013f
     conservative_model: Optional[ConservativeWaterConfig] = None
     loss: Union[CustomLoss, ZhaoCarrLoss] = field(default_factory=CustomLoss)
     epochs: int = 1
@@ -297,25 +276,6 @@
     train_url: str = ""
     test_url: str = ""
     transform: TransformConfig = field(default_factory=TransformConfig)
-<<<<<<< HEAD
-    tensor_transform: List[
-        Union[
-            TransformedVariableConfig,
-            ConditionallyScaled,
-            Difference,
-            CloudWaterDiffPrecpd,
-            GscondClassesV1,
-            GscondClassesV1OneHot,
-            TendencyToFlux,
-            MoistStaticEnergyTransform,
-            GscondRoute,
-            SurfaceFlux,
-        ]
-    ] = field(default_factory=list)
-    model: Optional[MicrophysicsConfig] = None
-    conservative_model: Optional[ConservativeWaterConfig] = None
-=======
->>>>>>> 9945013f
     nfiles: Optional[int] = None
     nfiles_valid: Optional[int] = None
     log_level: str = "INFO"
