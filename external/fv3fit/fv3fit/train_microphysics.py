--- conflicted
+++ resolved
@@ -20,18 +20,8 @@
 from fv3fit.emulation import models
 from fv3fit.emulation.data import TransformConfig, nc_dir_to_tf_dataset
 from fv3fit.emulation.data.config import SliceConfig
-<<<<<<< HEAD
-from fv3fit.emulation.keras import (
-    CustomLoss,
-    StandardLoss,
-    save_model,
-    score_model,
-)
-from fv3fit.emulation.models import MicrophysicsConfig
 from fv3fit.emulation.layers import ArchitectureConfig
-=======
 from fv3fit.emulation.keras import CustomLoss, StandardLoss, save_model, score_model
->>>>>>> 09470013
 from fv3fit.wandb import (
     WandBConfig,
     log_profile_plots,
@@ -295,7 +285,7 @@
             air_temperature_output="air_temperature_input",
             specific_humidity_output="specific_humidity_input",
         ),
-        architecture=models.ArchitectureConfig("linear"),
+        architecture=ArchitectureConfig("linear"),
         selection_map=dict(
             air_temperature_input=SliceConfig(stop=-10),
             specific_humidity_input=SliceConfig(stop=-10),
