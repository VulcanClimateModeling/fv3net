from .base import TFDatasetLoader, register_tfdataset_loader
import dataclasses
from typing import Optional, Sequence, List
import tensorflow as tf
import numpy as np
from ..tfdataset import generator_to_tfdataset
import dacite


@register_tfdataset_loader
@dataclasses.dataclass
class SyntheticNoise(TFDatasetLoader):
    nsamples: int
    nbatch: int
    ntime: int
    nx: int
    nz: int
    noise_amplitude: float
    scalar_names: List[str] = dataclasses.field(default_factory=list)

    def open_tfdataset(
        self, local_download_path: Optional[str], variable_names: Sequence[str],
    ) -> tf.data.Dataset:
        """
        Args:
            local_download_path: if provided, cache data locally at this path
            variable_names: names of variables to include when loading data
        Returns:
            dataset containing requested variables, each record is a mapping from
                variable name to variable value, and each value is a tensor whose
                first dimension is the batch dimension
        """
        dataset = get_noise_tfdataset(
            variable_names,
            scalar_names=self.scalar_names,
            nbatch=self.nbatch,
            nsamples=self.nsamples,
            ntime=self.ntime,
            nx=self.nx,
            ny=self.nx,
            nz=self.nz,
            noise_amplitude=self.noise_amplitude,
        )
        if local_download_path is not None:
            dataset = dataset.cache(local_download_path)
        return dataset

    @classmethod
    def from_dict(cls, d: dict) -> "TFDatasetLoader":
        return dacite.from_dict(
            data_class=cls, data=d, config=dacite.Config(strict=True)
        )


@register_tfdataset_loader
@dataclasses.dataclass
class SyntheticWaves(TFDatasetLoader):
    """
    Attributes:
        nsamples: number of samples to generate per batch
        nbatch: number of batches to generate
        nx: length of x- and y-dimensions to generate
        nz: length of z-dimension to generate
        scalar_names: names to generate as scalars instead of
            vertically-resolved variables
        scale_min: minimum amplitude of waves
        scale_max: maximum amplitude of waves
        period_min: minimum period of waves
        period_max: maximum period of waves
        phase_range: fraction of 2*pi to use for possible range of
            random phase, should be a value between 0 and 1.
        wave_type: one of "sinusoidal" or "square"
    """

    nsamples: int
    nbatch: int
    ntime: int
    nx: int
    nz: int
    wave_type: str
    scalar_names: List[str] = dataclasses.field(default_factory=list)
    scale_min: float = 0.0
    scale_max: float = 1.0
    period_min: float = 8.0
    period_max: float = 16.0
    phase_range: float = 1.0

    def open_tfdataset(
        self, local_download_path: Optional[str], variable_names: Sequence[str],
    ) -> tf.data.Dataset:
        """
        Args:
            local_download_path: if provided, cache data locally at this path
            variable_names: names of variables to include when loading data
        Returns:
            dataset containing requested variables, each record is a mapping from
                variable name to variable value, and each value is a tensor
                of shape [nbatch, nsamples, ntime, nx, ny(, nz)]
        """
        if self.wave_type == "sinusoidal":
            func = np.sin
        elif self.wave_type == "square":

            def func(x):
                return np.sign(np.sin(x))

        else:
            raise ValueError(f"Invalid wave_type {self.wave_type}")

        dataset = get_waves_tfdataset(
            variable_names,
            scalar_names=self.scalar_names,
            nbatch=self.nbatch,
            nsamples=self.nsamples,
            ntime=self.ntime,
            nx=self.nx,
            ny=self.nx,
            nz=self.nz,
            scale_min=self.scale_min,
            scale_max=self.scale_max,
            period_min=self.period_min,
            period_max=self.period_max,
            phase_range=self.phase_range,
            func=func,
        )
        if local_download_path is not None:
            dataset = dataset.cache(local_download_path)
        return dataset

    @classmethod
    def from_dict(cls, d: dict) -> "TFDatasetLoader":
        return dacite.from_dict(
            data_class=cls, data=d, config=dacite.Config(strict=True)
        )


def get_waves_tfdataset(
    variable_names,
    *,
    scalar_names,
    nbatch: int,
    nsamples: int,
    ntime: int,
    nx: int,
    ny: int,
    nz: int,
    scale_min: float,
    scale_max: float,
    period_min: float,
    period_max: float,
    phase_range: float,
    func=np.sin,
):
    ntile = 6

    grid_x = np.arange(0, nx, dtype=np.float32)
    grid_y = np.arange(0, ny, dtype=np.float32)
    grid_x, grid_y = np.broadcast_arrays(grid_x[:, None], grid_y[None, :])
    grid_x = grid_x[None, None, None, :, :, None]
    grid_y = grid_y[None, None, None, :, :, None]
    time = 0

    def sample_generator():
        nonlocal time
        # creates a timeseries where each time is the negation of time before it
        for _ in range(nbatch):
            ax = np.random.uniform(scale_min, scale_max, size=(nsamples, 1, ntile, nz))[
                :, :, :, None, None, :
            ]
            bx = np.random.uniform(
                period_min, period_max, size=(nsamples, 1, ntile, nz)
            )[:, :, :, None, None, :]
            cx = np.random.uniform(
                0.0, 2 * np.pi * phase_range, size=(nsamples, 1, ntile, nz)
            )[:, :, :, None, None, :]
            ay = np.random.uniform(scale_min, scale_max, size=(nsamples, 1, ntile, nz))[
                :, :, :, None, None, :
            ]
            by = np.random.uniform(
                period_min, period_max, size=(nsamples, 1, ntile, nz)
            )[:, :, :, None, None, :]
            cy = np.random.uniform(
                0.0, 2 * np.pi * phase_range, size=(nsamples, 1, ntile, nz)
            )[:, :, :, None, None, :]
            data = (
                ax
                * func(2 * np.pi * grid_x / bx + cx)
                * ay
                * func(2 * np.pi * grid_y / by + cy)
            )
            start = {}
            for varname in variable_names:
                if varname in scalar_names:
                    start[varname] = data[..., 0].astype(np.float32)
                else:
                    start[varname] = data.astype(np.float32)
            out = {key: [value] for key, value in start.items()}
            for _ in range(ntime - 1):
                for varname in start.keys():
                    out[varname].append(out[varname][-1] * -1.0)
            for varname in out:
                out[varname] = np.concatenate(out[varname], axis=1)
<<<<<<< HEAD
            out["time"] = (
                np.arange(time, time + nbatch * ntime)
                .reshape((nbatch, ntime))
                .astype(np.float32)
            )
            time += nbatch * ntime
=======
            if "time" in variable_names:
                out["time"] = (
                    np.arange(time, time + nsamples * ntime)
                    .reshape((nsamples, ntime))
                    .astype(np.float32)
                )
                time += nsamples * ntime
>>>>>>> b914ba99
            yield out

    return generator_to_tfdataset(sample_generator)


def get_noise_tfdataset(
    variable_names,
    *,
    scalar_names,
    nbatch: int,
    nsamples: int,
    ntime: int,
    nx: int,
    ny: int,
    nz: int,
    noise_amplitude: float,
):
    ntile = 6
    time = 0

    def sample_generator():
        nonlocal time
        # creates a timeseries where each time is the negation of time before it
        for _ in range(nbatch):
            data = noise_amplitude * np.random.randn(nsamples, 1, ntile, nx, ny, nz)
            start = {}
            for varname in variable_names:
                if varname in scalar_names:
                    start[varname] = data[..., 0].astype(np.float32)
                else:
                    start[varname] = data.astype(np.float32)
            out = {key: [value] for key, value in start.items()}
            for _ in range(ntime - 1):
                for varname in start.keys():
                    out[varname].append(out[varname][-1] * -1.0)
            for varname in out:
                out[varname] = np.concatenate(out[varname], axis=1)
            if "time" in variable_names:
                out["time"] = (
                    np.arange(time, time + nsamples * ntime)
                    .reshape((nsamples, ntime))
                    .astype(np.float32)
                )
                time += nsamples * ntime
            yield out

    return generator_to_tfdataset(sample_generator)<|MERGE_RESOLUTION|>--- conflicted
+++ resolved
@@ -200,14 +200,6 @@
                     out[varname].append(out[varname][-1] * -1.0)
             for varname in out:
                 out[varname] = np.concatenate(out[varname], axis=1)
-<<<<<<< HEAD
-            out["time"] = (
-                np.arange(time, time + nbatch * ntime)
-                .reshape((nbatch, ntime))
-                .astype(np.float32)
-            )
-            time += nbatch * ntime
-=======
             if "time" in variable_names:
                 out["time"] = (
                     np.arange(time, time + nsamples * ntime)
@@ -215,7 +207,6 @@
                     .astype(np.float32)
                 )
                 time += nsamples * ntime
->>>>>>> b914ba99
             yield out
 
     return generator_to_tfdataset(sample_generator)
