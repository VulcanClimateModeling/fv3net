import numpy as np
import xarray as xr
from typing import Sequence
from fv3fit.pytorch.cyclegan import (
    CycleGANHyperparameters,
    CycleGANNetworkConfig,
    CycleGANTrainingConfig,
    train_cyclegan,
)
from fv3fit.data import CycleGANLoader, SyntheticWaves, SyntheticNoise
import fv3fit.tfdataset
import collections
import os
import fv3fit.pytorch
import fv3fit
import matplotlib.pyplot as plt
import pytest
import fv3fit.wandb


def get_tfdataset(nsamples, nbatch, ntime, nx, nz):
    config = CycleGANLoader(
        domain_configs=[
            SyntheticWaves(
                nsamples=nsamples,
                nbatch=nbatch,
                ntime=ntime,
                nx=nx,
                nz=nz,
                scalar_names=["var_2d"],
                scale_min=0.5,
                scale_max=1.0,
                period_min=8,
                period_max=16,
                wave_type="sinusoidal",
            ),
            SyntheticWaves(
                nsamples=nsamples,
                nbatch=nbatch,
                ntime=ntime,
                nx=nx,
                nz=nz,
                scalar_names=["var_2d"],
                scale_min=0.5,
                scale_max=1.0,
                period_min=8,
                period_max=16,
                wave_type="square",
            ),
        ]
    )
    dataset = config.open_tfdataset(
        local_download_path=None, variable_names=["var_3d", "var_2d"]
    )
    return dataset


def get_noise_tfdataset(nsamples, nbatch, ntime, nx, nz):
    config = CycleGANLoader(
        domain_configs=[
            SyntheticNoise(
                nsamples=nsamples,
                nbatch=nbatch,
                ntime=ntime,
                nx=nx,
                nz=nz,
                scalar_names=["var_2d"],
                noise_amplitude=1.0,
            ),
            SyntheticNoise(
                nsamples=nsamples,
                nbatch=nbatch,
                ntime=ntime,
                nx=nx,
                nz=nz,
                scalar_names=["var_2d"],
                noise_amplitude=1.0,
            ),
        ]
    )
    dataset = config.open_tfdataset(
        local_download_path=None, variable_names=["var_3d", "var_2d"]
    )
    return dataset


def tfdataset_to_xr_dataset(tfdataset, dims: Sequence[str]):
    """
    Returns a [time, tile, x, y, z] dataset needed for evaluation.

    Assumes input samples have shape [sample, time, tile, x, y(, z)], will
    concatenate samples along the time axis before returning.
    """
    data_sequences = collections.defaultdict(list)
    for sample in tfdataset:
        for name, value in sample.items():
            data_sequences[name].append(
                value.numpy().reshape(
                    [value.shape[0] * value.shape[1]] + list(value.shape[2:])
                )
            )
    data_vars = {}
    for name in data_sequences:
        data = np.concatenate(data_sequences[name])
        data_vars[name] = xr.DataArray(data, dims=dims[: len(data.shape)])
    return xr.Dataset(data_vars)


@pytest.mark.skip("test is designed to run manually to visualize results")
def test_cyclegan_visual(tmpdir):
    fv3fit.set_random_seed(0)
    # run the test in a temporary directory to delete artifacts when done
    os.chdir(tmpdir)
    # need a larger nx, ny for the sample data here since we're training
    # on whether we can autoencode sin waves, and need to resolve full cycles
    nx = 32
    sizes = {"nbatch": 1, "ntime": 1, "nx": nx, "nz": 2}
    state_variables = ["var_3d", "var_2d"]
    train_tfdataset = get_tfdataset(nsamples=200, **sizes)
    val_tfdataset = get_tfdataset(nsamples=20, **sizes)
    hyperparameters = CycleGANHyperparameters(
        state_variables=state_variables,
        network=CycleGANNetworkConfig(
            generator=fv3fit.pytorch.GeneratorConfig(
                n_convolutions=2, n_resnet=5, max_filters=128, kernel_size=3
            ),
            generator_optimizer=fv3fit.pytorch.OptimizerConfig(
                name="Adam", kwargs={"lr": 0.001}
            ),
            scheduler=fv3fit.pytorch.SchedulerConfig(
                name="ExponentialLR", kwargs={"gamma": 0.8}
            ),
            discriminator=fv3fit.pytorch.DiscriminatorConfig(kernel_size=3),
            discriminator_optimizer=fv3fit.pytorch.OptimizerConfig(
                name="Adam", kwargs={"lr": 0.001}
            ),
            identity_weight=0.01,
            cycle_weight=10.0,
            generator_weight=1.0,
            discriminator_weight=0.5,
        ),
        training=CycleGANTrainingConfig(
            n_epoch=30, samples_per_batch=20, validation_batch_size=10
        ),
    )
    with fv3fit.wandb.disable_wandb():
        predictor = train_cyclegan(hyperparameters, train_tfdataset, val_tfdataset)
    # for test, need one continuous series so we consistently flip sign
    real_a = tfdataset_to_xr_dataset(
        train_tfdataset.map(lambda a, b: a), dims=["time", "tile", "x", "y", "z"]
    )
    real_b = tfdataset_to_xr_dataset(
        train_tfdataset.map(lambda a, b: b), dims=["time", "tile", "x", "y", "z"]
    )
    output_a = predictor.predict(real_b, reverse=True)
    reconstructed_b = predictor.predict(output_a)
    output_b = predictor.predict(real_a)
    reconstructed_a = predictor.predict(output_b, reverse=True)
    iz = 0
    i = 0
    fig, ax = plt.subplots(3, 2, figsize=(8, 8))
    vmin = -1.5
    vmax = 1.5
    ax[0, 0].imshow(real_a["var_3d"][0, i, :, :, iz].values, vmin=vmin, vmax=vmax)
    ax[0, 1].imshow(real_b["var_3d"][0, i, :, :, iz].values, vmin=vmin, vmax=vmax)
    ax[1, 0].imshow(output_b["var_3d"][0, i, :, :, iz].values, vmin=vmin, vmax=vmax)
    ax[1, 1].imshow(output_a["var_3d"][0, i, :, :, iz].values, vmin=vmin, vmax=vmax)
    ax[2, 0].imshow(
        reconstructed_a["var_3d"][0, i, :, :, iz].values, vmin=vmin, vmax=vmax
    )
    ax[2, 1].imshow(
        reconstructed_b["var_3d"][0, i, :, :, iz].values, vmin=vmin, vmax=vmax
    )
    ax[0, 0].set_title("real a")
    ax[0, 1].set_title("real b")
    ax[1, 0].set_title("output b")
    ax[1, 1].set_title("output a")
    ax[2, 0].set_title("reconstructed a")
    ax[2, 1].set_title("reconstructed b")
    plt.tight_layout()
    plt.show()


@pytest.mark.slow
@pytest.mark.parametrize("conv_type", ["conv2d", "halo_conv2d"])
@pytest.mark.parametrize("strided_kernel_size", [3, 4])
def test_cyclegan_runs_without_errors(
    tmpdir, conv_type: str, strided_kernel_size: int, regtest
):
    fv3fit.set_random_seed(0)
    # run the test in a temporary directory to delete artifacts when done
    os.chdir(tmpdir)
    # need a larger nx, ny for the sample data here since we're training
    # on whether we can autoencode sin waves, and need to resolve full cycles
    nx = 24
    sizes = {"nbatch": 1, "ntime": 1, "nx": nx, "nz": 2}
    state_variables = ["var_3d", "var_2d"]
    train_tfdataset = get_tfdataset(nsamples=5, **sizes)
    val_tfdataset = get_tfdataset(nsamples=2, **sizes)
    hyperparameters = CycleGANHyperparameters(
        state_variables=state_variables,
        network=CycleGANNetworkConfig(
            generator=fv3fit.pytorch.GeneratorConfig(
<<<<<<< HEAD
                n_convolutions=2,
                n_resnet=5,
                max_filters=128,
                kernel_size=3,
                use_geographic_embedded_bias=True,
            ),
            optimizer=fv3fit.pytorch.OptimizerConfig(name="Adam", kwargs={"lr": 0.001}),
            discriminator=fv3fit.pytorch.DiscriminatorConfig(
                kernel_size=3, use_geographic_embedded_bias=True
=======
                n_convolutions=1,
                n_resnet=3,
                max_filters=32,
                kernel_size=3,
                strided_kernel_size=strided_kernel_size,
            ),
            optimizer=fv3fit.pytorch.OptimizerConfig(name="Adam", kwargs={"lr": 0.001}),
            discriminator=fv3fit.pytorch.DiscriminatorConfig(
                n_convolutions=1,
                max_filters=32,
                kernel_size=3,
                strided_kernel_size=strided_kernel_size,
>>>>>>> 6682b759
            ),
            convolution_type=conv_type,
            identity_weight=0.01,
            cycle_weight=10.0,
            generator_weight=1.0,
            discriminator_weight=0.5,
        ),
        training=CycleGANTrainingConfig(n_epoch=2, samples_per_batch=2),
    )
    with fv3fit.wandb.disable_wandb():
        predictor = train_cyclegan(hyperparameters, train_tfdataset, val_tfdataset)
    # for test, need one continuous series so we consistently flip sign
    real_a = tfdataset_to_xr_dataset(
        train_tfdataset.map(lambda a, b: a), dims=["time", "tile", "x", "y", "z"]
    )
    # real_b = tfdataset_to_xr_dataset(
    #     train_tfdataset.map(lambda a, b: b), dims=["time", "tile", "x", "y", "z"]
    # )
    # output_a = predictor.predict(real_b, reverse=True)
    # reconstructed_b = predictor.predict(output_a)  # noqa: F841
    output_b = predictor.predict(real_a)
    reconstructed_a = predictor.predict(output_b, reverse=True)  # noqa: F841
    # We can't use regtest because the output is not deterministic between platforms,
    # but you can un-comment this and use local-only (do not commit to git) regtest
    # outputs when refactoring the code to ensure you don't change results.
    # import json
    # import vcm.testing
    # regtest.write(json.dumps(vcm.testing.checksum_dataarray_mapping(output_a)))
    # regtest.write(json.dumps(vcm.testing.checksum_dataarray_mapping(reconstructed_b)))
    # regtest.write(json.dumps(vcm.testing.checksum_dataarray_mapping(output_b)))
    # regtest.write(json.dumps(vcm.testing.checksum_dataarray_mapping(reconstructed_a)))<|MERGE_RESOLUTION|>--- conflicted
+++ resolved
@@ -201,22 +201,12 @@
         state_variables=state_variables,
         network=CycleGANNetworkConfig(
             generator=fv3fit.pytorch.GeneratorConfig(
-<<<<<<< HEAD
-                n_convolutions=2,
-                n_resnet=5,
-                max_filters=128,
-                kernel_size=3,
-                use_geographic_embedded_bias=True,
-            ),
-            optimizer=fv3fit.pytorch.OptimizerConfig(name="Adam", kwargs={"lr": 0.001}),
-            discriminator=fv3fit.pytorch.DiscriminatorConfig(
-                kernel_size=3, use_geographic_embedded_bias=True
-=======
                 n_convolutions=1,
                 n_resnet=3,
                 max_filters=32,
                 kernel_size=3,
                 strided_kernel_size=strided_kernel_size,
+                use_geographic_embedded_bias=True,
             ),
             optimizer=fv3fit.pytorch.OptimizerConfig(name="Adam", kwargs={"lr": 0.001}),
             discriminator=fv3fit.pytorch.DiscriminatorConfig(
@@ -224,7 +214,7 @@
                 max_filters=32,
                 kernel_size=3,
                 strided_kernel_size=strided_kernel_size,
->>>>>>> 6682b759
+                use_geographic_embedded_bias=True,
             ),
             convolution_type=conv_type,
             identity_weight=0.01,
