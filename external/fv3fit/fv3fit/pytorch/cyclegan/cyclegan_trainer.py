--- conflicted
+++ resolved
@@ -1,8 +1,4 @@
-<<<<<<< HEAD
 from typing import List, Literal, Mapping, Sequence, Tuple, Optional
-=======
-from typing import List, Literal, Mapping, Tuple, Optional
->>>>>>> 0f1b3bbb
 from fv3fit._shared.scaler import StandardScaler
 from .reloadable import CycleGAN, CycleGANModule
 import torch
@@ -267,15 +263,6 @@
     return 1.0 - np.var(predicted - target) / np.var(target)
 
 
-<<<<<<< HEAD
-def _hist_nd(array: np.ndarray, bins: np.ndarray):
-    out_hist = np.empty((array.shape[1], bins.shape[0] - 1), dtype=np.float64)
-    for i_channel in range(array.shape[1]):
-        out_hist[i_channel, :] = np.histogram(
-            array[:, i_channel].flatten(), bins=bins, density=True
-        )[0]
-
-=======
 def _hist_multi_channel(array: np.ndarray, bins: np.ndarray):
     """
     Compute a histogram for each channel of a multi-channel array.
@@ -292,7 +279,6 @@
         out_hist[i_channel, :] = np.histogram(
             array[:, :, i_channel].flatten(), bins=bins, density=True
         )[0]
->>>>>>> 0f1b3bbb
     return out_hist
 
 
@@ -327,44 +313,6 @@
         fake_a: np.ndarray,
         fake_b: np.ndarray,
     ):
-<<<<<<< HEAD
-        if self._total_real_a is None:
-            self._total_real_a = real_a
-        else:
-            self._total_real_a += real_a
-        if self._total_real_b is None:
-            self._total_real_b = real_b
-        else:
-            self._total_real_b += real_b
-        if self._total_fake_b is None:
-            self._total_fake_b = fake_b
-        else:
-            self._total_fake_b += fake_b
-        if self._total_fake_a is None:
-            self._total_fake_a = fake_a
-        else:
-            self._total_fake_a += fake_a
-
-        if self._total_real_a_histogram is None:
-            self._total_real_a_histogram = _hist_nd(real_a, self._bins)
-        else:
-            new_hist = _hist_nd(real_a, self._bins)
-            self._total_real_a_histogram += new_hist
-        if self._total_real_b_histogram is None:
-            self._total_real_b_histogram = _hist_nd(real_b, self._bins)
-        else:
-            new_hist = _hist_nd(real_b, self._bins)
-            self._total_real_b_histogram += new_hist
-        if self._total_fake_a_histogram is None:
-            self._total_fake_a_histogram = _hist_nd(fake_a, self._bins)
-        else:
-            new_hist = _hist_nd(fake_a, self._bins)
-            self._total_fake_a_histogram += new_hist
-        if self._total_fake_b_histogram is None:
-            self._total_fake_b_histogram = _hist_nd(fake_b, self._bins)
-        else:
-            new_hist = _hist_nd(fake_b, self._bins)
-=======
         """
         Record the results of a single batch.
 
@@ -415,7 +363,6 @@
             self._total_fake_b_histogram = _hist_multi_channel(fake_b, self._bins)
         else:
             new_hist = _hist_multi_channel(fake_b, self._bins)
->>>>>>> 0f1b3bbb
             self._total_fake_b_histogram += new_hist
 
         self._count += 1
@@ -495,12 +442,9 @@
         cycle_weight: weight of the cycle loss
         generator_weight: weight of the generator's gan loss
         discriminator_weight: weight of the discriminator gan loss
-<<<<<<< HEAD
         non_negativity_weight: weight of the non-negativity L1 loss
-=======
         metric_percentiles: the percentiles to use when computing the
             histogram error metrics
->>>>>>> 0f1b3bbb
     """
 
     # This class based loosely on
@@ -520,10 +464,7 @@
     cycle_weight: float = 10.0
     generator_weight: float = 1.0
     discriminator_weight: float = 1.0
-<<<<<<< HEAD
     non_negativity_weight: float = 0.0
-=======
->>>>>>> 0f1b3bbb
     metric_percentiles: List[float] = dataclasses.field(
         default_factory=lambda: [0.99, 0.999, 0.9999]
     )
@@ -603,7 +544,6 @@
             torch.Tensor(shape).fill_(0.0).to(DEVICE), requires_grad=False
         )
 
-<<<<<<< HEAD
     def _non_negativity_loss(self, output: torch.Tensor) -> torch.Tensor:
         # we want to penalize the generator for generating negative values
         # so we use the L1 loss
@@ -615,12 +555,6 @@
         self,
         state_a: Tuple[torch.Tensor, torch.Tensor],
         state_b: Tuple[torch.Tensor, torch.Tensor],
-=======
-    def train_on_batch(
-        self,
-        real_a: torch.Tensor,
-        real_b: torch.Tensor,
->>>>>>> 0f1b3bbb
         training: bool = True,
         aggregator: Optional[ResultsAggregator] = None,
     ) -> Mapping[str, float]:
@@ -638,22 +572,9 @@
                 only evaluate the loss.
             aggregator: if given, record generated results in this aggregator
         """
-<<<<<<< HEAD
         if aggregator is None:
             aggregator = ResultsAggregator(histogram_vmax=100.0)
         time_a, time_b, real_a, real_b = unpack_state(state_a, state_b)
-=======
-        # for now there is no time-evolution-based loss, so we fold the time
-        # dimension into the sample dimension
-        real_a = real_a.reshape(
-            [real_a.shape[0] * real_a.shape[1]] + list(real_a.shape[2:])
-        )
-        real_b = real_b.reshape(
-            [real_b.shape[0] * real_b.shape[1]] + list(real_b.shape[2:])
-        )
-        if aggregator is None:
-            aggregator = ResultsAggregator(histogram_vmax=100.0)
->>>>>>> 0f1b3bbb
 
         fake_b = self._call_generator_a_to_b((time_a, real_a))
         fake_a = self._call_generator_b_to_a((time_b, real_b))
@@ -715,17 +636,7 @@
         loss_non_neg = loss_non_neg_a + loss_non_neg_b
 
         # Total loss
-<<<<<<< HEAD
         loss_g: torch.Tensor = (loss_identity + loss_gan + loss_cycle + loss_non_neg)
-
-        with torch.no_grad():
-            aggregator.record_results(
-                fake_a=fake_a.mean(dim=0).cpu().numpy(),
-                fake_b=fake_b.mean(dim=0).cpu().numpy(),
-                real_a=real_a.mean(dim=0).cpu().numpy(),
-                real_b=real_b.mean(dim=0).cpu().numpy(),
-=======
-        loss_g: torch.Tensor = (loss_identity + loss_gan + loss_cycle)
 
         with torch.no_grad():
             aggregator.record_results(
@@ -733,7 +644,6 @@
                 fake_b=fake_b.cpu().numpy(),
                 real_a=real_a.cpu().numpy(),
                 real_b=real_b.cpu().numpy(),
->>>>>>> 0f1b3bbb
             )
 
         if training:
@@ -743,13 +653,8 @@
 
         # Discriminators A and B ######
 
-<<<<<<< HEAD
         if training:
             # do update discriminators when training them to identify samples
-=======
-        # do update discriminators when training them to identify samples
-        if training:
->>>>>>> 0f1b3bbb
             set_requires_grad(
                 [self.discriminator_a, self.discriminator_b], requires_grad=True
             )
@@ -762,13 +667,8 @@
 
         # Fake loss
         if training:
-<<<<<<< HEAD
             time_b, fake_a = self.fake_a_buffer.query((time_b, fake_a))
         pred_a_fake = self._call_discriminator_a((time_b.detach(), fake_a.detach()))
-=======
-            fake_a = self.fake_a_buffer.query(fake_a)
-        pred_a_fake = self.discriminator_a(fake_a.detach())
->>>>>>> 0f1b3bbb
         loss_d_a_fake = (
             self.gan_loss(pred_a_fake, target_fake) * self.discriminator_weight
         )
@@ -781,13 +681,8 @@
 
         # Fake loss
         if training:
-<<<<<<< HEAD
             time_a, fake_b = self.fake_b_buffer.query((time_a, fake_b))
         pred_b_fake = self._call_discriminator_b((time_a.detach(), fake_b.detach()))
-=======
-            fake_b = self.fake_b_buffer.query(fake_b)
-        pred_b_fake = self.discriminator_b(fake_b.detach())
->>>>>>> 0f1b3bbb
         loss_d_b_fake = (
             self.gan_loss(pred_b_fake, target_fake) * self.discriminator_weight
         )
@@ -796,10 +691,6 @@
         loss_d: torch.Tensor = (
             loss_d_b_real + loss_d_b_fake + loss_d_a_real + loss_d_a_fake
         )
-<<<<<<< HEAD
-
-=======
->>>>>>> 0f1b3bbb
         if training:
             self.optimizer_discriminator.zero_grad()
             loss_d.backward()
@@ -820,19 +711,13 @@
 
     def generate_plots(
         self,
-<<<<<<< HEAD
         state_a: Tuple[torch.Tensor, torch.Tensor],
         state_b: Tuple[torch.Tensor, torch.Tensor],
-=======
-        real_a: torch.Tensor,
-        real_b: torch.Tensor,
->>>>>>> 0f1b3bbb
         results_aggregator: Optional[ResultsAggregator] = None,
     ) -> Mapping[str, wandb.Image]:
         """
         Plot model output on the first sample of a given batch and return it as
         a dictionary of wandb.Image objects.
-<<<<<<< HEAD
 
         Args:
             state_a: a tuple containing a "time" tensor of shape [sample, time]
@@ -849,26 +734,6 @@
         with torch.no_grad():
             fake_b = self._call_generator_a_to_b((time_a[:1], real_a[:1, :]))
             fake_a = self._call_generator_b_to_a((time_b[:1], real_b[:1, :]))
-=======
-        Args:
-            real_a: a batch of data from domain A, should have shape
-                [sample, time, tile, channel, y, x]
-            real_b: a batch of data from domain B, should have shape
-                [sample, time, tile, channel, y, x]
-            results_aggregator: an aggregator whose results we should plot
-        """
-        real_a = real_a.reshape(
-            [real_a.shape[0] * real_a.shape[1]] + list(real_a.shape[2:])
-        )
-        real_b = real_b.reshape(
-            [real_b.shape[0] * real_b.shape[1]] + list(real_b.shape[2:])
-        )
-
-        # plot the first sample of the batch
-        with torch.no_grad():
-            fake_b = self._call_generator_a_to_b(real_a[:1, :])
-            fake_a = self._call_generator_b_to_a(real_b[:1, :])
->>>>>>> 0f1b3bbb
         real_a = real_a.cpu().numpy()
         real_b = real_b.cpu().numpy()
         fake_a = fake_a.cpu().numpy()
@@ -997,7 +862,6 @@
     return pct_actual - pct_expected
 
 
-<<<<<<< HEAD
 def unpack_state(
     state_a: Tuple[torch.Tensor, torch.Tensor],
     state_b: Tuple[torch.Tensor, torch.Tensor],
@@ -1022,8 +886,6 @@
     return time_a, time_b, real_a, real_b
 
 
-=======
->>>>>>> 0f1b3bbb
 def plot_histograms(
     real_a_hist: np.ndarray,
     real_b_hist: np.ndarray,
@@ -1069,19 +931,12 @@
 ) -> io.BytesIO:
     """
     Plot global states as cross-plots.
-<<<<<<< HEAD
-
-=======
->>>>>>> 0f1b3bbb
     Args:
         real_a: Real state from domain A, shape [tile, x, y]
         real_b: Real state from domain B, shape [tile, x, y]
         fake_a: Fake state from domain A, shape [tile, x, y]
         fake_b: Fake state from domain B, shape [tile, x, y]
-<<<<<<< HEAD
-
-=======
->>>>>>> 0f1b3bbb
+
     Returns:
         io.BytesIO: BytesIO object containing the plot
     """
