from typing import List, Literal, Mapping, Sequence, Tuple, Optional
from fv3fit._shared.scaler import StandardScaler
from .reloadable import CycleGAN, CycleGANModule
import torch
from .generator import GeneratorConfig
from .discriminator import DiscriminatorConfig
from .modules import single_tile_convolution, halo_convolution
import dataclasses
from fv3fit.pytorch.loss import LossConfig
from fv3fit.pytorch.optimizer import OptimizerConfig
from fv3fit.pytorch.system import DEVICE
import itertools
from .image_pool import ImagePool
import numpy as np
from fv3fit import wandb
import io
import PIL
import xarray as xr
from vcm.cubedsphere import to_cross

try:
    import matplotlib.pyplot as plt
except ModuleNotFoundError:
    plt = None

import logging

logger = logging.getLogger(__name__)


@dataclasses.dataclass
class CycleGANNetworkConfig:
    """
    Configuration for building and training a CycleGAN network.

    Attributes:
        optimizer: configuration for the optimizer used to train the
            generator and discriminator
        generator: configuration for building the generator network
        discriminator: configuration for building the discriminator network
        identity_loss: loss function used to make the generator which outputs
            a given domain behave as an identity function when given data from
            that domain as input
        cycle_loss: loss function used on the difference between a round-trip
            of the CycleGAN network and the original input
        gan_loss: loss function used on output of the discriminator when
            training the discriminator identify samples correctly or when training
            the generator to fool the discriminator
        identity_weight: weight of the identity loss
        cycle_weight: weight of the cycle loss
        generator_weight: weight of the generator's gan loss
        discriminator_weight: weight of the discriminator gan loss
    """

    optimizer: OptimizerConfig = dataclasses.field(
        default_factory=lambda: OptimizerConfig("Adam")
    )
    generator: "GeneratorConfig" = dataclasses.field(
        default_factory=lambda: GeneratorConfig()
    )
    discriminator: "DiscriminatorConfig" = dataclasses.field(
        default_factory=lambda: DiscriminatorConfig()
    )
    convolution_type: str = "conv2d"
    identity_loss: LossConfig = dataclasses.field(default_factory=LossConfig)
    cycle_loss: LossConfig = dataclasses.field(default_factory=LossConfig)
    gan_loss: LossConfig = dataclasses.field(default_factory=LossConfig)
    identity_weight: float = 0.5
    cycle_weight: float = 1.0
    generator_weight: float = 1.0
    discriminator_weight: float = 1.0

    def build(
        self,
        n_state: int,
        nx: int,
        ny: int,
        n_batch: int,
        state_variables: Sequence[str],
        scalers: Tuple[Mapping[str, StandardScaler], Mapping[str, StandardScaler]],
        reload_path: Optional[str] = None,
    ) -> "CycleGANTrainer":
        """
        Build a CycleGANTrainer object.

        Args:
            n_state: number of state variables in the input data
            nx: number of grid points in the x direction
            ny: number of grid points in the y direction
            n_batch: number of samples in a batch
            state_variables: list of state variable names
            scalers: mapping from state variable name to StandardScaler
                for domain A and B
            reload_path: path to a directory containing a saved CycleGAN model to use
                as a starting point for training
        """
        if self.convolution_type == "conv2d":
            convolution = single_tile_convolution
        elif self.convolution_type == "halo_conv2d":
            convolution = halo_convolution
        else:
            raise ValueError(f"convolution_type {self.convolution_type} not supported")
        generator_a_to_b = self.generator.build(
            n_state, nx=nx, ny=ny, convolution=convolution
        )
        generator_b_to_a = self.generator.build(
            n_state, nx=nx, ny=ny, convolution=convolution
        )
        discriminator_a = self.discriminator.build(
            n_state, nx=nx, ny=ny, convolution=convolution
        )
        discriminator_b = self.discriminator.build(
            n_state, nx=nx, ny=ny, convolution=convolution
        )
        optimizer_generator = self.optimizer.instance(
            itertools.chain(
                generator_a_to_b.parameters(), generator_b_to_a.parameters()
            )
        )
        optimizer_discriminator = self.optimizer.instance(
            itertools.chain(discriminator_a.parameters(), discriminator_b.parameters())
        )
        model = CycleGANModule(
            generator_a_to_b=generator_a_to_b,
            generator_b_to_a=generator_b_to_a,
            discriminator_a=discriminator_a,
            discriminator_b=discriminator_b,
        ).to(DEVICE)
        if reload_path is not None:
            reloaded = CycleGAN.load(reload_path)
            merged_scalers = reloaded.scalers
            model.load_state_dict(reloaded.model.state_dict(), strict=True)
        else:
            init_weights(model)
            merged_scalers = merge_scaler_mappings(scalers)
        return CycleGANTrainer(
            cycle_gan=CycleGAN(
                model=model, state_variables=state_variables, scalers=merged_scalers,
            ),
            optimizer_generator=optimizer_generator,
            optimizer_discriminator=optimizer_discriminator,
            identity_loss=self.identity_loss.instance,
            cycle_loss=self.cycle_loss.instance,
            gan_loss=self.gan_loss.instance,
            batch_size=n_batch,
            identity_weight=self.identity_weight,
            cycle_weight=self.cycle_weight,
            generator_weight=self.generator_weight,
            discriminator_weight=self.discriminator_weight,
        )


def init_weights(
    net: torch.nn.Module,
    init_type: Literal["normal", "xavier", "kaiming", "orthogonal"] = "normal",
    init_gain: float = 0.02,
):
    """Initialize network weights.

    Args:
        net: network to be initialized
        init_type: the name of an initialization method
        init_gain: scaling factor for normal, xavier and orthogonal.

    Note: We use 'normal' in the original pix2pix and CycleGAN paper.
    But xavier and kaiming might work better for some applications.
    Feel free to try yourself.
    """

    def init_func(module):  # define the initialization function
        classname = module.__class__.__name__
        if hasattr(module, "weight") and classname == "Conv2d":
            if init_type == "normal":
                torch.nn.init.normal_(module.weight.data, 0.0, init_gain)
            elif init_type == "xavier":
                torch.nn.init.xavier_normal_(module.weight.data, gain=init_gain)
            elif init_type == "kaiming":
                torch.nn.init.kaiming_normal_(module.weight.data, a=0, mode="fan_in")
            elif init_type == "orthogonal":
                torch.nn.init.orthogonal_(module.weight.data, gain=init_gain)
            else:
                raise NotImplementedError(
                    "initialization method [%s] is not implemented" % init_type
                )
            if hasattr(module, "bias") and module.bias is not None:
                torch.nn.init.constant_(module.bias.data, 0.0)
        elif classname.find("BatchNorm2d") != -1:
            # BatchNorm Layer's weight is not a matrix;
            # only normal distribution applies.
            torch.nn.init.normal_(module.weight.data, 1.0, init_gain)
            torch.nn.init.constant_(module.bias.data, 0.0)

    logger.info("initializing network with %s" % init_type)
    net.apply(init_func)  # apply the initialization function <init_func>


def merge_scaler_mappings(
    scaler_tuple: Tuple[Mapping[str, StandardScaler], Mapping[str, StandardScaler]]
) -> Mapping[str, StandardScaler]:
    scalers = {}
    for prefix, scaler_map in zip(("a_", "b_"), scaler_tuple):
        for key, scaler in scaler_map.items():
            scalers[prefix + key] = scaler
    return scalers


def unmerge_scaler_mappings(
    scaler_mapping: Mapping[str, StandardScaler],
) -> Tuple[Mapping[str, StandardScaler], Mapping[str, StandardScaler]]:
    """Inverse of merge_scaler_mappings above."""
    scalers_a = {}
    scalers_b = {}
    for key, scaler in scaler_mapping.items():
        if key.startswith("a_"):
            scalers_a[key[2:]] = scaler
        elif key.startswith("b_"):
            scalers_b[key[2:]] = scaler
        else:
            raise ValueError(f"Key {key} does not start with a_ or b_")
    return scalers_a, scalers_b


class StatsCollector:
    """
    Object to track the mean and standard deviation of sampled arrays.
    """

    def __init__(self, n_dims_keep: int):
        self.n_dims_keep = n_dims_keep
        self._sum = 0.0
        self._sum_squared = 0.0
        self._count = 0

    def observe(self, data: np.ndarray):
        """
        Add a new sample to the statistics.
        """
        mean_dims = tuple(range(0, len(data.shape) - self.n_dims_keep))
        data = data.astype(np.float64)
        self._sum += data.mean(axis=mean_dims)
        self._sum_squared += (data ** 2).mean(axis=mean_dims)
        self._count += 1

    @property
    def mean(self) -> np.ndarray:
        """
        Mean of the observed samples.
        """
        return self._sum / self._count

    @property
    def std(self) -> np.ndarray:
        """
        Standard deviation of the observed samples.
        """
        return np.sqrt(self._sum_squared / self._count - self.mean ** 2)


def get_r2(predicted, target) -> float:
    """
    Compute the R^2 statistic for the predicted and target data.
    """
    return 1.0 - np.var(predicted - target) / np.var(target)


def _hist_multi_channel(array: np.ndarray, bins: np.ndarray):
    """
    Compute a histogram for each channel of a multi-channel array.

    Args:
        array: array of shape (n_samples, n_tiles, n_channels, ...)
        bins: array of shape (n_bins + 1,)

    Returns:
        array of shape (n_channels, n_bins)
    """
    out_hist = np.empty((array.shape[2], bins.shape[0] - 1), dtype=np.float64)
    for i_channel in range(array.shape[2]):
        out_hist[i_channel, :] = np.histogram(
            array[:, :, i_channel].flatten(), bins=bins, density=True
        )[0]
    return out_hist


class ResultsAggregator:
    def __init__(self, histogram_vmax: float):
        self._total_fake_a: Optional[np.ndarray] = None
        self._total_fake_b: Optional[np.ndarray] = None
        self._total_real_a: Optional[np.ndarray] = None
        self._total_real_b: Optional[np.ndarray] = None
        self._total_fake_a_histogram: Optional[np.ndarray] = None
        self._total_fake_b_histogram: Optional[np.ndarray] = None
        self._total_real_a_histogram: Optional[np.ndarray] = None
        self._total_real_b_histogram: Optional[np.ndarray] = None
        self._total_real_a_binned: Optional[np.ndarray] = None
        self._total_real_b_binned: Optional[np.ndarray] = None
        self._total_fake_a_binned: Optional[np.ndarray] = None
        self._total_fake_b_binned: Optional[np.ndarray] = None
        n_bins = 100
        v1 = 10 ** (np.log10(histogram_vmax) / n_bins)
        self._bins = np.concatenate(
            [
                [-1.0, 0.0],
                np.logspace(np.log10(v1), np.log10(histogram_vmax), n_bins - 1),
            ]
        )
        self._count = 0

    def record_results(
        self,
        real_a: np.ndarray,
        real_b: np.ndarray,
        fake_a: np.ndarray,
        fake_b: np.ndarray,
    ):
        """
        Record the results of a single batch.

        Args:
            real_a: Real sample from domain A of shape
                (n_samples, n_tiles, n_channels, height, width).
            real_b: Real sample from domain B of shape
                (n_samples, n_tiles, n_channels, height, width).
            fake_a: Fake sample from domain A of shape
                (n_samples, n_tiles, n_channels, height, width).
            fake_b: Fake sample from domain B of shape
                (n_samples, n_tiles, n_channels, height, width).
        """
        assert len(real_a.shape) == 5
        if self._total_real_a is None:
            self._total_real_a = real_a.mean(axis=0)
        else:
            self._total_real_a += real_a.mean(axis=0)
        if self._total_real_b is None:
            self._total_real_b = real_b.mean(axis=0)
        else:
            self._total_real_b += real_b.mean(axis=0)
        if self._total_fake_b is None:
            self._total_fake_b = fake_b.mean(axis=0)
        else:
            self._total_fake_b += fake_b.mean(axis=0)
        if self._total_fake_a is None:
            self._total_fake_a = fake_a.mean(axis=0)
        else:
            self._total_fake_a += fake_a.mean(axis=0)

        if self._total_real_a_histogram is None:
            self._total_real_a_histogram = _hist_multi_channel(real_a, self._bins)
        else:
            new_hist = _hist_multi_channel(real_a, self._bins)
            self._total_real_a_histogram += new_hist
        if self._total_real_b_histogram is None:
            self._total_real_b_histogram = _hist_multi_channel(real_b, self._bins)
        else:
            new_hist = _hist_multi_channel(real_b, self._bins)
            self._total_real_b_histogram += new_hist
        if self._total_fake_a_histogram is None:
            self._total_fake_a_histogram = _hist_multi_channel(fake_a, self._bins)
        else:
            new_hist = _hist_multi_channel(fake_a, self._bins)
            self._total_fake_a_histogram += new_hist
        if self._total_fake_b_histogram is None:
            self._total_fake_b_histogram = _hist_multi_channel(fake_b, self._bins)
        else:
            new_hist = _hist_multi_channel(fake_b, self._bins)
            self._total_fake_b_histogram += new_hist

        self._count += 1

    @property
    def mean_fake_a(self) -> np.ndarray:
        if self._total_fake_a is None:
            raise RuntimeError("No results have been recorded yet.")
        return self._total_fake_a / self._count

    @property
    def mean_fake_b(self) -> np.ndarray:
        if self._total_fake_b is None:
            raise RuntimeError("No results have been recorded yet.")
        return self._total_fake_b / self._count

    @property
    def mean_real_a(self) -> np.ndarray:
        if self._total_real_a is None:
            raise RuntimeError("No results have been recorded yet.")
        return self._total_real_a / self._count

    @property
    def mean_real_b(self) -> np.ndarray:
        if self._total_real_b is None:
            raise RuntimeError("No results have been recorded yet.")
        return self._total_real_b / self._count

    @property
    def fake_a_histogram(self) -> np.ndarray:
        if self._total_fake_a_histogram is None:
            raise RuntimeError("No results have been recorded yet.")
        return self._total_fake_a_histogram / self._count

    @property
    def fake_b_histogram(self) -> np.ndarray:
        if self._total_fake_b_histogram is None:
            raise RuntimeError("No results have been recorded yet.")
        return self._total_fake_b_histogram / self._count

    @property
    def real_a_histogram(self) -> np.ndarray:
        if self._total_real_a_histogram is None:
            raise RuntimeError("No results have been recorded yet.")
        return self._total_real_a_histogram / self._count

    @property
    def real_b_histogram(self) -> np.ndarray:
        if self._total_real_b_histogram is None:
            raise RuntimeError("No results have been recorded yet.")
        return self._total_real_b_histogram / self._count

    @property
    def bins(self) -> np.ndarray:
        return self._bins


@dataclasses.dataclass
class CycleGANTrainer:
    """
    A trainer for a CycleGAN model.

    Attributes:
        cycle_gan: the CycleGAN model to train
        optimizer_generator: the optimizer for the generator
        optimizer_discriminator: the optimizer for the discriminator
        identity_loss: loss function used to make the generator which outputs
            a given domain behave as an identity function when given data from
            that domain as input
        cycle_loss: loss function used on the difference between a round-trip
            of the CycleGAN network and the original input
        gan_loss: loss function used on output of the discriminator when
            training the discriminator identify samples correctly or when training
            the generator to fool the discriminator
        batch_size: the number of samples to use in each batch when training
        identity_weight: weight of the identity loss
        cycle_weight: weight of the cycle loss
        generator_weight: weight of the generator's gan loss
        discriminator_weight: weight of the discriminator gan loss
        non_negativity_weight: weight of the non-negativity L1 loss
        metric_percentiles: the percentiles to use when computing the
            histogram error metrics
    """

    # This class based loosely on
    # https://github.com/junyanz/pytorch-CycleGAN-and-pix2pix/blob/master/models/cycle_gan_model.py

    # Copyright Facebook, BSD license
    # https://github.com/junyanz/pytorch-CycleGAN-and-pix2pix/blob/c99ce7c4e781712e0252c6127ad1a4e8021cc489/LICENSE

    cycle_gan: CycleGAN
    optimizer_generator: torch.optim.Optimizer
    optimizer_discriminator: torch.optim.Optimizer
    identity_loss: torch.nn.Module
    cycle_loss: torch.nn.Module
    gan_loss: torch.nn.Module
    batch_size: int
    identity_weight: float = 0.5
    cycle_weight: float = 10.0
    generator_weight: float = 1.0
    discriminator_weight: float = 1.0
    non_negativity_weight: float = 0.0
    metric_percentiles: List[float] = dataclasses.field(
        default_factory=lambda: [0.99, 0.999, 0.9999]
    )

    def __post_init__(self):
        self.target_real: Optional[torch.autograd.Variable] = None
        self.target_fake: Optional[torch.autograd.Variable] = None
        # image pool size of 50 used by Zhu et al. (2017)
        self.fake_a_buffer = ImagePool(50)
        self.fake_b_buffer = ImagePool(50)
        self.generator_a_to_b = self.cycle_gan.generator_a_to_b
        self.generator_b_to_a = self.cycle_gan.generator_b_to_a
        self.discriminator_a = self.cycle_gan.discriminator_a
        self.discriminator_b = self.cycle_gan.discriminator_b
        self._script_gen_a_to_b = None
        self._script_gen_b_to_a = None
        self._script_disc_a = None
        self._script_disc_b = None
<<<<<<< HEAD
        self._l1_loss = torch.nn.L1Loss()
        # This flag can be manually used to disable compilation, for clearer
        # error messages and debugging. It should always be set to True in PRs.
        self._compile = False

    def _call_generator_a_to_b(
        self, input: Tuple[torch.Tensor, torch.Tensor]
    ) -> torch.Tensor:
        if self._compile:
            if self._script_gen_a_to_b is None:
                self._script_gen_a_to_b = torch.jit.trace(
                    self.generator_a_to_b.forward, (input,)
                )
            return self._script_gen_a_to_b(input)
        else:
            return self.generator_a_to_b(input)

    def _call_generator_b_to_a(
        self, input: Tuple[torch.Tensor, torch.Tensor]
    ) -> torch.Tensor:
        if self._compile:
            if self._script_gen_b_to_a is None:
                self._script_gen_b_to_a = torch.jit.trace(
                    self.generator_b_to_a.forward, (input,)
                )
            return self._script_gen_b_to_a(input)
        else:
            return self.generator_b_to_a(input)

    def _call_discriminator_a(
        self, input: Tuple[torch.Tensor, torch.Tensor]
    ) -> torch.Tensor:
        if self._compile:
            if self._script_disc_a is None:
                self._script_disc_a = torch.jit.trace(
                    self.discriminator_a.forward, (input,)
                )
            return self._script_disc_a(input)
        else:
            return self.discriminator_a(input)

    def _call_discriminator_b(
        self, input: Tuple[torch.Tensor, torch.Tensor]
    ) -> torch.Tensor:
        if self._compile:
            if self._script_disc_b is None:
                self._script_disc_b = torch.jit.trace(
                    self.discriminator_b.forward, (input,)
                )
            return self._script_disc_b(input)
        else:
            return self.discriminator_b(input)
=======

    def _call_generator_a_to_b(self, input):
        if self._script_gen_a_to_b is None:
            self._script_gen_a_to_b = torch.jit.trace(
                self.generator_a_to_b.forward, (input,)
            )
        return self._script_gen_a_to_b(input)

    def _call_generator_b_to_a(self, input):
        if self._script_gen_b_to_a is None:
            self._script_gen_b_to_a = torch.jit.trace(
                self.generator_b_to_a.forward, (input,)
            )
        return self._script_gen_b_to_a(input)

    def _call_discriminator_a(self, input):
        if self._script_disc_a is None:
            self._script_disc_a = torch.jit.trace(
                self.discriminator_a.forward, (input,)
            )
        return self._script_disc_a(input)

    def _call_discriminator_b(self, input):
        if self._script_disc_b is None:
            self._script_disc_b = torch.jit.trace(
                self.discriminator_b.forward, (input,)
            )
        return self._script_disc_b(input)
>>>>>>> b914ba99

    def _init_targets(self, shape: Tuple[int, ...]):
        self.target_real = torch.autograd.Variable(
            torch.Tensor(shape).fill_(1.0).to(DEVICE), requires_grad=False
        )
        self.target_fake = torch.autograd.Variable(
            torch.Tensor(shape).fill_(0.0).to(DEVICE), requires_grad=False
        )

    def _non_negativity_loss(self, output: torch.Tensor) -> torch.Tensor:
        # we want to penalize the generator for generating negative values
        # so we use the L1 loss
        # to only affect negative values we look at min(0, output)
        zeros = torch.zeros_like(output)
        return self._l1_loss(torch.min(output, zeros), zeros)

    def train_on_batch(
        self,
        state_a: Tuple[torch.Tensor, torch.Tensor],
        state_b: Tuple[torch.Tensor, torch.Tensor],
        training: bool = True,
        aggregator: Optional[ResultsAggregator] = None,
    ) -> Mapping[str, float]:
        """
        Train the CycleGAN on a batch of data.

        Args:
            state_a: a tuple containing a "time" tensor of shape [sample, time]
                and a batch of data from domain A, should have shape
                [sample, time, tile, channel, y, x]
            state_b: a tuple containing a "time" tensor of shape [sample, time]
                and a batch of data from domain B, should have shape
                [sample, time, tile, channel, y, x]
            training: if True, the model will be trained, otherwise we will
                only evaluate the loss.
            aggregator: if given, record generated results in this aggregator
        """
        if aggregator is None:
            aggregator = ResultsAggregator(histogram_vmax=100.0)
        time_a, time_b, real_a, real_b = unpack_state(state_a, state_b)

<<<<<<< HEAD
=======
        time_a, time_b, real_a, real_b = unpack_state(state_a, state_b)

>>>>>>> b914ba99
        fake_b = self._call_generator_a_to_b((time_a, real_a))
        fake_a = self._call_generator_b_to_a((time_b, real_b))
        reconstructed_a = self._call_generator_b_to_a((time_a, fake_b))
        reconstructed_b = self._call_generator_a_to_b((time_b, fake_a))
<<<<<<< HEAD
        # last batch may have fewer samples, so we slice the target output 1/0's
=======
>>>>>>> b914ba99

        # Generators A2B and B2A ######

        if training:
            # don't update discriminators when training generators to fool them
            set_requires_grad(
                [self.discriminator_a, self.discriminator_b], requires_grad=False
            )

        # Identity loss
        # G_A2B(B) should equal B if real B is fed
        # same_b = self.generator_a_to_b(real_b)
        same_b = self._call_generator_a_to_b((time_b, real_b))
        loss_identity_b = self.identity_loss(same_b, real_b) * self.identity_weight
        # G_B2A(A) should equal A if real A is fed
        same_a = self._call_generator_b_to_a((time_a, real_a))
        loss_identity_a = self.identity_loss(same_a, real_a) * self.identity_weight
        loss_identity = loss_identity_a + loss_identity_b

        # GAN loss
        pred_fake_b = self._call_discriminator_b((time_a, fake_b))
        if self.target_real is None:
            self.target_real = torch.autograd.Variable(
                torch.Tensor(pred_fake_b.shape).fill_(1.0).to(DEVICE),
                requires_grad=False,
            )
        if self.target_fake is None:
            self.target_fake = torch.autograd.Variable(
                torch.Tensor(pred_fake_b.shape).fill_(0.0).to(DEVICE),
                requires_grad=False,
            )
        n_samples = pred_fake_b.shape[0]
        target_real = self.target_real[:n_samples]
        target_fake = self.target_fake[:n_samples]
        loss_gan_a_to_b = (
            self.gan_loss(pred_fake_b, target_real) * self.generator_weight
        )

        pred_fake_a = self._call_discriminator_a((time_b, fake_a))
        loss_gan_b_to_a = (
            self.gan_loss(pred_fake_a, target_real) * self.generator_weight
        )
        loss_gan = loss_gan_a_to_b + loss_gan_b_to_a

        # Cycle loss
        loss_cycle_a_b_a = self.cycle_loss(reconstructed_a, real_a) * self.cycle_weight
        loss_cycle_b_a_b = self.cycle_loss(reconstructed_b, real_b) * self.cycle_weight
        loss_cycle = loss_cycle_a_b_a + loss_cycle_b_a_b

        # Non-negativity loss
        loss_non_neg_a = self._non_negativity_loss(fake_a) * self.non_negativity_weight
        loss_non_neg_b = self._non_negativity_loss(fake_b) * self.non_negativity_weight
        loss_non_neg = loss_non_neg_a + loss_non_neg_b

        # Total loss
        loss_g: torch.Tensor = (loss_identity + loss_gan + loss_cycle + loss_non_neg)

        with torch.no_grad():
            aggregator.record_results(
                fake_a=fake_a.cpu().numpy(),
                fake_b=fake_b.cpu().numpy(),
                real_a=real_a.cpu().numpy(),
                real_b=real_b.cpu().numpy(),
            )

        if training:
            self.optimizer_generator.zero_grad()
            loss_g.backward()
            self.optimizer_generator.step()

        # Discriminators A and B ######

        if training:
            # do update discriminators when training them to identify samples
            set_requires_grad(
                [self.discriminator_a, self.discriminator_b], requires_grad=True
            )

        # Real loss
        pred_real = self._call_discriminator_a((time_a, real_a))
        loss_d_a_real = (
            self.gan_loss(pred_real, target_real) * self.discriminator_weight
        )

        # Fake loss
        if training:
<<<<<<< HEAD
            time_b, fake_a = self.fake_a_buffer.query((time_b, fake_a))
        pred_a_fake = self._call_discriminator_a((time_b.detach(), fake_a.detach()))
=======
            time_b, fake_a = self.fake_a_buffer.query(
                (time_b.detach(), fake_a.detach())
            )
        pred_a_fake = self.discriminator_a((time_b, fake_a))
>>>>>>> b914ba99
        loss_d_a_fake = (
            self.gan_loss(pred_a_fake, target_fake) * self.discriminator_weight
        )

        # Real loss
        pred_real = self._call_discriminator_b((time_b, real_b))
        loss_d_b_real = (
            self.gan_loss(pred_real, target_real) * self.discriminator_weight
        )

        # Fake loss
        if training:
<<<<<<< HEAD
            time_a, fake_b = self.fake_b_buffer.query((time_a, fake_b))
        pred_b_fake = self._call_discriminator_b((time_a.detach(), fake_b.detach()))
=======
            time_a, fake_b = self.fake_b_buffer.query(
                (time_a.detach(), fake_b.detach())
            )
        pred_b_fake = self._call_discriminator_b((time_a, fake_b))
>>>>>>> b914ba99
        loss_d_b_fake = (
            self.gan_loss(pred_b_fake, target_fake) * self.discriminator_weight
        )

        # Total loss
        loss_d: torch.Tensor = (
            loss_d_b_real + loss_d_b_fake + loss_d_a_real + loss_d_a_fake
        )
        if training:
            self.optimizer_discriminator.zero_grad()
            loss_d.backward()
            self.optimizer_discriminator.step()

        return {
            "b_to_a_gan_loss": float(loss_gan_b_to_a),
            "a_to_b_gan_loss": float(loss_gan_a_to_b),
            "discriminator_a_loss": float(loss_d_a_fake + loss_d_a_real),
            "discriminator_b_loss": float(loss_d_b_fake + loss_d_b_real),
            "cycle_loss": float(loss_cycle),
            "identity_loss": float(loss_identity),
            "generator_loss": float(loss_g),
            "discriminator_loss": float(loss_d),
            "train_loss": float(loss_g + loss_d),
            "regularization_loss": float(loss_cycle + loss_identity),
        }

    def generate_plots(
        self,
        state_a: Tuple[torch.Tensor, torch.Tensor],
        state_b: Tuple[torch.Tensor, torch.Tensor],
        results_aggregator: Optional[ResultsAggregator] = None,
    ) -> Mapping[str, wandb.Image]:
        """
        Plot model output on the first sample of a given batch and return it as
        a dictionary of wandb.Image objects.

        Args:
            state_a: a tuple containing a "time" tensor of shape [sample, time]
                and a batch of data from domain A, should have shape
                [sample, time, tile, channel, y, x]
            state_b: a tuple containing a "time" tensor of shape [sample, time]
                and a batch of data from domain B, should have shape
                [sample, time, tile, channel, y, x]
            results_aggregator: an aggregator whose results we should plot
        """
        time_a, time_b, real_a, real_b = unpack_state(state_a, state_b)

        # plot the first sample of the batch
        with torch.no_grad():
            fake_b = self._call_generator_a_to_b((time_a[:1], real_a[:1, :]))
            fake_a = self._call_generator_b_to_a((time_b[:1], real_b[:1, :]))
        real_a = real_a.cpu().numpy()
        real_b = real_b.cpu().numpy()
        fake_a = fake_a.cpu().numpy()
        fake_b = fake_b.cpu().numpy()
        report = {}
        for i in range(real_a.shape[2]):
            buf = plot_cross(
                real_a[0, :, i, :, :],
                real_b[0, :, i, :, :],
                fake_a[0, :, i, :, :],
                fake_b[0, :, i, :, :],
            )
            report[f"example_{i}"] = wandb.Image(
                PIL.Image.open(buf), caption=f"Channel {i} Example",
            )

        fig, ax = plt.subplots(
            real_a.shape[2], 2, figsize=(10, 1 + 2.5 * real_a.shape[2])
        )
        if real_a.shape[2] == 1:
            ax = ax[None, :]
        for i in range(real_a.shape[2]):
            plot_hist(
                real_a=real_a[:, :, i, :, :],
                real_b=real_b[:, :, i, :, :],
                gen_a=fake_a[:, :, i, :, :],
                gen_b=fake_b[:, :, i, :, :],
                ax=ax[i, 0],
            )
            plot_hist(
                real_a=real_a[:, :, i, :, :],
                real_b=real_b[:, :, i, :, :],
                gen_a=fake_a[:, :, i, :, :],
                gen_b=fake_b[:, :, i, :, :],
                ax=ax[i, 1],
            )
            ax[i, 1].set_yscale("log")
        plt.tight_layout()
        buf = io.BytesIO()
        plt.savefig(buf, format="png")
        plt.close(fig)
        buf.seek(0)
        report[f"histogram"] = wandb.Image(PIL.Image.open(buf), caption=f"Histograms",)

        if results_aggregator is not None:
            res = results_aggregator
            # real_a_bias = real_a_mean - real_b_mean
            real_a_bias = res.mean_real_a - res.mean_real_b
            for i in range(real_a.shape[2]):
                # report mean bias
                fake_a_bias = res.mean_fake_a[:, i, :, :] - res.mean_real_a[:, i, :, :]
                fake_b_bias = res.mean_fake_b[:, i, :, :] - res.mean_real_b[:, i, :, :]
                buf = plot_cross(
                    real_a_bias[:, i, :, :],
                    res.mean_real_b[:, i, :, :],
                    fake_a_bias,
                    fake_b_bias,
                    combined_vmin_vmax=False,
                )
                report[f"bias_{i}"] = wandb.Image(
                    PIL.Image.open(buf), caption=f"Channel {i} bias vs real_b",
                )
                report[f"real_a_vs_real_b_bias_mean_{i}"] = np.mean(real_a_bias)
                report[f"real_a_vs_real_b_bias_std_{i}"] = np.std(real_a_bias)
                report[f"fake_a_vs_real_a_bias_mean_{i}"] = np.mean(fake_a_bias)
                report[f"fake_a_vs_real_a_bias_std_{i}"] = np.std(fake_a_bias)
                report[f"fake_b_vs_real_b_bias_mean_{i}"] = np.mean(fake_b_bias)
                report[f"fake_b_vs_real_b_bias_std_{i}"] = np.std(fake_b_bias)
                # report histograms
                buf = plot_histograms(
                    real_a_hist=res.real_a_histogram[i, :],
                    real_b_hist=res.real_b_histogram[i, :],
                    fake_a_hist=res.fake_a_histogram[i, :],
                    fake_b_hist=res.fake_b_histogram[i, :],
                    bins=res.bins,
                )
                report[f"histogram_{i}"] = wandb.Image(
                    PIL.Image.open(buf), caption=f"Channel {i} Histograms",
                )
                # add error in n'th percentile for each percentile
                # in self.metric_percentiles
                for pct in self.metric_percentiles:
                    report[
                        f"percentile_{pct:0.6f}_gen_error_{i}"
                    ] = get_percentile_error(
                        res.bins,
                        res.fake_b_histogram[i, :],
                        res.real_b_histogram[i, :],
                        pct,
                    )
                    report[
                        f"percentile_{pct:0.6f}_a_minus_b_error_{i}"
                    ] = get_percentile_error(
                        res.bins,
                        res.real_a_histogram[i, :],
                        res.real_b_histogram[i, :],
                        pct,
                    )

        return report


def get_percentile(bins: np.ndarray, hist: np.ndarray, pct: float):
    """Returns the pct percentile of the histogram, where pct lies in (0, 1]."""
    # get the normalized CDF based on the histogram
    cdf = np.cumsum(hist)
    cdf = cdf / cdf[-1]
    # append initial zero to cdf as there are no values less than the first bin
    cdf = np.insert(cdf, 0, 0)
    # find within which bin the requested pct percentile falls
    bin_idx = np.argmax(cdf > pct) - 1
    # linearly interpolate within the bin to get the percentile value
    pct_val = bins[bin_idx] + (bins[bin_idx + 1] - bins[bin_idx]) * (
        pct - cdf[bin_idx]
    ) / (cdf[bin_idx + 1] - cdf[bin_idx])
    return pct_val


def get_percentile_error(bins, hist_actual, hist_expected, pct):
    """
    Returns the error in the pct percentile of the histogram,
    where pct lies in (0, 1].
    """
    pct_actual = get_percentile(bins, hist_actual, pct)
    pct_expected = get_percentile(bins, hist_expected, pct)
    return pct_actual - pct_expected


def unpack_state(
    state_a: Tuple[torch.Tensor, torch.Tensor],
    state_b: Tuple[torch.Tensor, torch.Tensor],
) -> Tuple[torch.Tensor, torch.Tensor, torch.Tensor, torch.Tensor]:
    """
    Unpacks states into time and input data, and folds the batch and window dimensions
    into one.
    """

    time_a = state_a[0].flatten()
    time_b = state_b[0].flatten()
    real_a = state_a[1]
    real_b = state_b[1]
    # for now there is no time-evolution-based loss, so we fold the time
    # dimension into the sample dimension
    real_a = real_a.reshape(
        [real_a.shape[0] * real_a.shape[1]] + list(real_a.shape[2:])
    )
    real_b = real_b.reshape(
        [real_b.shape[0] * real_b.shape[1]] + list(real_b.shape[2:])
    )
    return time_a, time_b, real_a, real_b


def plot_histograms(
    real_a_hist: np.ndarray,
    real_b_hist: np.ndarray,
    fake_a_hist: np.ndarray,
    fake_b_hist: np.ndarray,
    bins: np.ndarray,
):
    fig, ax = plt.subplots(1, 1, figsize=(8, 7))
    ax.step(
        bins[:-1], real_a_hist, where="post", alpha=0.5, label="real_a",
    )
    ax.step(
        bins[:-1], real_b_hist, where="post", alpha=0.5, label="real_b",
    )
    ax.step(
        bins[:-1], fake_a_hist, where="post", alpha=0.5, label="fake_a",
    )
    ax.step(
        bins[:-1], fake_b_hist, where="post", alpha=0.5, label="fake_b",
    )
    i_max = np.max(
        np.where(np.any([real_a_hist, real_b_hist, fake_a_hist, fake_b_hist], axis=0))
    )
    ax.set_xlim(bins[0], bins[i_max + 1])
    ax.set_yscale("log")
    ax.set_title(f"Histograms")
    ax.legend()
    plt.tight_layout()

    buf = io.BytesIO()
    plt.savefig(buf, format="png")
    plt.close(fig)
    buf.seek(0)
    return buf


def plot_cross(
    real_a: np.ndarray,
    real_b: np.ndarray,
    fake_a: np.ndarray,
    fake_b: np.ndarray,
    combined_vmin_vmax: bool = True,
) -> io.BytesIO:
    """
    Plot global states as cross-plots.

    Args:
        real_a: Real state from domain A, shape [tile, x, y]
        real_b: Real state from domain B, shape [tile, x, y]
        fake_a: Fake state from domain A, shape [tile, x, y]
        fake_b: Fake state from domain B, shape [tile, x, y]

    Returns:
        io.BytesIO: BytesIO object containing the plot
    """

    var_real_a = to_cross(xr.DataArray(real_a, dims=["tile", "grid_xt", "grid_yt"]))
    var_real_b = to_cross(xr.DataArray(real_b, dims=["tile", "grid_xt", "grid_yt"]))
    var_fake_a = to_cross(xr.DataArray(fake_a, dims=["tile", "grid_xt", "grid_yt"]))
    var_fake_b = to_cross(xr.DataArray(fake_b, dims=["tile", "grid_xt", "grid_yt"]))
    if combined_vmin_vmax:
        vmin_a = min(np.min(real_a), np.min(fake_a))
        vmax_a = max(np.max(real_a), np.max(fake_a))
        vmin_b = min(np.min(real_b), np.min(fake_b))
        vmax_b = max(np.max(real_b), np.max(fake_b))
    else:
        vmin_a, vmax_a, vmin_b, vmax_b = None, None, None, None
    fig, ax = plt.subplots(2, 2, figsize=(8, 7))
    var_real_a.plot(ax=ax[0, 0], vmin=vmin_a, vmax=vmax_a)
    var_fake_b.plot(ax=ax[0, 1], vmin=vmin_b, vmax=vmax_b)
    var_real_b.plot(ax=ax[1, 0], vmin=vmin_b, vmax=vmax_b)
    var_fake_a.plot(ax=ax[1, 1], vmin=vmin_a, vmax=vmax_a)
    ax[0, 0].set_title("real_a")
    ax[0, 1].set_title("fake_b")
    ax[1, 0].set_title("real_b")
    ax[1, 1].set_title("fake_a")
    plt.tight_layout()

    buf = io.BytesIO()
    plt.savefig(buf, format="png")
    plt.close(fig)
    buf.seek(0)
    return buf


def plot_hist(real_a, real_b, gen_a, gen_b, ax=None):
    ax.hist(
        real_a.flatten(),
        bins=100,
        alpha=0.5,
        label="real_a",
        histtype="step",
        density=True,
    )
    ax.hist(
        real_b.flatten(),
        bins=100,
        alpha=0.5,
        label="real_b",
        histtype="step",
        density=True,
    )
    ax.hist(
        gen_a.flatten(),
        bins=100,
        alpha=0.5,
        label="gen_a",
        histtype="step",
        density=True,
    )
    ax.hist(
        gen_b.flatten(),
        bins=100,
        alpha=0.5,
        label="gen_b",
        histtype="step",
        density=True,
    )
    ax.legend(loc="upper left")
    ax.set_ylabel("probability density")


def set_requires_grad(nets: List[torch.nn.Module], requires_grad=False):
    """Set requies_grad=Fasle for all the networks to avoid unnecessary computations
    Parameters:
        nets (network list)   -- a list of networks
        requires_grad (bool)  -- whether the networks require gradients or not
    """
    if not isinstance(nets, list):
        nets = [nets]
    for net in nets:
        if net is not None:
            for param in net.parameters():
                param.requires_grad = requires_grad<|MERGE_RESOLUTION|>--- conflicted
+++ resolved
@@ -483,7 +483,6 @@
         self._script_gen_b_to_a = None
         self._script_disc_a = None
         self._script_disc_b = None
-<<<<<<< HEAD
         self._l1_loss = torch.nn.L1Loss()
         # This flag can be manually used to disable compilation, for clearer
         # error messages and debugging. It should always be set to True in PRs.
@@ -536,36 +535,6 @@
             return self._script_disc_b(input)
         else:
             return self.discriminator_b(input)
-=======
-
-    def _call_generator_a_to_b(self, input):
-        if self._script_gen_a_to_b is None:
-            self._script_gen_a_to_b = torch.jit.trace(
-                self.generator_a_to_b.forward, (input,)
-            )
-        return self._script_gen_a_to_b(input)
-
-    def _call_generator_b_to_a(self, input):
-        if self._script_gen_b_to_a is None:
-            self._script_gen_b_to_a = torch.jit.trace(
-                self.generator_b_to_a.forward, (input,)
-            )
-        return self._script_gen_b_to_a(input)
-
-    def _call_discriminator_a(self, input):
-        if self._script_disc_a is None:
-            self._script_disc_a = torch.jit.trace(
-                self.discriminator_a.forward, (input,)
-            )
-        return self._script_disc_a(input)
-
-    def _call_discriminator_b(self, input):
-        if self._script_disc_b is None:
-            self._script_disc_b = torch.jit.trace(
-                self.discriminator_b.forward, (input,)
-            )
-        return self._script_disc_b(input)
->>>>>>> b914ba99
 
     def _init_targets(self, shape: Tuple[int, ...]):
         self.target_real = torch.autograd.Variable(
@@ -607,19 +576,10 @@
             aggregator = ResultsAggregator(histogram_vmax=100.0)
         time_a, time_b, real_a, real_b = unpack_state(state_a, state_b)
 
-<<<<<<< HEAD
-=======
-        time_a, time_b, real_a, real_b = unpack_state(state_a, state_b)
-
->>>>>>> b914ba99
         fake_b = self._call_generator_a_to_b((time_a, real_a))
         fake_a = self._call_generator_b_to_a((time_b, real_b))
         reconstructed_a = self._call_generator_b_to_a((time_a, fake_b))
         reconstructed_b = self._call_generator_a_to_b((time_b, fake_a))
-<<<<<<< HEAD
-        # last batch may have fewer samples, so we slice the target output 1/0's
-=======
->>>>>>> b914ba99
 
         # Generators A2B and B2A ######
 
@@ -652,6 +612,7 @@
                 requires_grad=False,
             )
         n_samples = pred_fake_b.shape[0]
+        # last batch may have fewer samples, so we slice the target output 1/0's
         target_real = self.target_real[:n_samples]
         target_fake = self.target_fake[:n_samples]
         loss_gan_a_to_b = (
@@ -706,15 +667,10 @@
 
         # Fake loss
         if training:
-<<<<<<< HEAD
-            time_b, fake_a = self.fake_a_buffer.query((time_b, fake_a))
-        pred_a_fake = self._call_discriminator_a((time_b.detach(), fake_a.detach()))
-=======
             time_b, fake_a = self.fake_a_buffer.query(
                 (time_b.detach(), fake_a.detach())
             )
         pred_a_fake = self.discriminator_a((time_b, fake_a))
->>>>>>> b914ba99
         loss_d_a_fake = (
             self.gan_loss(pred_a_fake, target_fake) * self.discriminator_weight
         )
@@ -727,15 +683,10 @@
 
         # Fake loss
         if training:
-<<<<<<< HEAD
-            time_a, fake_b = self.fake_b_buffer.query((time_a, fake_b))
-        pred_b_fake = self._call_discriminator_b((time_a.detach(), fake_b.detach()))
-=======
             time_a, fake_b = self.fake_b_buffer.query(
                 (time_a.detach(), fake_b.detach())
             )
         pred_b_fake = self._call_discriminator_b((time_a, fake_b))
->>>>>>> b914ba99
         loss_d_b_fake = (
             self.gan_loss(pred_b_fake, target_fake) * self.discriminator_weight
         )
