import dataclasses
import torch.nn as nn
from toolz import curry
import torch
from .modules import (
    ConvBlock,
    ConvolutionFactory,
    FoldTileDimension,
    single_tile_convolution,
    relu_activation,
    ResnetBlock,
    CurriedModuleFactory,
)


@dataclasses.dataclass
class GeneratorConfig:
    """
    Configuration for a generator network.

    Follows the architecture of Zhu et al. 2017, https://arxiv.org/abs/1703.10593.
    This network contains an initial convolutional layer with kernel size 7,
    strided convolutions with stride of 2, multiple residual blocks,
    fractionally strided convolutions with stride 1/2, followed by an output
    convolutional layer with kernel size 7 to map to the output channels.

    Attributes:
        n_convolutions: number of strided convolutional layers after the initial
            convolutional layer and before the residual blocks
        n_resnet: number of residual blocks
        kernel_size: size of convolutional kernels in the strided convolutions
            and resnet blocks
        max_filters: maximum number of filters in any convolutional layer,
            equal to the number of filters in the final strided convolutional layer
            and in the resnet blocks
        use_geographic_bias: if True, include a layer that adds a trainable bias
            vector that is a function of x and y to the input and output of the network
        disable_convolutions: if True, ignore all layers other than bias (if enabled).
            Useful for debugging and for testing the effect of the
            geographic bias layer.
    """

    n_convolutions: int = 3
    n_resnet: int = 3
    kernel_size: int = 3
    max_filters: int = 256
    use_geographic_bias: bool = True
    disable_convolutions: bool = False

    def build(
        self,
        channels: int,
        nx: int,
        ny: int,
        convolution: ConvolutionFactory = single_tile_convolution,
    ):
        """
        Args:
            channels: number of input channels
            convolution: factory for creating all convolutional layers
                used by the network
        """
        return Generator(
            channels=channels,
            n_convolutions=self.n_convolutions,
            n_resnet=self.n_resnet,
            kernel_size=self.kernel_size,
            max_filters=self.max_filters,
            convolution=convolution,
            nx=nx,
            ny=ny,
            use_geographic_bias=self.use_geographic_bias,
            disable_convolutions=self.disable_convolutions,
        )


class GeographicBias(nn.Module):
<<<<<<< HEAD
    def __init__(self, channels: int, nx: int, ny: int):
        super().__init__()
        self.bias = nn.Parameter(torch.zeros(1, channels, nx, ny))
=======
    """
    Adds a trainable bias vector of shape [6, channels, nx, ny] to the layer input.
    """

    def __init__(self, channels: int, nx: int, ny: int):
        super().__init__()
        self.bias = nn.Parameter(torch.zeros(6, channels, nx, ny))
>>>>>>> 5525667b

    def forward(self, x):
        return x + self.bias


class Generator(nn.Module):
    def __init__(
        self,
        channels: int,
        nx: int,
        ny: int,
        n_convolutions: int,
        n_resnet: int,
        kernel_size: int,
        max_filters: int,
        use_geographic_bias: bool,
        disable_convolutions: bool,
        convolution: ConvolutionFactory = single_tile_convolution,
    ):
        """
        Args:
            channels: number of input and output channels
            nx: number of grid points in x direction
            ny: number of grid points in y direction
            n_convolutions: number of strided convolutional layers after the initial
                convolutional layer and before the residual blocks
            n_resnet: number of residual blocks
            kernel_size: size of convolutional kernels in the strided convolutions
                and resnet blocks
            max_filters: maximum number of filters in any convolutional layer,
                equal to the number of filters in the final strided convolutional layer
                and in the resnet blocks
            use_geographic_bias: if True, include a layer that adds a trainable bias
                vector that is a function of x and y to the input and output
                of the network
            disable_convolutions: if True, ignore all layers other than bias
                (if enabled). Useful for debugging and for testing the effect
                of the geographic bias layer.
            convolution: factory for creating all convolutional layers
                used by the network
        """
        super(Generator, self).__init__()

        def resnet(in_channels: int, out_channels: int):
            if in_channels != out_channels:
                raise ValueError(
                    "resnet must have same number of output channels as "
                    "input channels, since the inputs are added to the outputs"
                )
            resnet_blocks = [
                ResnetBlock(
                    channels=in_channels,
                    convolution_factory=curry(convolution)(
                        kernel_size=3, padding="same"
                    ),
                    activation_factory=relu_activation(),
                )
                for _ in range(n_resnet)
            ]
            return nn.Sequential(*resnet_blocks)

        def down(in_channels: int, out_channels: int):
            return ConvBlock(
                in_channels=in_channels,
                out_channels=out_channels,
                convolution_factory=curry(convolution)(
                    kernel_size=3, stride=2, padding=1
                ),
                activation_factory=relu_activation(),
            )

        def up(in_channels: int, out_channels: int):
            return ConvBlock(
                in_channels=in_channels,
                out_channels=out_channels,
                convolution_factory=curry(convolution)(
                    kernel_size=kernel_size,
                    stride=2,
                    padding=1,
                    output_padding=1,
                    stride_type="transpose",
                ),
                activation_factory=relu_activation(),
            )

        min_filters = int(max_filters / 2 ** n_convolutions)

        if disable_convolutions:
            main = nn.Identity()
        else:
            first_conv = nn.Sequential(
                FoldTileDimension(nn.ReflectionPad2d(3)),
                convolution(
                    kernel_size=7,
                    in_channels=channels,
                    out_channels=min_filters,
                    padding=0,
                ),
                FoldTileDimension(nn.InstanceNorm2d(min_filters)),
                relu_activation()(),
            )

            encoder_decoder = SymmetricEncoderDecoder(
                down_factory=down,
                up_factory=up,
                bottom_factory=resnet,
                depth=n_convolutions,
                in_channels=min_filters,
            )

            out_conv = nn.Sequential(
                FoldTileDimension(nn.ReflectionPad2d(3)),
                convolution(
                    kernel_size=7,
                    in_channels=min_filters,
                    out_channels=channels,
                    padding=0,
                ),
            )
            main = nn.Sequential(first_conv, encoder_decoder, out_conv)
        self._main = main
        if use_geographic_bias:
            self._input_bias = GeographicBias(channels=channels, nx=nx, ny=ny)
            self._output_bias = GeographicBias(channels=channels, nx=nx, ny=ny)
        else:
            self._input_bias = nn.Identity()
            self._output_bias = nn.Identity()

    def forward(self, inputs: torch.Tensor) -> torch.Tensor:
        """
        Args:
            inputs: tensor of shape [batch, tile, channels, x, y]

        Returns:
            tensor of shape [batch, tile, channels, x, y]
        """
        x = self._input_bias(inputs)
<<<<<<< HEAD
        if hasattr(self, "_main"):
            x = self._main(x)
        else:
            x = self._first_conv(x)
            x = self._encoder_decoder(x)
            x = self._out_conv(x)
        x = self._output_bias(x)
        return x
=======
        x = self._main(x)
        outputs: torch.Tensor = self._output_bias(x)
        return outputs
>>>>>>> 5525667b


class SymmetricEncoderDecoder(nn.Module):
    """
    Encoder-decoder network with a symmetric structure.

    Not a u-net because it does not have skip connections.
    """

    def __init__(
        self,
        down_factory: CurriedModuleFactory,
        up_factory: CurriedModuleFactory,
        bottom_factory: CurriedModuleFactory,
        depth: int,
        in_channels: int,
    ):
        """
        Args:
            down_factory: factory for creating a downsample module which reduces
                height and width by a factor of 2, such as strided convolution
            up_factory: factory for creating an upsample module which doubles
                height and width, such as fractionally strided convolution
            bottom_factory: factory for creating the bottom module which keeps
                height and width constant
        """
        super(SymmetricEncoderDecoder, self).__init__()
        lower_channels = 2 * in_channels
        self._down = down_factory(in_channels=in_channels, out_channels=lower_channels)
        self._up = up_factory(in_channels=lower_channels, out_channels=in_channels)
        if depth == 1:
            self._lower = bottom_factory(
                in_channels=lower_channels, out_channels=lower_channels
            )
        elif depth <= 0:
            raise ValueError(f"depth must be at least 1, got {depth}")
        else:
            self._lower = SymmetricEncoderDecoder(
                down_factory,
                up_factory,
                bottom_factory,
                depth=depth - 1,
                in_channels=lower_channels,
            )

    def forward(self, inputs: torch.Tensor) -> torch.Tensor:
        """
        Args:
            inputs: tensor of shape [batch, tile, channels, x, y]

        Returns:
            tensor of shape [batch, tile, channels, x, y]
        """
        x = self._down(inputs)
        x = self._lower(x)
        x = self._up(x)
        return x<|MERGE_RESOLUTION|>--- conflicted
+++ resolved
@@ -75,11 +75,6 @@
 
 
 class GeographicBias(nn.Module):
-<<<<<<< HEAD
-    def __init__(self, channels: int, nx: int, ny: int):
-        super().__init__()
-        self.bias = nn.Parameter(torch.zeros(1, channels, nx, ny))
-=======
     """
     Adds a trainable bias vector of shape [6, channels, nx, ny] to the layer input.
     """
@@ -87,7 +82,6 @@
     def __init__(self, channels: int, nx: int, ny: int):
         super().__init__()
         self.bias = nn.Parameter(torch.zeros(6, channels, nx, ny))
->>>>>>> 5525667b
 
     def forward(self, x):
         return x + self.bias
@@ -225,20 +219,9 @@
             tensor of shape [batch, tile, channels, x, y]
         """
         x = self._input_bias(inputs)
-<<<<<<< HEAD
-        if hasattr(self, "_main"):
-            x = self._main(x)
-        else:
-            x = self._first_conv(x)
-            x = self._encoder_decoder(x)
-            x = self._out_conv(x)
-        x = self._output_bias(x)
-        return x
-=======
         x = self._main(x)
         outputs: torch.Tensor = self._output_bias(x)
         return outputs
->>>>>>> 5525667b
 
 
 class SymmetricEncoderDecoder(nn.Module):
