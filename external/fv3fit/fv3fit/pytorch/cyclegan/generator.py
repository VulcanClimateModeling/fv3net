import dataclasses
from turtle import forward
import torch.nn as nn
from toolz import curry
import torch
from .modules import (
    ConvBlock,
    ConvolutionFactory,
    FoldTileDimension,
    single_tile_convolution,
    relu_activation,
    no_activation,
    ResnetBlock,
    CurriedModuleFactory,
)


@dataclasses.dataclass
class GeneratorConfig:
    """
    Configuration for a generator network.

    Follows the architecture of Zhu et al. 2017, https://arxiv.org/abs/1703.10593.
    This network contains an initial convolutional layer with kernel size 7,
    strided convolutions with stride of 2, multiple residual blocks,
    fractionally strided convolutions with stride 1/2, followed by an output
    convolutional layer with kernel size 7 to map to the output channels.

    Generally we suggest using an even kernel size for strided convolutions,
    and an odd kernel size for resnet (non-strided) convolutions. For an explanation
    of this, see the docstring on halo_convolution.

    Attributes:
        n_convolutions: number of strided convolutional layers after the initial
            convolutional layer and before the residual blocks
        n_resnet: number of residual blocks
        kernel_size: size of convolutional kernels in the resnet blocks
        strided_kernel_size: size of convolutional kernels in the
            strided convolutions
        max_filters: maximum number of filters in any convolutional layer,
            equal to the number of filters in the final strided convolutional layer
            and in the resnet blocks
        use_geographic_bias: if True, include a layer that adds a trainable bias
            vector that is a function of x and y to the input and output of the network
        disable_convolutions: if True, ignore all layers other than bias (if enabled).
            Useful for debugging and for testing the effect of the
            geographic bias layer.
    """

    n_convolutions: int = 3
    n_resnet: int = 3
    kernel_size: int = 3
    strided_kernel_size: int = 4
    max_filters: int = 256
    use_geographic_bias: bool = True
    disable_convolutions: bool = False

    def build(
        self,
        channels: int,
        nx: int,
        ny: int,
        convolution: ConvolutionFactory = single_tile_convolution,
    ):
        """
        Args:
            channels: number of input channels
            nx: number of x grid points
            ny: number of y grid points
            convolution: factory for creating all convolutional layers
                used by the network
        """
        return Generator(
<<<<<<< HEAD
            channels=channels,
            n_convolutions=self.n_convolutions,
            n_resnet=self.n_resnet,
            kernel_size=self.kernel_size,
            strided_kernel_size=self.strided_kernel_size,
            max_filters=self.max_filters,
            convolution=convolution,
            nx=nx,
            ny=ny,
            use_geographic_bias=self.use_geographic_bias,
            disable_convolutions=self.disable_convolutions,
=======
            config=self, channels=channels, convolution=convolution, nx=nx, ny=ny,
>>>>>>> 4d44ec35
        )


class GeographicBias(nn.Module):
    """
    Adds a trainable bias vector of shape [6, channels, nx, ny] to the layer input.
    """

    def __init__(self, channels: int, nx: int, ny: int):
        super().__init__()
        self.bias = nn.Parameter(torch.zeros(6, channels, nx, ny))

    def forward(self, x):
        return x + self.bias


class RecurrentBlock(nn.Module):
    def __init__(
        self, wrapped: nn.Module, channels: int, convolution: CurriedModuleFactory,
    ):
        super().__init__()
        self.wrapped = wrapped
        self.channels = channels
        self.conv_block = nn.Sequential(
            ConvBlock(
                in_channels=2 * channels,
                out_channels=channels,
                convolution_factory=convolution,
                activation_factory=relu_activation(),
            ),
            ConvBlock(
                in_channels=channels,
                out_channels=channels,
                convolution_factory=convolution,
                activation_factory=no_activation,
            ),
        )

    def forward(self, x):
        ntime, _, nx, ny = x.shape[-4:]
        hidden_state = torch.zeros(1, 6, self.channels, nx, ny)
        out = []
        for i in range(ntime):
            x = torch.cat([x[..., i : i + 1, :, :, :, :], hidden_state], dim=2)
            x = self.conv_block(x)
            x = self.wrapped(x)
            out.append(x)
        x = torch.cat(out, dim=-5)
        return x


class Generator(nn.Module):
    def __init__(
        self,
        config: GeneratorConfig,
        channels: int,
        nx: int,
        ny: int,
<<<<<<< HEAD
        n_convolutions: int,
        n_resnet: int,
        kernel_size: int,
        strided_kernel_size: int,
        max_filters: int,
        use_geographic_bias: bool,
        disable_convolutions: bool,
=======
>>>>>>> 4d44ec35
        convolution: ConvolutionFactory = single_tile_convolution,
        recurrent: bool = False,
    ):
        """
        Args:
            config: pre-defined configuration for the generator network which is not
                defined by input data or higher-level configuration
            channels: number of input and output channels
            nx: number of grid points in x direction
            ny: number of grid points in y direction
<<<<<<< HEAD
            n_convolutions: number of strided convolutional layers after the initial
                convolutional layer and before the residual blocks
            n_resnet: number of residual blocks
            kernel_size: size of convolutional kernels in the resnet blocks
            strided_kernel_size: size of convolutional kernels in the
                strided convolutions
            max_filters: maximum number of filters in any convolutional layer,
                equal to the number of filters in the final strided convolutional layer
                and in the resnet blocks
            use_geographic_bias: if True, include a layer that adds a trainable bias
                vector that is a function of x and y to the input and output
                of the network
            disable_convolutions: if True, ignore all layers other than bias
                (if enabled). Useful for debugging and for testing the effect
                of the geographic bias layer.
=======
>>>>>>> 4d44ec35
            convolution: factory for creating all convolutional layers
                used by the network
            recurrent: if True, use a recurrent-in-time network architecture
        """
        super(Generator, self).__init__()
        self.recurrent = recurrent

        def resnet(in_channels: int, out_channels: int):
            if in_channels != out_channels:
                raise ValueError(
                    "resnet must have same number of output channels as "
                    "input channels, since the inputs are added to the outputs"
                )
            resnet_blocks = [
                ResnetBlock(
                    channels=in_channels,
                    convolution_factory=curry(convolution)(
<<<<<<< HEAD
                        kernel_size=kernel_size, padding="same"
=======
                        kernel_size=config.kernel_size
>>>>>>> 4d44ec35
                    ),
                    activation_factory=relu_activation(),
                )
                for _ in range(config.n_resnet)
            ]
            resnet = nn.Sequential(*resnet_blocks)
            if self.recurrent:
                resnet = RecurrentBlock(
                    resnet, in_channels, curry(convolution)(kernel_size=kernel_size)
                )
            return resnet

        def down(in_channels: int, out_channels: int):
            return ConvBlock(
                in_channels=in_channels,
                out_channels=out_channels,
                convolution_factory=curry(convolution)(
<<<<<<< HEAD
                    kernel_size=strided_kernel_size, stride=2, padding="same"
=======
                    kernel_size=config.strided_kernel_size, stride=2
>>>>>>> 4d44ec35
                ),
                activation_factory=relu_activation(),
            )

        def up(in_channels: int, out_channels: int):
            return ConvBlock(
                in_channels=in_channels,
                out_channels=out_channels,
                convolution_factory=curry(convolution)(
<<<<<<< HEAD
                    kernel_size=strided_kernel_size,
                    stride=2,
                    padding="same",
                    output_padding=0,
=======
                    kernel_size=config.strided_kernel_size,
                    stride=2,
>>>>>>> 4d44ec35
                    stride_type="transpose",
                ),
                activation_factory=relu_activation(),
            )

        min_filters = int(config.max_filters / 2 ** config.n_convolutions)

        if config.disable_convolutions:
            main = nn.Identity()
        else:
            first_conv = nn.Sequential(
                convolution(
<<<<<<< HEAD
                    kernel_size=7,
                    in_channels=channels,
                    out_channels=min_filters,
                    padding="same",
=======
                    kernel_size=7, in_channels=channels, out_channels=min_filters,
>>>>>>> 4d44ec35
                ),
                FoldTileDimension(nn.InstanceNorm2d(min_filters)),
                relu_activation()(),
            )

            encoder_decoder = SymmetricEncoderDecoder(
                down_factory=down,
                up_factory=up,
                bottom_factory=resnet,
                depth=config.n_convolutions,
                in_channels=min_filters,
            )

            out_conv = nn.Sequential(
                convolution(
<<<<<<< HEAD
                    kernel_size=7,
                    in_channels=min_filters,
                    out_channels=channels,
                    padding="same",
=======
                    kernel_size=7, in_channels=min_filters, out_channels=channels,
>>>>>>> 4d44ec35
                ),
            )
            main = nn.Sequential(first_conv, encoder_decoder, out_conv)
        self._main = main
        if config.use_geographic_bias:
            self._input_bias = GeographicBias(channels=channels, nx=nx, ny=ny)
            self._output_bias = GeographicBias(channels=channels, nx=nx, ny=ny)
        else:
            self._input_bias = nn.Identity()
            self._output_bias = nn.Identity()

    def forward(self, inputs: torch.Tensor) -> torch.Tensor:
        """
        Args:
            inputs: tensor of shape [batch, tile, channels, x, y]

        Returns:
            tensor of shape [batch, tile, channels, x, y]
        """
        x = self._input_bias(inputs)
        x = self._main(x)
        outputs: torch.Tensor = self._output_bias(x)
        return outputs


class SymmetricEncoderDecoder(nn.Module):
    """
    Encoder-decoder network with a symmetric structure.

    Not a u-net because it does not have skip connections.
    """

    def __init__(
        self,
        down_factory: CurriedModuleFactory,
        up_factory: CurriedModuleFactory,
        bottom_factory: CurriedModuleFactory,
        depth: int,
        in_channels: int,
    ):
        """
        Args:
            down_factory: factory for creating a downsample module which reduces
                height and width by a factor of 2, such as strided convolution
            up_factory: factory for creating an upsample module which doubles
                height and width, such as fractionally strided convolution
            bottom_factory: factory for creating the bottom module which keeps
                height and width constant
        """
        super(SymmetricEncoderDecoder, self).__init__()
        lower_channels = 2 * in_channels
        self._down = down_factory(in_channels=in_channels, out_channels=lower_channels)
        self._up = up_factory(in_channels=lower_channels, out_channels=in_channels)
        if depth == 1:
            self._lower = bottom_factory(
                in_channels=lower_channels, out_channels=lower_channels
            )
        elif depth <= 0:
            raise ValueError(f"depth must be at least 1, got {depth}")
        else:
            self._lower = SymmetricEncoderDecoder(
                down_factory,
                up_factory,
                bottom_factory,
                depth=depth - 1,
                in_channels=lower_channels,
            )

    def forward(self, inputs: torch.Tensor) -> torch.Tensor:
        """
        Args:
            inputs: tensor of shape [batch, tile, channels, x, y]

        Returns:
            tensor of shape [batch, tile, channels, x, y]
        """
        x = self._down(inputs)
        x = self._lower(x)
        x = self._up(x)
        return x<|MERGE_RESOLUTION|>--- conflicted
+++ resolved
@@ -1,5 +1,4 @@
 import dataclasses
-from turtle import forward
 import torch.nn as nn
 from toolz import curry
 import torch
@@ -71,21 +70,7 @@
                 used by the network
         """
         return Generator(
-<<<<<<< HEAD
-            channels=channels,
-            n_convolutions=self.n_convolutions,
-            n_resnet=self.n_resnet,
-            kernel_size=self.kernel_size,
-            strided_kernel_size=self.strided_kernel_size,
-            max_filters=self.max_filters,
-            convolution=convolution,
-            nx=nx,
-            ny=ny,
-            use_geographic_bias=self.use_geographic_bias,
-            disable_convolutions=self.disable_convolutions,
-=======
             config=self, channels=channels, convolution=convolution, nx=nx, ny=ny,
->>>>>>> 4d44ec35
         )
 
 
@@ -144,16 +129,6 @@
         channels: int,
         nx: int,
         ny: int,
-<<<<<<< HEAD
-        n_convolutions: int,
-        n_resnet: int,
-        kernel_size: int,
-        strided_kernel_size: int,
-        max_filters: int,
-        use_geographic_bias: bool,
-        disable_convolutions: bool,
-=======
->>>>>>> 4d44ec35
         convolution: ConvolutionFactory = single_tile_convolution,
         recurrent: bool = False,
     ):
@@ -164,24 +139,6 @@
             channels: number of input and output channels
             nx: number of grid points in x direction
             ny: number of grid points in y direction
-<<<<<<< HEAD
-            n_convolutions: number of strided convolutional layers after the initial
-                convolutional layer and before the residual blocks
-            n_resnet: number of residual blocks
-            kernel_size: size of convolutional kernels in the resnet blocks
-            strided_kernel_size: size of convolutional kernels in the
-                strided convolutions
-            max_filters: maximum number of filters in any convolutional layer,
-                equal to the number of filters in the final strided convolutional layer
-                and in the resnet blocks
-            use_geographic_bias: if True, include a layer that adds a trainable bias
-                vector that is a function of x and y to the input and output
-                of the network
-            disable_convolutions: if True, ignore all layers other than bias
-                (if enabled). Useful for debugging and for testing the effect
-                of the geographic bias layer.
-=======
->>>>>>> 4d44ec35
             convolution: factory for creating all convolutional layers
                 used by the network
             recurrent: if True, use a recurrent-in-time network architecture
@@ -199,11 +156,7 @@
                 ResnetBlock(
                     channels=in_channels,
                     convolution_factory=curry(convolution)(
-<<<<<<< HEAD
-                        kernel_size=kernel_size, padding="same"
-=======
                         kernel_size=config.kernel_size
->>>>>>> 4d44ec35
                     ),
                     activation_factory=relu_activation(),
                 )
@@ -212,7 +165,9 @@
             resnet = nn.Sequential(*resnet_blocks)
             if self.recurrent:
                 resnet = RecurrentBlock(
-                    resnet, in_channels, curry(convolution)(kernel_size=kernel_size)
+                    resnet,
+                    in_channels,
+                    curry(convolution)(kernel_size=config.kernel_size),
                 )
             return resnet
 
@@ -221,11 +176,7 @@
                 in_channels=in_channels,
                 out_channels=out_channels,
                 convolution_factory=curry(convolution)(
-<<<<<<< HEAD
-                    kernel_size=strided_kernel_size, stride=2, padding="same"
-=======
                     kernel_size=config.strided_kernel_size, stride=2
->>>>>>> 4d44ec35
                 ),
                 activation_factory=relu_activation(),
             )
@@ -235,15 +186,8 @@
                 in_channels=in_channels,
                 out_channels=out_channels,
                 convolution_factory=curry(convolution)(
-<<<<<<< HEAD
-                    kernel_size=strided_kernel_size,
-                    stride=2,
-                    padding="same",
-                    output_padding=0,
-=======
                     kernel_size=config.strided_kernel_size,
                     stride=2,
->>>>>>> 4d44ec35
                     stride_type="transpose",
                 ),
                 activation_factory=relu_activation(),
@@ -256,14 +200,7 @@
         else:
             first_conv = nn.Sequential(
                 convolution(
-<<<<<<< HEAD
-                    kernel_size=7,
-                    in_channels=channels,
-                    out_channels=min_filters,
-                    padding="same",
-=======
                     kernel_size=7, in_channels=channels, out_channels=min_filters,
->>>>>>> 4d44ec35
                 ),
                 FoldTileDimension(nn.InstanceNorm2d(min_filters)),
                 relu_activation()(),
@@ -279,14 +216,7 @@
 
             out_conv = nn.Sequential(
                 convolution(
-<<<<<<< HEAD
-                    kernel_size=7,
-                    in_channels=min_filters,
-                    out_channels=channels,
-                    padding="same",
-=======
                     kernel_size=7, in_channels=min_filters, out_channels=channels,
->>>>>>> 4d44ec35
                 ),
             )
             main = nn.Sequential(first_conv, encoder_decoder, out_conv)
