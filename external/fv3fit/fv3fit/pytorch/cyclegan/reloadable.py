from fv3fit._shared import io
from fv3fit._shared.predictor import Reloadable
from fv3fit._shared.scaler import StandardScaler
from fv3fit.pytorch.predict import (
    _dump_pytorch,
    _load_pytorch,
    _pack_to_tensor,
    _unpack_tensor,
)
from .generator import Generator
from .discriminator import Discriminator
from typing import Mapping, Iterable
import torch
import xarray as xr


class CycleGANModule(torch.nn.Module):
    """
    Torch module containing the components of a CycleGAN.

    All modules expect inputs and produce outputs of shape
    (batch, tile, channels, x, y).
    """

    # we package this in this way so we can easily transform the model
    # to different devices, and save/load the model as one module
    def __init__(
        self,
        generator_a_to_b: Generator,
        generator_b_to_a: Generator,
        discriminator_a: Discriminator,
        discriminator_b: Discriminator,
    ):
        super(CycleGANModule, self).__init__()
        self.generator_a_to_b = generator_a_to_b
        self.generator_b_to_a = generator_b_to_a
        self.discriminator_a = discriminator_a
        self.discriminator_b = discriminator_b


@io.register("cycle_gan")
class CycleGAN(Reloadable):

    _MODEL_FILENAME = "weight.pt"
    _CONFIG_FILENAME = "config.yaml"
    _SCALERS_FILENAME = "scalers.zip"

    def __init__(
        self,
        model: CycleGANModule,
        scalers: Mapping[str, StandardScaler],
        state_variables: Iterable[str],
    ):
        """
            Args:
                model: pytorch model
                scalers: scalers for the state variables, keys are prepended with "a_"
                    or "b_" to denote the domain of the scaler, followed by the name of
                    the state variable it scales
                state_variables: name of variables to be used as state variables in
                    the order expected by the model
        """
        self.model = model
        self.scalers = scalers
        self.state_variables = state_variables

    @property
    def generator_a_to_b(self) -> torch.nn.Module:
        return self.model.generator_a_to_b

    @property
    def generator_b_to_a(self) -> torch.nn.Module:
        return self.model.generator_b_to_a

    @property
    def discriminator_a(self) -> torch.nn.Module:
        return self.model.discriminator_a

    @property
    def discriminator_b(self) -> torch.nn.Module:
        return self.model.discriminator_b

    @classmethod
    def load(cls, path: str) -> "CycleGAN":
        """Load a serialized model from a directory."""
        return _load_pytorch(cls, path)

    def to(self, device) -> "CycleGAN":
        model = self.model.to(device)
        return CycleGAN(model, self.scalers, **self.get_config())

    def dump(self, path: str) -> None:
        _dump_pytorch(self, path)

    def get_config(self):
        return {"state_variables": self.state_variables}

    def pack_to_tensor(self, ds: xr.Dataset, domain: str = "a") -> torch.Tensor:
        """
        Packs the dataset into a tensor to be used by the pytorch model.

        Subdivides the dataset evenly into windows
        of size (timesteps + 1) with overlapping start and end points.
        Overlapping the window start and ends is necessary so that every
        timestep (evolution from one time to the next) is included within
        one of the windows.

        Args:
            ds: dataset containing values to pack
            domain: one of "a" or "b"

        Returns:
            tensor of shape [window, time, tile, x, y, feature]
        """
        scalers = {
            name[2:]: scaler
            for name, scaler in self.scalers.items()
            if name.startswith(f"{domain}_")
        }
        tensor = _pack_to_tensor(
            ds=ds, timesteps=0, state_variables=self.state_variables, scalers=scalers,
        )
        return tensor.permute([0, 1, 4, 2, 3])

    def unpack_tensor(self, data: torch.Tensor, domain: str = "b") -> xr.Dataset:
        """
        Unpacks the tensor into a dataset.

        Args:
            data: tensor of shape [window, time, tile, x, y, feature]
            domain: one of "a" or "b"

        Returns:
            xarray dataset with values of shape [window, time, tile, x, y, feature]
        """
        scalers = {
            name[2:]: scaler
            for name, scaler in self.scalers.items()
            if name.startswith(f"{domain}_")
        }
        return _unpack_tensor(
            data.permute([0, 1, 3, 4, 2]),
            varnames=self.state_variables,
            scalers=scalers,
            dims=["time", "tile", "x", "y", "z"],
        )

    def predict(self, X: xr.Dataset, reverse: bool = False) -> xr.Dataset:
        """
        Predict a state in the output domain from a state in the input domain.

        Args:
            X: input dataset
            reverse: if True, transform from the output domain to the input domain

        Returns:
            predicted: predicted dataset
        """
        if reverse:
            input_domain, output_domain = "b", "a"
        else:
            input_domain, output_domain = "a", "b"

        tensor = self.pack_to_tensor(X, domain=input_domain)
        if reverse:
            generator = self.generator_b_to_a
        else:
            generator = self.generator_a_to_b
        n_batch = 100
        outputs = torch.zeros_like(tensor)
        with torch.no_grad():
            for i in range(0, tensor.shape[0], n_batch):
                new: torch.Tensor = generator(tensor[i : i + n_batch])
                outputs[i : i + new.shape[0]] = new
<<<<<<< HEAD
        # outputs = outputs.reshape(tensor.shape)
=======
>>>>>>> 5525667b
        predicted = self.unpack_tensor(outputs, domain=output_domain)
        return predicted<|MERGE_RESOLUTION|>--- conflicted
+++ resolved
@@ -172,9 +172,5 @@
             for i in range(0, tensor.shape[0], n_batch):
                 new: torch.Tensor = generator(tensor[i : i + n_batch])
                 outputs[i : i + new.shape[0]] = new
-<<<<<<< HEAD
-        # outputs = outputs.reshape(tensor.shape)
-=======
->>>>>>> 5525667b
         predicted = self.unpack_tensor(outputs, domain=output_domain)
         return predicted