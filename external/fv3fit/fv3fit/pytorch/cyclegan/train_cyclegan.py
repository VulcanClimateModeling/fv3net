import os
import random
from fv3fit import wandb
from fv3fit._shared.hyperparameters import Hyperparameters
import dataclasses
import tensorflow as tf
import torch
from fv3fit.pytorch.system import DEVICE
import tensorflow_datasets as tfds
<<<<<<< HEAD
from fv3fit.tfdataset import (
    apply_to_mapping_with_exclude,
    select_keys,
    apply_to_tuple,
)
from fv3fit import wandb
from fv3fit._shared import io
from .reporter import Reporter
=======
from fv3fit.tfdataset import apply_to_tuple
>>>>>>> 0f1b3bbb
import secrets
import os
from datetime import datetime

from fv3fit._shared import register_training_function
from typing import (
    Callable,
    Iterable,
    List,
    Mapping,
    Optional,
    Sequence,
    Tuple,
)

from fv3fit.tfdataset import ensure_nd
<<<<<<< HEAD
from fv3fit._shared.scaler import StandardScaler
import logging
import numpy as np
from .reloadable import CycleGAN
from .cyclegan_trainer import (
    CycleGANNetworkConfig,
    CycleGANTrainer,
    ResultsAggregator,
    unmerge_scaler_mappings,
)
=======
from fv3fit.pytorch.graph.train import get_Xy_map_fn as get_Xy_map_fn_single_domain
from fv3fit._shared.scaler import (
    get_standard_scaler_mapping,
    get_mapping_standard_scale_func,
)
from fv3fit._shared import io
import logging
import numpy as np
from .reloadable import CycleGAN
from .reporter import Reporter
from .cyclegan_trainer import CycleGANNetworkConfig, CycleGANTrainer, ResultsAggregator
>>>>>>> 0f1b3bbb
from ..optimizer import SchedulerConfig

logger = logging.getLogger(__name__)


@dataclasses.dataclass
class CycleGANHyperparameters(Hyperparameters):
    """
    Hyperparameters for CycleGAN training.

    Attributes:
        state_variables: list of variables to be transformed by the model
        normalization_fit_samples: number of samples to use when fitting the
            normalization
        network: configuration for the CycleGAN network
        training: configuration for the CycleGAN training
        reload_path: path to a directory containing a saved CycleGAN model to use
            as a starting point for training
    """

    state_variables: List[str]
    normalization_fit_samples: int = 50_000
    network: "CycleGANNetworkConfig" = dataclasses.field(
        default_factory=lambda: CycleGANNetworkConfig()
    )
    training: "CycleGANTrainingConfig" = dataclasses.field(
        default_factory=lambda: CycleGANTrainingConfig()
    )
    reload_path: Optional[str] = None

    @property
    def variables(self):
        return tuple(self.state_variables) + ("time",)


@dataclasses.dataclass
class CycleGANTrainingConfig:
    """
    Attributes:
        n_epoch: number of epochs to train for
        shuffle_buffer_size: number of samples to use for shuffling the training data
        samples_per_batch: number of samples to use per batch
        in_memory: if True, load the entire dataset into memory as pytorch tensors
            before training. Batches will be statically defined but will be shuffled
            between epochs.
        histogram_vmax: maximum value for histograms of model outputs
        checkpoint_path: if given, model checkpoints will be saved to this directory
            marked by timestamp, epoch, and a randomly generated run label
        scheduler: configuration for the scheduler used to adjust the
            learning rate of the optimizer
    """

    n_epoch: int = 20
    shuffle_buffer_size: int = 10
    samples_per_batch: int = 1
    in_memory: bool = False
    histogram_vmax: float = 100.0
    checkpoint_path: Optional[str] = None
    scheduler: SchedulerConfig = dataclasses.field(
        default_factory=lambda: SchedulerConfig(None)
    )

    def fit_loop(
        self,
        train_model: CycleGANTrainer,
        train_data: tf.data.Dataset,
        validation_data: Optional[tf.data.Dataset],
    ) -> None:
        """
        Args:
            train_model: Cycle-GAN to train
            train_data: training dataset containing samples to be passed to the model,
                should be unbatched and have dimensions [time, tile, z, x, y]
            validation_data: validation dataset containing samples to be passed
                to the model, should be unbatched and have dimensions
                [time, tile, z, x, y]
        """
        if self.shuffle_buffer_size > 1:
            train_data = train_data.shuffle(buffer_size=self.shuffle_buffer_size)
        train_data = train_data.batch(self.samples_per_batch)
        train_data_numpy = tfds.as_numpy(train_data)
        if validation_data is not None:
            validation_data = validation_data.batch(self.samples_per_batch)
            validation_data = tfds.as_numpy(validation_data)
        if self.in_memory:
            train_states: Iterable[
                Tuple[torch.Tensor, torch.Tensor]
            ] = dataset_to_tuples(train_data_numpy)
            if validation_data is not None:
                val_states: Optional[
                    Iterable[Tuple[torch.Tensor, torch.Tensor]]
                ] = dataset_to_tuples(validation_data)
            else:
                val_states = None
        else:
            train_states = DatasetStateIterator(train_data_numpy)
            if validation_data is not None:
                val_states = DatasetStateIterator(validation_data)
            else:
                val_states = None
        self._fit_loop(train_model, train_states, val_states)

    def _fit_loop(
        self,
        train_model: CycleGANTrainer,
        train_states: Iterable[Tuple[torch.Tensor, torch.Tensor]],
        validation_states: Optional[Iterable[Tuple[torch.Tensor, torch.Tensor]]],
    ):
        reporter = Reporter()
        for state_a, state_b in train_states:
<<<<<<< HEAD
            train_example_a, train_example_b = (
                (state_a[0], state_a[1][:1, :]),
                (state_b[0], state_b[1][:1, :]),
            )
            break
        if validation_states is not None:
            for state_a, state_b in validation_states:
                val_example_a, val_example_b = (
                    (state_a[0], state_a[1][:1, :]),
                    (state_b[0], state_b[1][:1, :]),
                )
=======
            train_example_a, train_example_b = (state_a[:1, :], state_b[:1, :])
            break
        if validation_data is not None:
            for state_a, state_b in validation_data:
                val_example_a, val_example_b = (state_a[:1, :], state_b[:1, :])
>>>>>>> 0f1b3bbb
                break
        else:
            val_example_a, val_example_b = None, None  # type: ignore
        # current time as e.g. 20230113-163005
        timestamp = datetime.now().strftime("%Y%m%d-%H%M%S")
        run_label = f"{timestamp}-{secrets.token_hex(4)}"
        if self.checkpoint_path is not None:
            logger.info(
                "Saving checkpoints under %s",
                os.path.join(self.checkpoint_path, f"{run_label}-epoch_###"),
            )
        generator_scheduler = self.scheduler.instance(train_model.optimizer_generator)
        discriminator_scheduler = self.scheduler.instance(
            train_model.optimizer_discriminator
        )
        for i in range(1, self.n_epoch + 1):
            logger.info("starting epoch %d", i)
            train_losses = []
            results_aggregator = ResultsAggregator(histogram_vmax=self.histogram_vmax)
            for state_a, state_b in train_states:
                train_losses.append(
                    train_model.train_on_batch(
                        state_a, state_b, aggregator=results_aggregator
<<<<<<< HEAD
                    )
=======
                    ),
>>>>>>> 0f1b3bbb
                )
            if isinstance(train_states, list):
                random.shuffle(train_states)
            train_loss = {
                name: np.mean([data[name] for data in train_losses])
                for name in train_losses[0]
            }
            logger.info("train_loss: %s", train_loss)
            reporter.log(train_loss)
            train_plots = train_model.generate_plots(
                train_example_a, train_example_b, results_aggregator
            )
            reporter.log(train_plots)

<<<<<<< HEAD
            if validation_states is not None:
                val_aggregator = ResultsAggregator(histogram_vmax=self.histogram_vmax)
                val_losses = []
                for state_a, state_b in validation_states:
=======
            if validation_data is not None:
                val_aggregator = ResultsAggregator(histogram_vmax=self.histogram_vmax)
                val_losses = []
                for state_a, state_b in validation_data:
>>>>>>> 0f1b3bbb
                    with torch.no_grad():
                        val_losses.append(
                            train_model.train_on_batch(
                                state_a,
                                state_b,
                                training=False,
                                aggregator=val_aggregator,
                            )
                        )
                val_loss = {
                    f"val_{name}": np.mean([data[name] for data in val_losses])
                    for name in val_losses[0]
                }
                reporter.log(val_loss)
                val_plots = train_model.generate_plots(
                    val_example_a, val_example_b, val_aggregator
                )
                reporter.log({f"val_{name}": plot for name, plot in val_plots.items()})
                logger.info("val_loss %s", val_loss)
<<<<<<< HEAD
            wandb.log(reporter.metrics)
            reporter.clear()
=======

            wandb.log(reporter.metrics)
            reporter.clear()

>>>>>>> 0f1b3bbb
            generator_scheduler.step()
            discriminator_scheduler.step()

            if self.checkpoint_path is not None:
                current_path = os.path.join(
                    self.checkpoint_path, f"{run_label}-epoch_{i:03d}"
                )
                io.dump(train_model.cycle_gan, str(current_path))


def dataset_to_tuples(dataset) -> List[Tuple[torch.Tensor, torch.Tensor]]:
    states = []
    batch_state: Tuple[np.ndarray, np.ndarray]
    for batch_state in dataset:
        time_a = torch.as_tensor(batch_state[0][0]).float().to(DEVICE)
        state_a = torch.as_tensor(batch_state[0][1]).float().to(DEVICE)
        time_b = torch.as_tensor(batch_state[1][0]).float().to(DEVICE)
        state_b = torch.as_tensor(batch_state[1][1]).float().to(DEVICE)
        states.append(((time_a, state_a), (time_b, state_b)))
    return states


class DatasetStateIterator:
    """Iterator over a dataset that returns states as numpy arrays"""

    def __init__(self, dataset):
        self.dataset = dataset

    def __iter__(self):
        for batch_state in self.dataset:
            time_a = torch.as_tensor(batch_state[0][0]).float().to(DEVICE)
            state_a = torch.as_tensor(batch_state[0][1]).float().to(DEVICE)
            time_b = torch.as_tensor(batch_state[1][0]).float().to(DEVICE)
            state_b = torch.as_tensor(batch_state[1][1]).float().to(DEVICE)
            yield (time_a, state_a), (time_b, state_b)


def apply_to_tuple_mapping(func, exclude: Optional[Sequence[str]] = None):
    # not sure why, but tensorflow doesn't like parsing
    # apply_to_tuple(apply_to_mapping(func)), so we do it manually
    def wrapped(*tuple_of_mapping):
        return tuple(
            {
                name: func(value) if name not in exclude else value
                for name, value in mapping.items()
            }
            for mapping in tuple_of_mapping
        )

    return wrapped


def get_Xy_map_fn(
    state_variables: Sequence[str],
    n_dims: int,  # [batch, time, tile, x, y, z]
    mapping_scale_funcs: Tuple[
        Callable[[Mapping[str, np.ndarray]], Mapping[str, np.ndarray]],
        ...,  # noqa: W504
    ],
):
    """
    Args:
        state_variables: names of state variables to extract
        n_dims: number of dimensions in the state variables
        mapping_scale_funcs: one mapping scale function for each domain for which
            we are generating a state. In practice for a basic CycleGAN this will
            contain two scale functions, one for domain A and one for domain B.
    """
    funcs = tuple(
        get_Xy_map_fn_single_domain(
            state_variables=state_variables, n_dims=n_dims, mapping_scale_func=func
        )
        for func in mapping_scale_funcs
    )

    def Xy_map_fn(*data: Mapping[str, np.ndarray]):
        return tuple(func(entry) for func, entry in zip(funcs, data))

    return Xy_map_fn


def get_Xy_map_fn_single_domain(
    state_variables: Sequence[str],
    n_dims: int,
    mapping_scale_func: Callable[[Mapping[str, np.ndarray]], Mapping[str, np.ndarray]],
):
    """
    Returns a function which when given a tf.data.Dataset with mappings from
    variable name to samples
    returns a tf.data.Dataset whose entries are 2-tuples conntaining
    "time" and tensors of the requested state variables concatenated along
    the feature dimension.

    Args:
        state_variables: names of variables to include in returned tensor
        n_dims: number of dimensions of each sample, including feature dimension
        mapping_scale_func: function which scales data stored as a mapping
            from variable name to array
        data: tf.data.Dataset with mappings from variable name
            to sample tensors

    Returns:
        tf.data.Dataset where each sample is a single tensor
            containing normalized and concatenated state variables
    """
    ensure_dims = apply_to_mapping_with_exclude(ensure_nd(n_dims), exclude=("time",))

    def map_fn(data):
        time = data["time"]
        data = mapping_scale_func(data)
        data = ensure_dims(data)
        data = select_keys(state_variables, data)
        data = tf.concat(data, axis=-1)
        return (time, data)

    return map_fn


def channels_first(data: Tuple[tf.Tensor, tf.Tensor]) -> Tuple[tf.Tensor, tf.Tensor]:
    # [batch, time, tile, x, y, z] -> [batch, time, tile, z, x, y]
    # first entry of tuple is state label information (time)
    # which we don't want to transpose
    return (data[0], tf.transpose(data[1], perm=[0, 1, 2, 5, 3, 4]))


def force_cudnn_initialization():
    # workaround for https://stackoverflow.com/questions/66588715/runtimeerror-cudnn-error-cudnn-status-not-initialized-using-pytorch  # noqa: E501
    torch.cuda.empty_cache()
    s = 8
    torch.nn.functional.conv2d(
        torch.zeros(s, s, s, s, device=DEVICE), torch.zeros(s, s, s, s, device=DEVICE)
    )


def get_standard_scaler_mapping(
    sample: Mapping[str, np.ndarray]
) -> Mapping[str, StandardScaler]:
    scalers = {}
    for name, array in sample.items():
        if name != "time":
            s = StandardScaler(n_sample_dims=5)
            s.fit(array)
            scalers[name] = s
    return scalers


def get_mapping_standard_scale_func(
    scalers: Mapping[str, StandardScaler]
) -> Callable[[Mapping[str, np.ndarray]], Mapping[str, np.ndarray]]:
    def scale(data: Mapping[str, np.ndarray]):
        output = {**data}
        for name, array in data.items():
            if name != "time":
                output[name] = scalers[name].normalize(array)
        return output

    return scale


@register_training_function("cyclegan", CycleGANHyperparameters)
def train_cyclegan(
    hyperparameters: CycleGANHyperparameters,
    train_batches: tf.data.Dataset,
    validation_batches: Optional[tf.data.Dataset],
) -> "CycleGAN":
    """
    Train a denoising autoencoder for cubed sphere data.

    Args:
        hyperparameters: configuration for training
        train_batches: training data, as a dataset of Mapping[str, tf.Tensor]
            where each tensor has dimensions [sample, time, tile, x, y(, z)]
        validation_batches: validation data, as a dataset of Mapping[str, tf.Tensor]
            where each tensor has dimensions [sample, time, tile, x, y(, z)]
    """
    force_cudnn_initialization()
    train_batches = train_batches.map(
        apply_to_tuple_mapping(ensure_nd(6), exclude=("time",))
    )
    sample_batch = next(
        iter(train_batches.unbatch().batch(hyperparameters.normalization_fit_samples))
    )

    if hyperparameters.reload_path is not None:
        reloaded = CycleGAN.load(hyperparameters.reload_path)
        merged_scalers = reloaded.scalers
        scalers = unmerge_scaler_mappings(merged_scalers)
    else:
        scalers = tuple(
            get_standard_scaler_mapping(entry) for entry in sample_batch
        )  # type: ignore
    mapping_scale_funcs = tuple(
        get_mapping_standard_scale_func(scaler) for scaler in scalers
    )

    get_Xy = get_Xy_map_fn(
        state_variables=hyperparameters.state_variables,
        n_dims=6,  # [batch, sample, tile, x, y, z]
        mapping_scale_funcs=mapping_scale_funcs,
    )

    if validation_batches is not None:
        val_state = validation_batches.map(get_Xy)
    else:
        val_state = None

    train_state = train_batches.map(get_Xy)

    sample: tf.Tensor = next(iter(train_state))[0][1]  # discard time of first sample
    assert sample.shape[2] == 6  # tile dimension
    train_model = hyperparameters.network.build(
        nx=sample.shape[-3],
        ny=sample.shape[-2],
        n_state=sample.shape[-1],
        n_batch=hyperparameters.training.samples_per_batch,
        state_variables=hyperparameters.state_variables,
        scalers=scalers,
        reload_path=hyperparameters.reload_path,
    )

    # time and tile dimensions aren't being used yet while we're using single-tile
    # convolution without a motion constraint, but they will be used in the future

    # MPS backend has a bug where it doesn't properly read striding information when
    # doing 2d convolutions, so we need to use a channels-first data layout
    # from the get-go and do transformations before and after while in numpy/tf space.
    train_state = train_state.map(apply_to_tuple(channels_first))
    if validation_batches is not None:
        val_state = val_state.map(apply_to_tuple(channels_first))

    # batching from the loader is undone here, so we can do our own batching
    # in fit_loop
    train_state = train_state.unbatch()
    if validation_batches is not None:
        val_state = val_state.unbatch()

    hyperparameters.training.fit_loop(
        train_model=train_model, train_data=train_state, validation_data=val_state,
    )
    return train_model.cycle_gan<|MERGE_RESOLUTION|>--- conflicted
+++ resolved
@@ -7,20 +7,13 @@
 import torch
 from fv3fit.pytorch.system import DEVICE
 import tensorflow_datasets as tfds
-<<<<<<< HEAD
 from fv3fit.tfdataset import (
     apply_to_mapping_with_exclude,
     select_keys,
     apply_to_tuple,
 )
-from fv3fit import wandb
 from fv3fit._shared import io
-from .reporter import Reporter
-=======
-from fv3fit.tfdataset import apply_to_tuple
->>>>>>> 0f1b3bbb
 import secrets
-import os
 from datetime import datetime
 
 from fv3fit._shared import register_training_function
@@ -35,7 +28,6 @@
 )
 
 from fv3fit.tfdataset import ensure_nd
-<<<<<<< HEAD
 from fv3fit._shared.scaler import StandardScaler
 import logging
 import numpy as np
@@ -46,19 +38,7 @@
     ResultsAggregator,
     unmerge_scaler_mappings,
 )
-=======
-from fv3fit.pytorch.graph.train import get_Xy_map_fn as get_Xy_map_fn_single_domain
-from fv3fit._shared.scaler import (
-    get_standard_scaler_mapping,
-    get_mapping_standard_scale_func,
-)
-from fv3fit._shared import io
-import logging
-import numpy as np
-from .reloadable import CycleGAN
 from .reporter import Reporter
-from .cyclegan_trainer import CycleGANNetworkConfig, CycleGANTrainer, ResultsAggregator
->>>>>>> 0f1b3bbb
 from ..optimizer import SchedulerConfig
 
 logger = logging.getLogger(__name__)
@@ -169,7 +149,6 @@
     ):
         reporter = Reporter()
         for state_a, state_b in train_states:
-<<<<<<< HEAD
             train_example_a, train_example_b = (
                 (state_a[0], state_a[1][:1, :]),
                 (state_b[0], state_b[1][:1, :]),
@@ -181,13 +160,6 @@
                     (state_a[0], state_a[1][:1, :]),
                     (state_b[0], state_b[1][:1, :]),
                 )
-=======
-            train_example_a, train_example_b = (state_a[:1, :], state_b[:1, :])
-            break
-        if validation_data is not None:
-            for state_a, state_b in validation_data:
-                val_example_a, val_example_b = (state_a[:1, :], state_b[:1, :])
->>>>>>> 0f1b3bbb
                 break
         else:
             val_example_a, val_example_b = None, None  # type: ignore
@@ -211,11 +183,7 @@
                 train_losses.append(
                     train_model.train_on_batch(
                         state_a, state_b, aggregator=results_aggregator
-<<<<<<< HEAD
                     )
-=======
-                    ),
->>>>>>> 0f1b3bbb
                 )
             if isinstance(train_states, list):
                 random.shuffle(train_states)
@@ -230,17 +198,10 @@
             )
             reporter.log(train_plots)
 
-<<<<<<< HEAD
             if validation_states is not None:
                 val_aggregator = ResultsAggregator(histogram_vmax=self.histogram_vmax)
                 val_losses = []
                 for state_a, state_b in validation_states:
-=======
-            if validation_data is not None:
-                val_aggregator = ResultsAggregator(histogram_vmax=self.histogram_vmax)
-                val_losses = []
-                for state_a, state_b in validation_data:
->>>>>>> 0f1b3bbb
                     with torch.no_grad():
                         val_losses.append(
                             train_model.train_on_batch(
@@ -260,15 +221,8 @@
                 )
                 reporter.log({f"val_{name}": plot for name, plot in val_plots.items()})
                 logger.info("val_loss %s", val_loss)
-<<<<<<< HEAD
             wandb.log(reporter.metrics)
             reporter.clear()
-=======
-
-            wandb.log(reporter.metrics)
-            reporter.clear()
-
->>>>>>> 0f1b3bbb
             generator_scheduler.step()
             discriminator_scheduler.step()
 
