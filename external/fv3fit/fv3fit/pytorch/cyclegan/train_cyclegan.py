--- conflicted
+++ resolved
@@ -12,10 +12,7 @@
     select_keys,
     apply_to_tuple,
 )
-<<<<<<< HEAD
 from fv3fit._shared import io
-=======
->>>>>>> b914ba99
 import secrets
 from datetime import datetime
 
@@ -34,11 +31,6 @@
 )
 
 from fv3fit.tfdataset import ensure_nd
-<<<<<<< HEAD
-from fv3fit._shared.scaler import StandardScaler
-=======
-from fv3fit._shared import io
->>>>>>> b914ba99
 import logging
 import numpy as np
 from .reloadable import CycleGAN
@@ -156,13 +148,8 @@
     def _fit_loop(
         self,
         train_model: CycleGANTrainer,
-<<<<<<< HEAD
-        train_states: Iterable[Tuple[torch.Tensor, torch.Tensor]],
-        validation_states: Optional[Iterable[Tuple[torch.Tensor, torch.Tensor]]],
-=======
         train_states: Iterable[Tuple[DomainSample, DomainSample]],
         validation_states: Optional[Iterable[Tuple[DomainSample, DomainSample]]],
->>>>>>> b914ba99
     ):
         reporter = Reporter()
         for state_a, state_b in train_states:
@@ -258,13 +245,9 @@
         state_a = torch.as_tensor(batch_state[0][1]).float().to(DEVICE)
         time_b = torch.as_tensor(batch_state[1][0]).float().to(DEVICE)
         state_b = torch.as_tensor(batch_state[1][1]).float().to(DEVICE)
-<<<<<<< HEAD
-        states.append(((time_a, state_a), (time_b, state_b)))
-=======
         tuple_a = cast(DomainSample, (time_a, state_a))
         tuple_b = cast(DomainSample, (time_b, state_b))
         states.append((tuple_a, tuple_b))
->>>>>>> b914ba99
     return states
 
 
@@ -338,10 +321,7 @@
     returns a tf.data.Dataset whose entries are 2-tuples conntaining
     "time" and tensors of the requested state variables concatenated along
     the feature dimension.
-<<<<<<< HEAD
-
-=======
->>>>>>> b914ba99
+
     Args:
         state_variables: names of variables to include in returned tensor
         n_dims: number of dimensions of each sample, including feature dimension
@@ -349,10 +329,7 @@
             from variable name to array
         data: tf.data.Dataset with mappings from variable name
             to sample tensors
-<<<<<<< HEAD
-
-=======
->>>>>>> b914ba99
+
     Returns:
         tf.data.Dataset where each sample is a single tensor
             containing normalized and concatenated state variables
@@ -461,10 +438,8 @@
     train_state = train_batches.map(get_Xy)
 
     sample: tf.Tensor = next(iter(train_state))[0][1]  # discard time of first sample
-<<<<<<< HEAD
     assert sample.shape[2] == 6  # tile dimension
-=======
->>>>>>> b914ba99
+
     train_model = hyperparameters.network.build(
         nx=sample.shape[-3],
         ny=sample.shape[-2],
