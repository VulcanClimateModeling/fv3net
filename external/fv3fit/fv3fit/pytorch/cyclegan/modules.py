--- conflicted
+++ resolved
@@ -35,8 +35,6 @@
     return nn.Identity()
 
 
-<<<<<<< HEAD
-=======
 class DiscardTime(nn.Module):
     """
     Takes a tuple of (time, state) and returns state.
@@ -48,7 +46,6 @@
         return x[1]
 
 
->>>>>>> 766778a1
 class GeographicFeatures(nn.Module):
     """
     Appends (time_x, time_y, x, y, z) features corresponding to the local position
@@ -97,17 +94,8 @@
                 self.local_time_zero_radians[None, :]
                 + local_time_offset_radians[:, None, None, None, None]
             )
-<<<<<<< HEAD
-            if hasattr(self, "cos_lat"):
-                time_x = torch.sin(local_time) * self.cos_lat[None, :]
-                time_y = torch.cos(local_time) * self.cos_lat[None, :]
-            else:
-                time_x = torch.sin(local_time)
-                time_y = torch.cos(local_time)
-=======
             time_x = torch.sin(local_time)
             time_y = torch.cos(local_time)
->>>>>>> 766778a1
             xyz = torch.stack([self.xyz for _ in range(x.shape[0])])
             geo_features = torch.cat([time_x, time_y, xyz], dim=2)
         except ValueError:
