--- conflicted
+++ resolved
@@ -149,34 +149,6 @@
     in_channels: int,
     out_channels: int,
     kernel_size: int,
-<<<<<<< HEAD
-    padding: Union[str, int] = "same",
-    output_padding: int = 0,
-    stride: int = 1,
-    stride_type: Literal["regular", "transpose"] = "regular",
-    bias: bool = True,
-) -> ConvolutionFactory:
-    """
-    Construct a convolutional layer that appends halo data before applying conv2d.
-
-    Layer takes in and returns tensors of shape [batch, tile, channels, x, y].
-
-    Args:
-        kernel_size: size of the convolution kernel
-        padding: padding to apply to the input, should be an integer or "same"
-        output_padding: argument used for transpose convolution
-        stride: stride of the convolution
-        stride_type: type of stride, one of "regular" or "transpose"
-        bias: whether to include a bias vector in the produced layers
-    """
-    if padding == "same":
-        if stride_type == "transpose":
-            padding = int((kernel_size - 1) // 2 * stride)
-        else:
-            padding = int((kernel_size - 1) // 2)
-    elif isinstance(padding, str):
-        raise ValueError(f'padding must be integer or "same", got: {padding}')
-=======
     output_padding: int = 0,
     stride: int = 1,
     stride_type: Literal["regular", "transpose"] = "regular",
@@ -306,19 +278,13 @@
     """
     if padding is None:
         padding = int((kernel_size - 1) // 2)
->>>>>>> 4d44ec35
     append = AppendHalos(n_halo=padding)
     conv = single_tile_convolution(
         in_channels=in_channels,
         out_channels=out_channels,
         kernel_size=kernel_size,
-<<<<<<< HEAD
-        padding=0,
-        output_padding=output_padding,
-=======
         output_padding=output_padding,
         padding=0,
->>>>>>> 4d44ec35
         stride=stride,
         stride_type=stride_type,
         bias=bias,
@@ -326,12 +292,6 @@
     if stride_type == "transpose":
         # have to crop halo points from the output, as pytorch has no option to
         # only output a subset of the domain for ConvTranspose2d
-<<<<<<< HEAD
-        conv = nn.Sequential(
-            conv, Crop(n_halo=padding * stride + int(kernel_size - 1) // 2)
-        )
-    return BreakOnOp(nn.Sequential(append, conv))
-=======
         #
         # padding * stride is the part of the output domain corresponding
         # to the upscaled halo points
@@ -354,7 +314,6 @@
         return halo_convolution
     else:
         raise ValueError(f"Unknown convolution type: {name}")
->>>>>>> 4d44ec35
 
 
 def cpu_only(method):
@@ -386,27 +345,6 @@
         ].contiguous()
 
 
-<<<<<<< HEAD
-class BreakOnOp(nn.Module):
-    """
-    Module which asserts that the shape of its input does not change.
-    """
-
-    def __init__(self, op: nn.Module):
-        super(BreakOnOp, self).__init__()
-        self._op = op
-
-    def forward(self, inputs: torch.Tensor) -> torch.Tensor:
-        output: torch.Tensor = self._op(inputs)
-        # print(inputs.shape, output.shape)
-        # if output.shape[-1] != inputs.shape[-1]:
-        #     print(self._op)
-        #     import pdb;pdb.set_trace()
-        return output
-
-
-=======
->>>>>>> 4d44ec35
 class AppendHalos(nn.Module):
 
     """
@@ -447,13 +385,6 @@
                 with_halo[i_tile][0][2] = corner
                 with_halo[i_tile][2][0] = corner
                 with_halo[i_tile][2][2] = corner
-<<<<<<< HEAD
-                # we must make data contiguous after rotating 90 degrees because
-                # the MPS backend doesn't properly manage strides when concatenating
-                # arrays
-                if i_tile % 2 == 0:  # even tile
-                    # south edge
-=======
                 # The comments below about what to write where were verified by
                 # printing out and gluing together a 3D cube of the tile faces with
                 # their local x-y axes indicated, and looking at the boundaries of
@@ -465,21 +396,10 @@
                     # we must make data contiguous after rotating 90 degrees because
                     # the MPS backend doesn't properly manage strides when concatenating
                     # arrays
->>>>>>> 4d44ec35
                     with_halo[i_tile][0][1] = torch.rot90(
                         inputs[
                             :, (i_tile - 2) % 6, :, :, -self.n_halo :
                         ],  # write tile 4 to tile 0
-<<<<<<< HEAD
-                        k=-1,  # relative rotation of tile 0 with respect to tile 5
-                        dims=(2, 3),
-                    ).contiguous()
-                    # west edge
-                    with_halo[i_tile][1][0] = inputs[
-                        :, (i_tile - 1) % 6, :, :, -self.n_halo :
-                    ]  # write tile 5 to tile 0
-                    # east edge
-=======
                         k=-1,  # relative rotation of tile 0 with respect to tile 4
                         dims=(2, 3),
                     ).contiguous()
@@ -488,21 +408,14 @@
                         :, (i_tile - 1) % 6, :, :, -self.n_halo :
                     ]  # write tile 5 to tile 0
                     # x-end edge
->>>>>>> 4d44ec35
                     with_halo[i_tile][2][1] = inputs[
                         :,
                         (i_tile + 1) % 6,
                         :,
                         : self.n_halo,
-<<<<<<< HEAD
-                        :,  # write tile 1 to tile 0
-                    ]
-                    # north edge
-=======
                         :,  # write tile 5 to tile 0
                     ]
                     # y-end edge
->>>>>>> 4d44ec35
                     with_halo[i_tile][1][2] = torch.rot90(
                         inputs[
                             :, (i_tile + 2) % 6, :, : self.n_halo, :
@@ -511,11 +424,7 @@
                         dims=(2, 3),
                     ).contiguous()
                 else:  # odd tile
-<<<<<<< HEAD
-                    # south edge
-=======
                     # y-start edge
->>>>>>> 4d44ec35
                     with_halo[i_tile][0][1] = inputs[
                         :,
                         (i_tile - 1) % 6,
@@ -523,11 +432,7 @@
                         -self.n_halo :,
                         :,  # write tile 0 to tile 1
                     ]
-<<<<<<< HEAD
-                    # west edge
-=======
                     # x-start edge
->>>>>>> 4d44ec35
                     with_halo[i_tile][1][0] = torch.rot90(
                         inputs[
                             :, (i_tile - 2) % 6, :, -self.n_halo :, :
@@ -535,11 +440,7 @@
                         k=1,  # relative rotation of tile 1 with respect to tile 5
                         dims=(2, 3),
                     ).contiguous()
-<<<<<<< HEAD
-                    # east edge
-=======
                     # x-end edge
->>>>>>> 4d44ec35
                     with_halo[i_tile][2][1] = torch.rot90(
                         inputs[
                             :, (i_tile + 2) % 6, :, :, : self.n_halo
@@ -547,11 +448,7 @@
                         k=-1,  # relative rotation of tile 1 with respect to tile 3
                         dims=(2, 3),
                     ).contiguous()
-<<<<<<< HEAD
-                    # north edge
-=======
                     # y-end edge
->>>>>>> 4d44ec35
                     with_halo[i_tile][1][2] = inputs[
                         :, (i_tile + 1) % 6, :, :, : self.n_halo
                     ]  # write tile 2 to tile 1
