import dataclasses

import torch.nn as nn
from toolz import curry
import torch
from .modules import (
    ConvolutionFactory,
    GeographicBias,
    single_tile_convolution,
    leakyrelu_activation,
    ConvBlock,
)


@dataclasses.dataclass
class DiscriminatorConfig:
    """
    Configuration for a discriminator network.

    Follows the architecture of Zhu et al. 2017, https://arxiv.org/abs/1703.10593.
    Uses a series of strided convolutions with leaky ReLU activations, followed
    by two convolutional layers.

    Args:
        n_convolutions: number of strided convolutional layers before the
            final convolutional output layer, must be at least 1
        kernel_size: size of convolutional kernels
        strided_kernel_size: size of convolutional kernels in the
            strided convolutions
        max_filters: maximum number of filters in any convolutional layer,
            equal to the number of filters in the final strided convolutional layer
        use_geographic_embedded_bias: if True, include a layer that adds a trainable
            bias vector after the initial encoding layer. This bias is a
            function of horizontal coordinates.
    """

    n_convolutions: int = 3
    kernel_size: int = 3
    strided_kernel_size: int = 3
    max_filters: int = 256
    use_geographic_embedded_bias: bool = False

    def build(
        self,
        channels: int,
        nx: int,
        ny: int,
        convolution: ConvolutionFactory = single_tile_convolution,
    ):
        return Discriminator(
            in_channels=channels,
            n_convolutions=self.n_convolutions,
            kernel_size=self.kernel_size,
            strided_kernel_size=self.strided_kernel_size,
            max_filters=self.max_filters,
            nx=nx,
            ny=ny,
            convolution=convolution,
            use_geographic_embedded_bias=self.use_geographic_embedded_bias,
        )


class Discriminator(nn.Module):

    # analogous to NLayerDiscriminator at
    # https://github.com/junyanz/pytorch-CycleGAN-and-pix2pix/blob/master/models/networks.py

    def __init__(
        self,
        in_channels: int,
        n_convolutions: int,
        kernel_size: int,
        strided_kernel_size: int,
        max_filters: int,
        nx: int,
        ny: int,
        convolution: ConvolutionFactory = single_tile_convolution,
        use_geographic_embedded_bias: bool = False,
    ):
        """
        Args:
            in_channels: number of input channels
            n_convolutions: number of strided convolutional layers before the
                final convolutional output layers, must be at least 1
            kernel_size: size of non-strided convolutional kernels
            strided_kernel_size: size of 2-strided convolutional kernels
            max_filters: maximum number of filters in any convolutional layer,
                equal to the number of filters in the final strided convolutional layer
                and in the convolutional layer just before the output layer
            nx: number of grid points in the x direction
            ny: number of grid points in the y direction
            convolution: factory for creating all convolutional layers
            use_geographic_embedded_bias: if True, include a layer that adds a
                trainable bias vector after the initial encoding layer that is
                a function of horizontal coordinates.
        """
        super(Discriminator, self).__init__()
        if n_convolutions < 1:
            raise ValueError("n_convolutions must be at least 1")
        # max_filters = min_filters * 2 ** (n_convolutions - 1), therefore
        min_filters = int(max_filters / 2 ** (n_convolutions - 1))
<<<<<<< HEAD
=======
        # first convolutional block must not have instance normalization, so that the
        # discriminator can use information about the mean and standard deviation of
        # the input data (generated images)
>>>>>>> 6682b759
        convs = []
        convs.append(
            convolution(
                in_channels=in_channels,
                out_channels=min_filters,
                kernel_size=strided_kernel_size,
                stride=2,
<<<<<<< HEAD
            )
        )
        if use_geographic_embedded_bias:
            convs.append(
                GeographicBias(channels=min_filters, nx=int(nx / 2), ny=int(ny / 2))
            )
        convs.append(leakyrelu_activation(negative_slope=0.2, inplace=True)())

=======
            )
        )
        convs.append(leakyrelu_activation(negative_slope=0.2, inplace=True)())
>>>>>>> 6682b759
        # we've already defined the first strided convolutional layer, so start at 1
        for i in range(1, n_convolutions):
            convs.append(
                ConvBlock(
                    in_channels=min_filters * 2 ** (i - 1),
                    out_channels=min_filters * 2 ** i,
                    convolution_factory=curry(convolution)(
                        kernel_size=strided_kernel_size, stride=2
                    ),
                    activation_factory=leakyrelu_activation(
                        negative_slope=0.2, inplace=True
                    ),
                )
            )
        # final_conv isn't strided so it's not included in the n_convolutions count
        final_conv = ConvBlock(
            in_channels=max_filters,
            out_channels=max_filters,
            convolution_factory=curry(convolution)(kernel_size=kernel_size),
            activation_factory=leakyrelu_activation(negative_slope=0.2, inplace=True),
        )
        patch_output = convolution(
            kernel_size=3, in_channels=max_filters, out_channels=1
        )
        self._sequential = nn.Sequential(*convs, final_conv, patch_output)

    def forward(self, inputs: torch.Tensor) -> torch.Tensor:
        """
        Args:
            inputs: tensor of shape (batch, tile, in_channels, height, width)

        Returns:
            tensor of shape (batch, tile, 1, height, width)
        """
        return self._sequential(inputs)<|MERGE_RESOLUTION|>--- conflicted
+++ resolved
@@ -99,12 +99,9 @@
             raise ValueError("n_convolutions must be at least 1")
         # max_filters = min_filters * 2 ** (n_convolutions - 1), therefore
         min_filters = int(max_filters / 2 ** (n_convolutions - 1))
-<<<<<<< HEAD
-=======
         # first convolutional block must not have instance normalization, so that the
         # discriminator can use information about the mean and standard deviation of
         # the input data (generated images)
->>>>>>> 6682b759
         convs = []
         convs.append(
             convolution(
@@ -112,7 +109,6 @@
                 out_channels=min_filters,
                 kernel_size=strided_kernel_size,
                 stride=2,
-<<<<<<< HEAD
             )
         )
         if use_geographic_embedded_bias:
@@ -121,11 +117,6 @@
             )
         convs.append(leakyrelu_activation(negative_slope=0.2, inplace=True)())
 
-=======
-            )
-        )
-        convs.append(leakyrelu_activation(negative_slope=0.2, inplace=True)())
->>>>>>> 6682b759
         # we've already defined the first strided convolutional layer, so start at 1
         for i in range(1, n_convolutions):
             convs.append(
