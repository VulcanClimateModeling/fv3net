--- conflicted
+++ resolved
@@ -89,19 +89,6 @@
         # discriminator can use information about the mean and standard deviation of
         # the input data (generated images)
         convs = []
-<<<<<<< HEAD
-        convs.extend(
-            [
-                convolution(
-                    in_channels=in_channels,
-                    out_channels=min_filters,
-                    kernel_size=strided_kernel_size,
-                    stride=2,
-                ),
-                leakyrelu_activation(negative_slope=0.2, inplace=True)(),
-            ]
-        )
-=======
         convs.append(
             convolution(
                 in_channels=in_channels,
@@ -111,7 +98,6 @@
             )
         )
         convs.append(leakyrelu_activation(negative_slope=0.2, inplace=True)())
->>>>>>> b914ba99
         # we've already defined the first strided convolutional layer, so start at 1
         for i in range(1, n_convolutions):
             convs.append(
