--- conflicted
+++ resolved
@@ -4,13 +4,7 @@
 from fv3fit._shared.training_config import Hyperparameters
 from toolz.functoolz import curry
 from fv3fit.pytorch.predict import PytorchModel
-<<<<<<< HEAD
-
-# from fv3fit.pytorch.graph.unet import GraphUNet, UNetGraphNetworkConfig
 from fv3fit.pytorch.graph.mpg_unet import MPGraphUNet, MPGUNetGraphNetworkConfig
-=======
-from fv3fit.pytorch.graph.unet import GraphUNet, UNetGraphNetworkConfig
->>>>>>> f29f7fdf
 from fv3fit.pytorch.loss import LossConfig
 from fv3fit.pytorch.optimizer import OptimizerConfig
 from fv3fit.pytorch.training_loop import TrainingLoopConfig
@@ -46,13 +40,8 @@
     optimizer_config: OptimizerConfig = dataclasses.field(
         default_factory=lambda: OptimizerConfig("AdamW")
     )
-<<<<<<< HEAD
     graph_network: MPGUNetGraphNetworkConfig = dataclasses.field(
         default_factory=lambda: MPGUNetGraphNetworkConfig()
-=======
-    graph_network: UNetGraphNetworkConfig = dataclasses.field(
-        default_factory=lambda: UNetGraphNetworkConfig()
->>>>>>> f29f7fdf
     )
     training_loop: TrainingLoopConfig = dataclasses.field(
         default_factory=lambda: TrainingLoopConfig()
@@ -154,15 +143,9 @@
         graph_network: configuration of the graph network
         n_state: number of state variables
     """
-<<<<<<< HEAD
     train_model = MPGraphUNet(
         graph_network, in_channels=n_state, out_dim=n_state, nx=nx
     ).to(DEVICE)
-=======
-    train_model = GraphUNet(graph_network, in_channels=n_state, out_dim=n_state).to(
-        DEVICE
-    )
->>>>>>> f29f7fdf
     return train_model
 
 
