import tensorflow as tf
import numpy as np
import dataclasses
from fv3fit._shared.training_config import Hyperparameters
<<<<<<< HEAD
from fv3fit.pytorch.predict import PytorchAutoregressor
from fv3fit.pytorch.graph.network import GraphNetwork, GraphNetworkConfig
from fv3fit.pytorch.loss import LossConfig
from fv3fit.pytorch.optimizer import OptimizerConfig
from fv3fit.pytorch.training_loop import AutoregressiveTrainingConfig
from fv3fit._shared.scaler import StandardScaler
=======
from toolz.functoolz import curry
from fv3fit.pytorch.predict import PytorchAutoregressor
from .unet import UNetGraphNetworkConfig, GraphUNet
from fv3fit.pytorch.loss import LossConfig
from fv3fit.pytorch.optimizer import OptimizerConfig
from fv3fit.pytorch.training_loop import AutoregressiveTrainingConfig
from fv3fit._shared.scaler import (
    get_standard_scaler_mapping,
    get_mapping_standard_scale_func,
    StandardScaler,
)
>>>>>>> 35a8dff7
from ..system import DEVICE

from fv3fit._shared import register_training_function
from typing import (
    Callable,
    Hashable,
    List,
    Optional,
    Sequence,
    Set,
    Mapping,
    cast,
)
from fv3fit.tfdataset import select_keys, ensure_nd, apply_to_mapping


@dataclasses.dataclass
class GraphHyperparameters(Hyperparameters):
    """
    Args:
        state_variables: names of variables to evolve forward in time
        optimizer_config: selection of algorithm to be used in gradient descent
        graph_network: configuration of graph network
        training_loop: configuration of training loop
        loss: configuration of loss functions, will be applied separately to
            each output variable
    """

    state_variables: List[str]
    normalization_fit_samples: int = 50_000
    optimizer_config: OptimizerConfig = dataclasses.field(
        default_factory=lambda: OptimizerConfig("AdamW")
    )
    graph_network: UNetGraphNetworkConfig = dataclasses.field(
        default_factory=lambda: UNetGraphNetworkConfig()
    )
    training_loop: AutoregressiveTrainingConfig = dataclasses.field(
        default_factory=lambda: AutoregressiveTrainingConfig()
    )
    loss: LossConfig = LossConfig(loss_type="mse")

    @property
    def variables(self) -> Set[str]:
        return set(self.state_variables)


# TODO: Still have to handle forcing


@register_training_function("graph", GraphHyperparameters)
def train_graph_model(
    hyperparameters: GraphHyperparameters,
    train_batches: tf.data.Dataset,
    validation_batches: Optional[tf.data.Dataset],
) -> PytorchAutoregressor:
    """
    Train a graph network.

    Args:
        hyperparameters: configuration for training
        train_batches: training data, as a dataset of Mapping[str, tf.Tensor]
            where each tensor has dimensions [batch, time, tile, x, y(, z)]
        validation_batches: validation data, as a dataset of Mapping[str, tf.Tensor]
            where each tensor has dimensions [batch, time, tile, x, y(, z)]
    """
    sample = next(
        iter(train_batches.unbatch().batch(hyperparameters.normalization_fit_samples))
    )

    scalers = get_standard_scaler_mapping(sample)
    mapping_scale_func = get_mapping_standard_scale_func(scalers)

    get_Xy = get_Xy_map_fn(
        state_variables=hyperparameters.state_variables,
        n_dims=6,  # [batch, time, tile, x, y, z]
        mapping_scale_func=mapping_scale_func,
    )

    if validation_batches is not None:
<<<<<<< HEAD
        val_state = validation_batches.map(get_Xy).unbatch()
    else:
        val_state = None

    train_state = train_batches.map(get_Xy).unbatch()
=======
        val_state = get_state(data=validation_batches).unbatch()
    else:
        val_state = None

    train_state = get_state(data=train_batches).unbatch()
>>>>>>> 35a8dff7

    train_model = build_model(
        hyperparameters.graph_network, n_state=next(iter(train_state)).shape[-1]
    )
    optimizer = hyperparameters.optimizer_config

    hyperparameters.training_loop.fit_loop(
        train_model=train_model,
        train_data=train_state,
        validation_data=val_state,
        optimizer=optimizer.instance(train_model.parameters()),
        loss_config=hyperparameters.loss,
    )

    predictor = PytorchAutoregressor(
        state_variables=hyperparameters.state_variables,
        model=train_model,
        scalers=cast(Mapping[Hashable, StandardScaler], scalers),
    )
    return predictor


def build_model(graph_network, n_state: int):
    """
    Args:
        graph_network: configuration of the graph network
        n_state: number of state variables
    """
    train_model = GraphUNet(graph_network, in_channels=n_state, out_dim=n_state).to(
        DEVICE
    )
    return train_model


def get_Xy_dataset(
    state_variables: Sequence[str],
    n_dims: int,
    mapping_scale_func: Callable[[Mapping[str, np.ndarray]], Mapping[str, np.ndarray]],
    data: tf.data.Dataset,
):
    """
    Given a tf.data.Dataset with mappings from variable name to samples
    return a tf.data.Dataset whose entries are tensors of the requested
    state variables concatenated along the feature dimension.

    Args:
        state_variables: names of variables to include in returned tensor
        n_dims: number of dimensions of each sample, including feature dimension
        mapping_scale_func: function which scales data stored as a mapping
            from variable name to array
        data: tf.data.Dataset with mappings from variable name
            to sample tensors

    Returns:
        tf.data.Dataset where each sample is a single tensor
            containing normalized and concatenated state variables
    """
    ensure_dims = apply_to_mapping(ensure_nd(n_dims))

    def map_fn(data):
        data = mapping_scale_func(data)
        data = ensure_dims(data)
        data = select_keys(state_variables, data)
        data = tf.concat(data, axis=-1)
        return data

    return data.map(map_fn)


def get_Xy_map_fn(
    state_variables: Sequence[str],
    n_dims: int,
    mapping_scale_func: Callable[[Mapping[str, np.ndarray]], Mapping[str, np.ndarray]],
):
    """
    Given a tf.data.Dataset with mappings from variable name to samples
    return a tf.data.Dataset whose entries are tensors of the requested
    state variables concatenated along the feature dimension.

    Args:
        state_variables: names of variables to include in returned tensor
        n_dims: number of dimensions of each sample, including feature dimension
        mapping_scale_func: function which scales data stored as a mapping
            from variable name to array
        data: tf.data.Dataset with mappings from variable name
            to sample tensors

    Returns:
        tf.data.Dataset where each sample is a single tensor
            containing normalized and concatenated state variables
    """
    ensure_dims = apply_to_mapping(ensure_nd(n_dims))

    def map_fn(data):
        # data = mapping_scale_func(data)
        data = ensure_dims(data)
        data = select_keys(state_variables, data)
        data = tf.concat(data, axis=-1)
        return data

    return map_fn<|MERGE_RESOLUTION|>--- conflicted
+++ resolved
@@ -2,39 +2,19 @@
 import numpy as np
 import dataclasses
 from fv3fit._shared.training_config import Hyperparameters
-<<<<<<< HEAD
 from fv3fit.pytorch.predict import PytorchAutoregressor
-from fv3fit.pytorch.graph.network import GraphNetwork, GraphNetworkConfig
 from fv3fit.pytorch.loss import LossConfig
 from fv3fit.pytorch.optimizer import OptimizerConfig
 from fv3fit.pytorch.training_loop import AutoregressiveTrainingConfig
-from fv3fit._shared.scaler import StandardScaler
-=======
-from toolz.functoolz import curry
-from fv3fit.pytorch.predict import PytorchAutoregressor
 from .unet import UNetGraphNetworkConfig, GraphUNet
-from fv3fit.pytorch.loss import LossConfig
-from fv3fit.pytorch.optimizer import OptimizerConfig
-from fv3fit.pytorch.training_loop import AutoregressiveTrainingConfig
 from fv3fit._shared.scaler import (
     get_standard_scaler_mapping,
     get_mapping_standard_scale_func,
-    StandardScaler,
 )
->>>>>>> 35a8dff7
 from ..system import DEVICE
 
 from fv3fit._shared import register_training_function
-from typing import (
-    Callable,
-    Hashable,
-    List,
-    Optional,
-    Sequence,
-    Set,
-    Mapping,
-    cast,
-)
+from typing import Callable, List, Optional, Sequence, Set, Mapping
 from fv3fit.tfdataset import select_keys, ensure_nd, apply_to_mapping
 
 
@@ -101,19 +81,11 @@
     )
 
     if validation_batches is not None:
-<<<<<<< HEAD
         val_state = validation_batches.map(get_Xy).unbatch()
     else:
         val_state = None
 
     train_state = train_batches.map(get_Xy).unbatch()
-=======
-        val_state = get_state(data=validation_batches).unbatch()
-    else:
-        val_state = None
-
-    train_state = get_state(data=train_batches).unbatch()
->>>>>>> 35a8dff7
 
     train_model = build_model(
         hyperparameters.graph_network, n_state=next(iter(train_state)).shape[-1]
@@ -131,7 +103,7 @@
     predictor = PytorchAutoregressor(
         state_variables=hyperparameters.state_variables,
         model=train_model,
-        scalers=cast(Mapping[Hashable, StandardScaler], scalers),
+        scalers=scalers,
     )
     return predictor
 
