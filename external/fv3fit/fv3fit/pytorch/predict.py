from fv3fit._shared.predictor import Reloadable, Predictor
from .._shared.scaler import StandardScaler
import numpy as np
import torch
import torch.nn as nn
import xarray as xr
from typing import (
    Any,
    Hashable,
    Iterable,
    Mapping,
    Sequence,
    Tuple,
    TypeVar,
    Type,
    IO,
    Protocol,
)
import zipfile
from fv3fit.pytorch.system import DEVICE
import os
import yaml
import vcm
from fv3fit._shared import io


L = TypeVar("L", bound="BinaryLoadable")


class BinaryLoadable(Protocol):
    """
    Abstract base class for objects that can be dumped.
    """

    @classmethod
    def load(cls: Type[L], f: IO[bytes]) -> L:
        ...


def dump_mapping(mapping: Mapping[str, StandardScaler], f: IO[bytes]) -> None:
    """
    Serialize a mapping to a zip file.
    """
    with zipfile.ZipFile(f, "w") as archive:
        for key, value in mapping.items():
            with archive.open(str(key), "w") as f_dump:
                value.dump(f_dump)


def load_mapping(cls: Type[L], f: IO[bytes]) -> Mapping[str, L]:
    """
    Load a mapping from a zip file.
    """
    with zipfile.ZipFile(f, "r") as archive:
        return {name: cls.load(archive.open(name, "r")) for name in archive.namelist()}


@io.register("pytorch_predictor")
class PytorchPredictor(Predictor):

    _MODEL_FILENAME = "weight.pt"
    _CONFIG_FILENAME = "config.yaml"
    _SCALERS_FILENAME = "scalers.zip"

    def __init__(
        self,
        input_variables: Iterable[Hashable],
        output_variables: Iterable[Hashable],
        model: nn.Module,
        scalers: Mapping[str, StandardScaler],
    ):
        """Initialize the predictor
        Args:
            state_variables: names of state variables
            model: pytorch model to wrap
            scalers: normalization data for each of the state variables
        """
        self.input_variables = input_variables
        self.output_variables = output_variables
        self.model = model
        self.scalers = scalers

    def predict(self, X: xr.Dataset) -> xr.Dataset:
        """
        Predict an output xarray dataset from an input xarray dataset.
        Note that returned datasets include the initial state of the prediction,
        where by definition the model will have perfect skill.
        Args:
            X: input dataset
            timesteps: number of timesteps to predict
        Returns:
            predicted: predicted timeseries data
            reference: true timeseries data from the input dataset
        """
        tensor = self.pack_to_tensor(X)
        with torch.no_grad():
            outputs = self.model(tensor)
        predicted = self.unpack_tensor(outputs)
        return predicted

    def pack_to_tensor(self, X: xr.Dataset) -> torch.Tensor:
        packed = _pack_to_tensor(
            ds=X,
            timesteps=0,
            state_variables=tuple(str(item) for item in self.input_variables),
            scalers=self.scalers,
        )
        # dimensions are [time, tile, x, y, z],
        # we must combine [time, tile] into one sample dimension
        reshaped = torch.reshape(
            packed, (packed.shape[0] * packed.shape[1],) + tuple(packed.shape[2:]),
        )
        # torch expects channels before x, y so we have to transpose
        transposed = reshaped.permute([0, 3, 1, 2])
        return transposed

    def unpack_tensor(self, data: torch.Tensor) -> xr.Dataset:
        data = torch.reshape(data, (-1, 6) + tuple(data.shape[1:]))
        return _unpack_tensor(
<<<<<<< HEAD
            data,
=======
            data.permute([0, 1, 3, 4, 2]),  # convert from channels (z) first to last
>>>>>>> c8f8d1c4
            varnames=tuple(str(item) for item in self.output_variables),
            scalers=self.scalers,
            dims=["time", "tile", "x", "y", "z"],
        )

    @classmethod
    def load(cls, path: str) -> "PytorchPredictor":
        """Load a serialized model from a directory."""
        return _load_pytorch(cls, path)

    def dump(self, path: str) -> None:
        _dump_pytorch(self, path)

    def get_config(self):
        return {
            "input_variables": self.input_variables,
            "output_variables": self.output_variables,
        }


@io.register("pytorch_autoregressor")
class PytorchAutoregressor(Reloadable):

    _MODEL_FILENAME = "weight.pt"
    _CONFIG_FILENAME = "config.yaml"
    _SCALERS_FILENAME = "scalers.zip"

    def __init__(
        self,
        state_variables: Iterable[str],
        model: nn.Module,
        scalers: Mapping[str, StandardScaler],
    ):
        """Initialize the predictor
        Args:
            state_variables: names of state variables
            model: pytorch model to wrap
            scalers: normalization data for each of the state variables
        """
        self.state_variables = state_variables
        self.model = model
        self.scalers = scalers

    def pack_to_tensor(self, ds: xr.Dataset, timesteps: int) -> torch.Tensor:
        """
        Packs the dataset into a tensor to be used by the pytorch model.

        Subdivides the dataset evenly into windows
        of size (timesteps + 1) with overlapping start and end points.
        Overlapping the window start and ends is necessary so that every
        timestep (evolution from one time to the next) is included within
        one of the windows.

        Args:
            ds: dataset containing values to pack
            timesteps: number timesteps to include in each window after initial time

        Returns:
            tensor of shape [window, time, tile, x, y, feature]
        """
        return _pack_to_tensor(
            ds=ds,
            timesteps=timesteps,
            state_variables=self.state_variables,
            scalers=self.scalers,
        )

    def unpack_tensor(self, data: torch.Tensor) -> xr.Dataset:
        """
        Unpacks the tensor into a dataset.

        Args:
            data: tensor of shape [window, time, tile, x, y, feature]

        Returns:
            xarray dataset with values of shape [window, time, tile, x, y, feature]
        """
        return _unpack_tensor(
            data,
            varnames=self.state_variables,
            scalers=self.scalers,
            dims=["window", "time", "tile", "x", "y", "z"],
        )

    def step_model(self, state: torch.Tensor, timesteps: int):
        """
        Step the model forward.
        Args:
            state: tensor of shape [sample, tile, x, y, feature]
            timesteps: number of timesteps to predict
        Returns:
            tensor of shape [sample, time, tile, x, y, feature], with time dimension
                having length timesteps + 1 and including the initial state
        """
        outputs = torch.zeros(
            [state.shape[0]] + [timesteps + 1] + list(state.shape[1:])
        )
        outputs[:, 0, :] = state
        for i in range(timesteps):
            with torch.no_grad():
                outputs[:, i + 1, :] = self.model(outputs[:, i, :])
        return outputs

    def predict(self, X: xr.Dataset, timesteps: int) -> Tuple[xr.Dataset, xr.Dataset]:
        """
        Predict an output xarray dataset from an input xarray dataset.

        Note that returned datasets include the initial state of the prediction,
        where by definition the model will have perfect skill.

        Args:
            X: input dataset
            timesteps: number of timesteps to predict

        Returns:
            predicted: predicted timeseries data
            reference: true timeseries data from the input dataset
        """
        tensor = self.pack_to_tensor(X, timesteps=timesteps)
        outputs = self.step_model(tensor[:, 0, :], timesteps=timesteps)
        predicted = self.unpack_tensor(outputs)
        reference = self.unpack_tensor(tensor)
        return predicted, reference

    @classmethod
    def load(cls, path: str) -> "PytorchAutoregressor":
        """Load a serialized model from a directory."""
        return _load_pytorch(cls, path)

    def dump(self, path: str) -> None:
        _dump_pytorch(self, path)

    def get_config(self) -> Mapping[str, Any]:
        return {"state_variables": self.state_variables}


class _PytorchDumpable(Protocol):
    _MODEL_FILENAME: str
    _SCALERS_FILENAME: str
    _CONFIG_FILENAME: str
    scalers: Mapping[str, StandardScaler]
    model: torch.nn.Module

    def __init__(
        self, model: torch.nn.Module, scalers: Mapping[str, StandardScaler], **kwargs,
    ):
        ...

    def dump(self, path: str) -> None:
        ...

    def get_config(self) -> Mapping[str, Any]:
        """
        Returns additional keyword arguments needed to initialize this object.
        """
        ...


def _load_pytorch(cls: Type[_PytorchDumpable], path: str):
    """Load a serialized model from a directory."""
    fs = vcm.get_fs(path)
    model_filename = os.path.join(path, cls._MODEL_FILENAME)
    with fs.open(model_filename, "rb") as f:
        model = torch.load(f)
    with fs.open(os.path.join(path, cls._SCALERS_FILENAME), "rb") as f:
        scalers = load_mapping(StandardScaler, f)
    with open(os.path.join(path, cls._CONFIG_FILENAME), "r") as f:
        config = yaml.load(f, Loader=yaml.Loader)
    obj = cls(model=model, scalers=scalers, **config)
    return obj


def _dump_pytorch(obj: _PytorchDumpable, path: str) -> None:
    fs = vcm.get_fs(path)
    model_filename = os.path.join(path, obj._MODEL_FILENAME)
    with fs.open(model_filename, "wb") as f:
        torch.save(obj.model, model_filename)
    with fs.open(os.path.join(path, obj._SCALERS_FILENAME), "wb") as f:
        dump_mapping(obj.scalers, f)
    with fs.open(os.path.join(path, obj._CONFIG_FILENAME), "w") as f:
        f.write(yaml.dump(obj.get_config()))


def _pack_to_tensor(
    ds: xr.Dataset,
    timesteps: int,
    state_variables: Iterable[str],
    scalers: Mapping[str, StandardScaler],
) -> torch.Tensor:
    """
    Packs the dataset into a tensor to be used by the pytorch model.

    Subdivides the dataset evenly into windows
    of size (timesteps + 1) with overlapping start and end points.
    Overlapping the window start and ends is necessary so that every
    timestep (evolution from one time to the next) is included within
    one of the windows.

    Args:
        ds: dataset containing values to pack
        timesteps: number timesteps to include in each window after initial time

    Returns:
        tensor of shape [window, time, tile, x, y, feature]
    """

    expected_dims = ("time", "tile", "x", "y", "z")
    ds = ds.transpose(*expected_dims)
    if timesteps > 0:
        n_times = ds.time.size
        n_windows = int((n_times - 1) // timesteps)
        # times need to be evenly divisible into windows
        ds = ds.isel(time=slice(None, n_windows * timesteps + 1))
    all_data = []
    for varname in state_variables:
        var_dims = ds[varname].dims
        if tuple(var_dims[:4]) != expected_dims[:4]:
            raise ValueError(
                f"received variable {varname} with " f"unexpected dimensions {var_dims}"
            )
        data = ds[varname].values
        normalized_data = scalers[varname].normalize(data)
        if timesteps > 0:
            # segment time axis into windows, excluding last time of each window
            data = normalized_data[:-1, :].reshape(
                n_windows, timesteps, *data.shape[1:]
            )
            # append first time of next window to end of each window
            end_data = np.concatenate(
                [data[1:, :1, :], normalized_data[None, -1:, :]], axis=0
            )
            data = np.concatenate([data, end_data], axis=1)
        else:
            data = normalized_data
        if "z" not in var_dims:
            # need a z-axis for concatenation into feature axis
            data = data[..., np.newaxis]
        all_data.append(data)
    concatenated_data = np.concatenate(all_data, axis=-1)
    return torch.as_tensor(concatenated_data).float().to(DEVICE)


def _unpack_tensor(
    data: torch.Tensor,
    varnames: Iterable[str],
    scalers: Mapping[str, StandardScaler],
    dims: Sequence[Hashable],
) -> xr.Dataset:
    i_feature = 0
    data_vars = {}
    for varname in varnames:
        mean_value = scalers[varname].mean
        if mean_value is None:
            raise RuntimeError(f"scaler for {varname} has not been fit")
        else:
            if len(mean_value.shape) > 0 and mean_value.shape[0] > 1:
                n_features = mean_value.shape[0]
                var_data = data[..., i_feature : i_feature + n_features]
            else:
                n_features = 1
                var_data = data[..., i_feature]
            var_data = scalers[varname].denormalize(var_data.to("cpu").numpy())
            data_vars[varname] = xr.DataArray(
                data=var_data, dims=dims[: len(var_data.shape)]
            )
            i_feature += n_features
    return xr.Dataset(data_vars=data_vars)<|MERGE_RESOLUTION|>--- conflicted
+++ resolved
@@ -117,11 +117,7 @@
     def unpack_tensor(self, data: torch.Tensor) -> xr.Dataset:
         data = torch.reshape(data, (-1, 6) + tuple(data.shape[1:]))
         return _unpack_tensor(
-<<<<<<< HEAD
-            data,
-=======
             data.permute([0, 1, 3, 4, 2]),  # convert from channels (z) first to last
->>>>>>> c8f8d1c4
             varnames=tuple(str(item) for item in self.output_variables),
             scalers=self.scalers,
             dims=["time", "tile", "x", "y", "z"],
