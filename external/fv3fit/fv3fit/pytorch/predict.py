--- conflicted
+++ resolved
@@ -1,8 +1,4 @@
-<<<<<<< HEAD
-from fv3fit._shared.predictor import Dumpable, Loadable, Predictor
-=======
-from fv3fit._shared.predictor import Predictor, Reloadable
->>>>>>> 35a8dff7
+from fv3fit._shared.predictor import Reloadable, Predictor
 from .._shared.scaler import StandardScaler
 import numpy as np
 import torch
@@ -13,10 +9,7 @@
     Hashable,
     Iterable,
     Mapping,
-<<<<<<< HEAD
     Optional,
-=======
->>>>>>> 35a8dff7
     Sequence,
     Tuple,
     TypeVar,
@@ -65,92 +58,6 @@
 
 @io.register("pytorch_predictor")
 class PytorchPredictor(Predictor):
-<<<<<<< HEAD
-=======
-
-    _MODEL_FILENAME = "weight.pt"
-    _CONFIG_FILENAME = "config.yaml"
-    _SCALERS_FILENAME = "scalers.zip"
-
-    def __init__(
-        self,
-        input_variables: Iterable[Hashable],
-        output_variables: Iterable[Hashable],
-        model: nn.Module,
-        scalers: Mapping[Hashable, StandardScaler],
-    ):
-        """Initialize the predictor
-        Args:
-            state_variables: names of state variables
-            model: pytorch model to wrap
-            scalers: normalization data for each of the state variables
-        """
-        self.input_variables = input_variables
-        self.output_variables = output_variables
-        self.model = model
-        self.scalers = scalers
-
-    def predict(self, X: xr.Dataset) -> xr.Dataset:
-        """
-        Predict an output xarray dataset from an input xarray dataset.
-
-        Note that returned datasets include the initial state of the prediction,
-        where by definition the model will have perfect skill.
-
-        Args:
-            X: input dataset
-            timesteps: number of timesteps to predict
-
-        Returns:
-            predicted: predicted timeseries data
-            reference: true timeseries data from the input dataset
-        """
-        tensor = self.pack_to_tensor(X)
-        with torch.no_grad():
-            outputs = self.model(tensor)
-        predicted = self.unpack_tensor(outputs)
-        return predicted
-
-    def pack_to_tensor(self, X: xr.Dataset) -> torch.Tensor:
-        packed = _pack_to_tensor(
-            ds=X,
-            timesteps=0,
-            state_variables=self.input_variables,
-            scalers=self.scalers,
-        )
-        # dimensions are [time, tile, x, y, z],
-        # we must combine [time, tile] into one sample dimension
-        return torch.reshape(
-            packed, (packed.shape[0] * packed.shape[1],) + tuple(packed.shape[2:]),
-        )
-
-    def unpack_tensor(self, data: torch.Tensor) -> xr.Dataset:
-        data = torch.reshape(data, (-1, 6) + tuple(data.shape[1:]))
-        return _unpack_tensor(
-            data,
-            varnames=self.output_variables,
-            scalers=self.scalers,
-            dims=["time", "tile", "x", "y", "z"],
-        )
-
-    @classmethod
-    def load(cls, path: str) -> "PytorchPredictor":
-        """Load a serialized model from a directory."""
-        return _load_pytorch(cls, path)
-
-    def dump(self, path: str) -> None:
-        _dump_pytorch(self, path)
-
-    def get_config(self):
-        return {
-            "input_variables": self.input_variables,
-            "output_variables": self.output_variables,
-        }
-
-
-@io.register("pytorch_autoregressor")
-class PytorchAutoregressor(Reloadable):
->>>>>>> 35a8dff7
 
     _MODEL_FILENAME = "weight.pt"
     _CONFIG_FILENAME = "config.yaml"
@@ -182,14 +89,11 @@
     def predict(self, X: xr.Dataset) -> xr.Dataset:
         """
         Predict an output xarray dataset from an input xarray dataset.
-
         Note that returned datasets include the initial state of the prediction,
         where by definition the model will have perfect skill.
-
         Args:
             X: input dataset
             timesteps: number of timesteps to predict
-
         Returns:
             predicted: predicted timeseries data
             reference: true timeseries data from the input dataset
@@ -238,7 +142,7 @@
 
 
 @io.register("pytorch_autoregressor")
-class PytorchAutoregressor(Dumpable, Loadable):
+class PytorchAutoregressor(Reloadable):
 
     _MODEL_FILENAME = "weight.pt"
     _CONFIG_FILENAME = "config.yaml"
@@ -345,7 +249,6 @@
     def load(cls, path: str) -> "PytorchAutoregressor":
         """Load a serialized model from a directory."""
         return _load_pytorch(cls, path)
-<<<<<<< HEAD
 
     def dump(self, path: str) -> None:
         _dump_pytorch(self, path)
@@ -354,7 +257,7 @@
         return {"state_variables": self.state_variables}
 
 
-class PytorchDumpable(Protocol):
+class _PytorchDumpable(Protocol):
     _MODEL_FILENAME: str
     _SCALERS_FILENAME: str
     _CONFIG_FILENAME: str
@@ -367,42 +270,16 @@
         ...
 
     def dump(self, path: str) -> None:
-=======
-
-    def dump(self, path: str) -> None:
-        _dump_pytorch(self, path)
+        ...
 
     def get_config(self) -> Mapping[str, Any]:
-        return {"state_variables": self.state_variables}
-
-
-class PytorchDumpable(Protocol):
-    _MODEL_FILENAME: str
-    _SCALERS_FILENAME: str
-    _CONFIG_FILENAME: str
-    scalers: Mapping[Hashable, StandardScaler]
-    model: torch.nn.Module
-
-    def __init__(
-        self,
-        model: torch.nn.Module,
-        scalers: Mapping[Hashable, StandardScaler],
-        **kwargs,
-    ):
+        """
+        Returns additional keyword arguments needed to initialize this object.
+        """
         ...
 
-    def dump(self, path: str) -> None:
->>>>>>> 35a8dff7
-        ...
-
-    def get_config(self) -> Mapping[str, Any]:
-        """
-        Returns additional keyword arguments needed to initialize this object.
-        """
-        ...
-
-
-def _load_pytorch(cls: Type[PytorchDumpable], path: str):
+
+def _load_pytorch(cls: Type[_PytorchDumpable], path: str):
     """Load a serialized model from a directory."""
     fs = vcm.get_fs(path)
     model_filename = os.path.join(path, cls._MODEL_FILENAME)
@@ -416,7 +293,7 @@
     return obj
 
 
-def _dump_pytorch(obj: PytorchDumpable, path: str) -> None:
+def _dump_pytorch(obj: _PytorchDumpable, path: str) -> None:
     fs = vcm.get_fs(path)
     model_filename = os.path.join(path, obj._MODEL_FILENAME)
     with fs.open(model_filename, "wb") as f:
@@ -488,13 +365,8 @@
 
 def _unpack_tensor(
     data: torch.Tensor,
-<<<<<<< HEAD
     varnames: Iterable[str],
     scalers: Mapping[str, StandardScaler],
-=======
-    varnames: Iterable[Hashable],
-    scalers: Mapping[Hashable, StandardScaler],
->>>>>>> 35a8dff7
     dims: Sequence[Hashable],
 ) -> xr.Dataset:
     i_feature = 0
@@ -510,11 +382,7 @@
             else:
                 n_features = 1
                 var_data = data[..., i_feature]
-<<<<<<< HEAD
             var_data = scalers[varname].denormalize(var_data.to("cpu").numpy())
-=======
-            var_data = scalers[varname].denormalize(var_data)
->>>>>>> 35a8dff7
             data_vars[varname] = xr.DataArray(
                 data=var_data, dims=dims[: len(var_data.shape)]
             )
