--- conflicted
+++ resolved
@@ -1,14 +1,10 @@
 from .graph import GraphHyperparameters, train_graph_model, UNetGraphNetworkConfig
 from .system import DEVICE
 from .predict import PytorchAutoregressor, PytorchPredictor
-<<<<<<< HEAD
 from .cyclegan import (
     train_autoencoder,
     AutoencoderHyperparameters,
     GeneratorConfig,
     DiscriminatorConfig,
 )
-=======
-from .cyclegan import train_autoencoder, AutoencoderHyperparameters, GeneratorConfig
->>>>>>> 35a8dff7
 from .optimizer import OptimizerConfig