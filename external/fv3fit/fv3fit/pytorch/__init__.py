--- conflicted
+++ resolved
@@ -6,7 +6,6 @@
 )
 from .system import DEVICE
 from .predict import PytorchAutoregressor, PytorchPredictor
-<<<<<<< HEAD
 from .cyclegan import (
     train_autoencoder,
     AutoencoderHyperparameters,
@@ -14,8 +13,4 @@
     DiscriminatorConfig,
 )
 from .optimizer import OptimizerConfig
-=======
-from .cyclegan import train_autoencoder, AutoencoderHyperparameters, GeneratorConfig
-from .optimizer import OptimizerConfig
-from .activation import ActivationConfig
->>>>>>> a70aaa77
+from .activation import ActivationConfig