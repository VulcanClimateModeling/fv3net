--- conflicted
+++ resolved
@@ -32,16 +32,13 @@
 from .keras._models.dense import DenseHyperparameters
 from . import keras, sklearn, testing
 from fv3fit._py_function import py_function_dict_output
-<<<<<<< HEAD
-from .data import WindowedZarrLoader
-=======
 from .data import (
     register_tfdataset_loader,
     TFDatasetLoader,
     tfdataset_loader_from_dict,
     FromBatches,
+    WindowedZarrLoader,
 )
->>>>>>> 6e024c05
 
 # need to import this to register the training func
 import fv3fit.train_microphysics
