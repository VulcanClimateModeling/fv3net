--- conflicted
+++ resolved
@@ -1,8 +1,4 @@
-<<<<<<< HEAD
-from ._shared import StandardScaler, DerivedModel
-=======
-from ._shared import ArrayPacker, StandardScaler, DerivedModel, TransformedPredictor
->>>>>>> b6e088fe
+from ._shared import StandardScaler, DerivedModel, TransformedPredictor
 from ._shared.input_sensitivity import (
     RandomForestInputSensitivities,
     JacobianInputSensitivity,
