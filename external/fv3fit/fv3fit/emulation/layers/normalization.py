import abc
import tensorflow as tf


def standard_deviation_all_features(tensor):
    """Commpute standard deviation across all features

    A separate mean is computed for each output level
    """
    mean = tf.cast(tf.reduce_mean(tensor, axis=0), tf.float32)
    return tf.cast(tf.sqrt(tf.reduce_mean((tensor - mean) ** 2)), tf.float32,)


class NormLayer(tf.keras.layers.Layer, abc.ABC):
    def __init__(self, name=None, **kwargs):
        super(NormLayer, self).__init__(name=name)
        self.fitted = False

    @abc.abstractmethod
    def _build_mean(self, in_shape):
        self.mean = None

    @abc.abstractmethod
    def _build_sigma(self, in_shape):
        self.sigma = None

    def build(self, in_shape):
        self._build_mean(in_shape)
        self._build_sigma(in_shape)

    @abc.abstractmethod
    def _fit_mean(self, tensor):
        pass

    @abc.abstractmethod
    def _fit_sigma(self, tensor):
        pass

    def fit(self, tensor):
        self(tensor)
        self._fit_mean(tensor)
        self._fit_sigma(tensor)
        self.fitted = True

    @abc.abstractmethod
    def call(self, tensor) -> tf.Tensor:
        pass


class PerFeatureMean(NormLayer):
    """
    Build layer weights and fit a mean value for each
    feature in a tensor (assumed first dimension is samples).
    """

    def _build_mean(self, in_shape):
        self.mean = self.add_weight(
            "mean", shape=[in_shape[-1]], dtype=tf.float32, trainable=False
        )

    def _fit_mean(self, tensor):
        self.mean.assign(tf.cast(tf.reduce_mean(tensor, axis=0), tf.float32))


class PerFeatureStd(NormLayer):
    """
    Build layer weights and fit a standard deviation value [sigma]
    for each feature in a tensor (assumed first dimension is samples).
    """

    def _build_sigma(self, in_shape):
        self.sigma = self.add_weight(
            "sigma", shape=[in_shape[-1]], dtype=tf.float32, trainable=False
        )

    def _fit_sigma(self, tensor):
        self.sigma.assign(tf.cast(tf.math.reduce_std(tensor, axis=0), tf.float32))


class FeatureMaxStd(NormLayer):
    """
    Build layer weights and fit a standard deviation value based
    on the maximum of all features in a tensor (assumed first
    dimension is samples).
    """

    def _build_sigma(self, in_shape):
        self.sigma = self.add_weight(
            "sigma", shape=[], dtype=tf.float32, trainable=False
        )

    def _fit_sigma(self, tensor):
        stddev = tf.math.reduce_std(tensor, axis=0)
        max_std = tf.cast(tf.reduce_max(stddev), tf.float32)
        self.sigma.assign(max_std)


class FeatureMeanStd(FeatureMaxStd):
    def _fit_sigma(self, tensor: tf.Tensor) -> None:
        self.sigma.assign(standard_deviation_all_features(tensor))


class StandardNormLayer(PerFeatureMean, PerFeatureStd):
    """
    Normalization layer that removes mean and standard
    deviation for each feature individually.

    Args:
        epsilon: Floating point  floor added to sigma prior to
            division
    """

    def __init__(self, epsilon: float = 1e-7, name=None):
        super().__init__(name=name)
        self.epsilon = epsilon

    def call(self, tensor):
        return (tensor - self.mean) / (self.sigma + self.epsilon)


class StandardDenormLayer(PerFeatureMean, PerFeatureStd):
    """
    De-normalization layer that scales by the standard
    deviation and adds the mean for each feature individually.
    """

    def call(self, tensor):
        return tensor * self.sigma + self.mean


class MaxFeatureStdNormLayer(PerFeatureMean, FeatureMaxStd):
    """
    Normalization layer that removes mean for each feature
    individually but scales all features by the maximum standard
    deviation calculated over all features. Useful to preserve
    feature scale relationships.
    """

    def call(self, tensor):
        return (tensor - self.mean) / self.sigma


class MaxFeatureStdDenormLayer(MaxFeatureStdNormLayer):
    """
    De-normalization layer that scales all features by the maximum
    standard deviation calculated over all features and adds back
    the mean for each individual feature.
    """

    def call(self, tensor):
        return tensor * self.sigma + self.mean


<<<<<<< HEAD
class FeatureMeanDenormLayer(MaxFeatureStdDenormLayer, FeatureMeanStd):
=======
class MeanFeatureStdDenormLayer(MaxFeatureStdDenormLayer, FeatureMeanStd):
>>>>>>> 419ee925
    """De-normalization layer that scales all outputs by the standard deviation
    computed from the per-feature mean.
    """

<<<<<<< HEAD
=======
    pass


class MeanFeatureStdNormLayer(MaxFeatureStdNormLayer, FeatureMeanStd):
    """Layer tha normalizes all outputs by the standard deviation computed from
    the per-feature mean.
    """

>>>>>>> 419ee925
    pass<|MERGE_RESOLUTION|>--- conflicted
+++ resolved
@@ -151,17 +151,11 @@
         return tensor * self.sigma + self.mean
 
 
-<<<<<<< HEAD
-class FeatureMeanDenormLayer(MaxFeatureStdDenormLayer, FeatureMeanStd):
-=======
 class MeanFeatureStdDenormLayer(MaxFeatureStdDenormLayer, FeatureMeanStd):
->>>>>>> 419ee925
     """De-normalization layer that scales all outputs by the standard deviation
     computed from the per-feature mean.
     """
 
-<<<<<<< HEAD
-=======
     pass
 
 
@@ -170,5 +164,4 @@
     the per-feature mean.
     """
 
->>>>>>> 419ee925
     pass