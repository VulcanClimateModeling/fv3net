--- conflicted
+++ resolved
@@ -84,14 +84,9 @@
         source: The variable to be normalized.
         min_scale: the minimium scale to normalize by. Used when the scale might
             be 0.
-<<<<<<< HEAD
-        filter_magnitude: any values with |to-field| < filter_magnitude are removed
-            from the standard deviation/mean calculation.
-=======
         fit_filter_magnitude: if provided, any values with
             |source| < filter_magnitude are removed from the standard
             deviation/mean calculation.
->>>>>>> 1290421e
 
     """
 
@@ -100,11 +95,7 @@
     source: str
     bins: int
     min_scale: float = 0.0
-<<<<<<< HEAD
-    filter_magnitude: float = 0.0
-=======
     fit_filter_magnitude: Optional[float] = None
->>>>>>> 1290421e
 
     def backward_names(self, requested_names: Set[str]) -> Set[str]:
         """List the names needed to compute ``self.to``"""
@@ -115,37 +106,24 @@
 
     def build(self, sample: TensorDict) -> ConditionallyScaledTransform:
 
-<<<<<<< HEAD
-        residual_sample = sample[self.field.output_name] - sample[self.field.input_name]
-        mask = tf.abs(residual_sample) > self.filter_magnitude
-=======
         if self.fit_filter_magnitude is not None:
             mask = tf.abs(sample[self.source]) > self.fit_filter_magnitude
         else:
             mask = ...
 
->>>>>>> 1290421e
         return ConditionallyScaledTransform(
             to=self.to,
             on=self.condition_on,
             source=self.source,
             scale=fit_conditional(
                 sample[self.condition_on][mask],
-<<<<<<< HEAD
-                residual_sample[mask],
-=======
                 sample[self.source][mask],
->>>>>>> 1290421e
                 reduce_std,
                 self.bins,
             ),
             center=fit_conditional(
                 sample[self.condition_on][mask],
-<<<<<<< HEAD
-                residual_sample[mask],
-=======
                 sample[self.source][mask],
->>>>>>> 1290421e
                 tf.reduce_mean,
                 self.bins,
             ),
