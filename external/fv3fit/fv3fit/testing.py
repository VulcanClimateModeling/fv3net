import fsspec
from fv3fit._shared.stacking import (
    stack,
    match_prediction_to_input_coords,
    Z_DIM_NAMES,
)
from typing import Any, Dict, Hashable, Iterable, Mapping, Optional, Union

from fv3fit._shared.novelty_detector import NoveltyDetector
from ._shared import Predictor, io, SAMPLE_DIM_NAME
import numpy as np
<<<<<<< HEAD
import cupy as cp
=======

try:
    import cupy as cp
    import cupy_xarray  # noqa: F401
except ImportError:
    cp = None
>>>>>>> fd7e6c89
import xarray as xr
import os
import yaml
from vcm import safe
import contextlib


@contextlib.contextmanager
def numpy_print_precision(precision: int):
    original_precision = np.get_printoptions()["precision"]
    original_suppress = np.get_printoptions()["suppress"]
    try:
        np.set_printoptions(precision=precision, suppress=True)
        yield
    finally:
        np.set_printoptions(precision=original_precision, suppress=original_suppress)


@io.register("constant-output")
class ConstantOutputPredictor(Predictor):
    """
    A simple predictor meant to be used for testing.

    Supports scalar and vector outputs, where the vector outputs are all
    of the same shape and assigned a dimension name of "z".
    """

    def __init__(
        self, input_variables: Iterable[Hashable], output_variables: Iterable[Hashable],
    ):
        """Initialize the predictor

        Args:
            input_variables: names of input variables
            output_variables: names of output variables

        """
        super().__init__(
            input_variables=input_variables, output_variables=output_variables,
        )
        self._outputs: Dict[Hashable, Union[np.ndarray, float]] = {}

    def set_outputs(self, **outputs: Union[np.ndarray, float]):
        """
        Set the values to output for given output variables.

        If scalars are given, the output will have dimensions [sample_dim_name],
        and if a 1D array is given, the output will have dimensions
        [sample_dim_name, z].

        Only values present in the `output_variables` attribute of this
        object will have any effect, others will be ignored silently.

        Args:
            outputs: column output for each name. For scalar
                values, use float, and for column values use 1D arrays.
        """
        self._outputs.update(outputs)  # type: ignore

    def predict(self, X: xr.Dataset) -> xr.Dataset:
        """Predict an output xarray dataset from an input xarray dataset."""
        stacked_X = stack(
            safe.get_variables(X, self.input_variables), unstacked_dims=Z_DIM_NAMES
        )
        n_samples = len(stacked_X[SAMPLE_DIM_NAME])
        data_vars = {}
        for name in self.output_variables:
            output = self._outputs.get(name, 0.0)
            if isinstance(output, np.ndarray):
                array = np.repeat(output[None, :], repeats=n_samples, axis=0)
                data_vars[name] = xr.DataArray(data=array, dims=[SAMPLE_DIM_NAME, "z"])
<<<<<<< HEAD
            elif isinstance(output, cp.ndarray):
                array = cp.repeat(output[None, :], repeats=n_samples, axis=0)
                data_vars[name] = xr.DataArray(data=array, dims=[SAMPLE_DIM_NAME, "z"])
=======
            elif cp is not None:
                if isinstance(output, cp.ndarray):
                    array = cp.repeat(output[None, :], repeats=n_samples, axis=0)
                    data_vars[name] = xr.DataArray(
                        data=array, dims=[SAMPLE_DIM_NAME, "z"]
                    )
                else:
                    array = cp.full([n_samples], float(output))
                    data_vars[name] = xr.DataArray(data=array, dims=[SAMPLE_DIM_NAME])
>>>>>>> fd7e6c89
            else:
                array = np.full([n_samples], float(output))
                data_vars[name] = xr.DataArray(data=array, dims=[SAMPLE_DIM_NAME])
        coords: Optional[Mapping[Hashable, Any]] = {
            SAMPLE_DIM_NAME: stacked_X.coords[SAMPLE_DIM_NAME]
        }

        pred = xr.Dataset(data_vars=data_vars, coords=coords).unstack(SAMPLE_DIM_NAME)
        return match_prediction_to_input_coords(X, pred)

    def dump(self, path: str) -> None:
        np.savez(os.path.join(path, "_outputs.npz"), **self._outputs)
        with open(os.path.join(path, "attrs.yaml"), "w") as f:
            yaml.safe_dump(
                {
                    "input_variables": self.input_variables,
                    "output_variables": self.output_variables,
                },
                f,
            )

    @classmethod
    def load(cls, path: str) -> "ConstantOutputPredictor":
        """Load a serialized model from a directory."""
        outputs = dict(np.load(os.path.join(path, "_outputs.npz")))
        with open(os.path.join(path, "attrs.yaml"), "r") as f:
            attrs = yaml.safe_load(f)
        obj = cls(**attrs)
        for key, value in outputs.items():
            # loading from .npz will convert float outputs to dim-0 ndarray,
            # need to convert back to float
            if value.ndim == 0:
                outputs[key] = value.item()
        obj.set_outputs(**outputs)
        return obj


@io.register("constant-output-novelty")
class ConstantOutputNoveltyDetector(NoveltyDetector):
    """
    A simple novelty detector to be used in testing. Its score outputs are always 0
    and its novelty assessment can be changed by adjusting the score.
    """

    def __init__(self, input_variables: Iterable[Hashable]):
        super().__init__(input_variables=input_variables)

    def predict(self, data: xr.Dataset) -> xr.Dataset:
        scores_unreduced = xr.zeros_like(data[next(iter(self.input_variables))])
        unnecessary_coords = {
            k: v for (k, v) in scores_unreduced.coords.items() if k in Z_DIM_NAMES
        }
        scores_reduced = scores_unreduced.max(unnecessary_coords)
        score_dataset = scores_reduced.to_dataset(name=self._SCORE_OUTPUT_VAR)
        score_dataset[self._CENTERED_SCORE_OUTPUT_VAR] = score_dataset[
            self._SCORE_OUTPUT_VAR
        ]
        return score_dataset

    def dump(self, path: str) -> None:
        fs: fsspec.AbstractFileSystem = fsspec.get_fs_token_paths(path)[0]
        fs.makedirs(path, exist_ok=True)

        with open(os.path.join(path, "attrs.yaml"), "w") as f:
            yaml.safe_dump({"input_variables": self.input_variables}, f)

    @classmethod
    def load(cls, path: str) -> "ConstantOutputNoveltyDetector":
        """Load a serialized model from a directory."""
        with open(os.path.join(path, "attrs.yaml"), "r") as f:
            attrs = yaml.safe_load(f)
        obj = cls(**attrs)
        return obj<|MERGE_RESOLUTION|>--- conflicted
+++ resolved
@@ -9,16 +9,12 @@
 from fv3fit._shared.novelty_detector import NoveltyDetector
 from ._shared import Predictor, io, SAMPLE_DIM_NAME
 import numpy as np
-<<<<<<< HEAD
-import cupy as cp
-=======
 
 try:
     import cupy as cp
     import cupy_xarray  # noqa: F401
 except ImportError:
     cp = None
->>>>>>> fd7e6c89
 import xarray as xr
 import os
 import yaml
@@ -90,11 +86,6 @@
             if isinstance(output, np.ndarray):
                 array = np.repeat(output[None, :], repeats=n_samples, axis=0)
                 data_vars[name] = xr.DataArray(data=array, dims=[SAMPLE_DIM_NAME, "z"])
-<<<<<<< HEAD
-            elif isinstance(output, cp.ndarray):
-                array = cp.repeat(output[None, :], repeats=n_samples, axis=0)
-                data_vars[name] = xr.DataArray(data=array, dims=[SAMPLE_DIM_NAME, "z"])
-=======
             elif cp is not None:
                 if isinstance(output, cp.ndarray):
                     array = cp.repeat(output[None, :], repeats=n_samples, axis=0)
@@ -104,7 +95,6 @@
                 else:
                     array = cp.full([n_samples], float(output))
                     data_vars[name] = xr.DataArray(data=array, dims=[SAMPLE_DIM_NAME])
->>>>>>> fd7e6c89
             else:
                 array = np.full([n_samples], float(output))
                 data_vars[name] = xr.DataArray(data=array, dims=[SAMPLE_DIM_NAME])
