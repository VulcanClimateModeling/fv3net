import dataclasses
from toolz.functoolz import curry
import numpy as np
import tensorflow as tf
from typing import (
    List,
    Optional,
    Protocol,
    Sequence,
    Tuple,
    Set,
    Mapping,
    Union,
)

from ..._shared.config import (
    Hyperparameters,
    OptimizerConfig,
    register_training_function,
)
from .shared import (
    TrainingLoopConfig,
    DenseNetworkConfig,
    TrainingLoopLossHistory,
)
from fv3fit.keras._models.shared import (
    PureKerasModel,
    LossConfig,
    OutputLimitConfig,
)
from fv3fit.keras._models.shared.utils import (
    standard_denormalize,
    full_standard_normalized_input,
)
from fv3fit.keras._models.shared.clip import clip_sequence, ClipConfig
from fv3fit.tfdataset import get_Xy_dataset


@dataclasses.dataclass
class DenseHyperparameters(Hyperparameters):
    """
    Configuration for training a dense neural network based model.

    Args:
        input_variables: names of variables to use as inputs
        output_variables: names of variables to use as outputs
        weights: loss function weights, defined as a dict whose keys are
            variable names and values are either a scalar referring to the
            total weight of the variable. Default is a total weight of 1
            for each variable.
        normalize_loss: if True (default), normalize outputs by their standard
            deviation before computing the loss function
        optimizer_config: selection of algorithm to be used in gradient descent
        dense_network: configuration of dense network
        training_loop: configuration of training loop
        loss: configuration of loss functions, will be applied separately to
            each output variable.
        save_model_checkpoints: if True, save one model per epoch when
            dumping, under a 'model_checkpoints' subdirectory
<<<<<<< HEAD
        clip_config: configuration of input and output clipping
=======
        clip_config: configuration of input and output clipping of last dimension
>>>>>>> 12e1b99d
        output_limit_config: configuration for limiting output values.
    """

    input_variables: List[str]
    output_variables: List[str]
    weights: Optional[Mapping[str, Union[int, float]]] = None
    normalize_loss: bool = True
    optimizer_config: OptimizerConfig = dataclasses.field(
        default_factory=lambda: OptimizerConfig("Adam")
    )
    dense_network: DenseNetworkConfig = dataclasses.field(
        default_factory=DenseNetworkConfig
    )
    training_loop: TrainingLoopConfig = dataclasses.field(
        default_factory=TrainingLoopConfig
    )
    loss: LossConfig = LossConfig(scaling="standard", loss_type="mse")
    save_model_checkpoints: bool = False
    clip_config: ClipConfig = dataclasses.field(default_factory=lambda: ClipConfig())
    output_limit_config: OutputLimitConfig = dataclasses.field(
        default_factory=lambda: OutputLimitConfig()
    )

    @property
    def variables(self) -> Set[str]:
        return set(self.input_variables).union(self.output_variables)


@register_training_function("dense", DenseHyperparameters)
def train_dense_model(
    hyperparameters: DenseHyperparameters,
    train_batches: tf.data.Dataset,
    validation_batches: Optional[tf.data.Dataset],
):
    return train_column_model(
        train_batches=train_batches,
        validation_batches=validation_batches,
        build_model=curry(build_model)(config=hyperparameters),
        input_variables=hyperparameters.input_variables,
        output_variables=hyperparameters.output_variables,
        clip_config=hyperparameters.clip_config,
        training_loop=hyperparameters.training_loop,
    )


class ModelBuilder(Protocol):
    def __call__(
        self, X: tf.Tensor, y: tf.Tensor
    ) -> Tuple[tf.keras.Model, tf.keras.Model]:
        ...


def train_column_model(
    train_batches: tf.data.Dataset,
    validation_batches: Optional[tf.data.Dataset],
    build_model: ModelBuilder,
    input_variables: Sequence[str],
    output_variables: Sequence[str],
    clip_config: ClipConfig,
    training_loop: TrainingLoopConfig,
):
    get_Xy = curry(get_Xy_dataset)(
        input_variables=input_variables, output_variables=output_variables, n_dims=1,
    )
    if validation_batches is not None:
        val_Xy = get_Xy(clip_config=clip_config.clip, data=validation_batches)
    else:
        val_Xy = None

    train_Xy = get_Xy(data=train_batches, clip_config=clip_config.clip)
    # need unclipped shapes for build_model
    X, y = next(iter(get_Xy(data=train_batches, clip_config=None).batch(10_000_000)))

    train_model, predict_model = build_model(X=X, y=y)

    loss_history = TrainingLoopLossHistory()
    training_loop.fit_loop(
        model=train_model,
        Xy=train_Xy,
        validation_data=val_Xy,
        callbacks=[loss_history.callback],
    )
    predictor = PureKerasModel(
        input_variables=input_variables,
        output_variables=output_variables,
        model=predict_model,
        unstacked_dims=("z",),
        n_halo=0,
    )
    loss_history.log_summary()
    return predictor


def build_model(
    config: DenseHyperparameters, X: Tuple[tf.Tensor, ...], y: Tuple[tf.Tensor, ...]
) -> Tuple[tf.keras.Model, tf.keras.Model]:
    """
    Args:
        config: configuration of convolutional training
        X: example input for keras fitting, used to determine shape and normalization
        y: example output for keras fitting, used to determine shape and normalization
    """
    input_layers = [tf.keras.layers.Input(shape=arr.shape[1]) for arr in X]
    clipped_input_layers = clip_sequence(
        config.clip_config, input_layers, config.input_variables
    )
    full_input = full_standard_normalized_input(
        clipped_input_layers,
        clip_sequence(config.clip_config, X, config.input_variables),
        config.input_variables,
    )

    # note that n_features_out=1 is not used, as we want a separate output
    # layer for each variable (norm_output_layers)
    hidden_outputs = config.dense_network.build(
        full_input, n_features_out=1
    ).hidden_outputs

    norm_output_layers = [
        tf.keras.layers.Dense(
            array.shape[-1], activation="linear", name=f"dense_network_output_{i}",
        )(hidden_outputs[-1])
        for i, array in enumerate(y)
    ]

    denorm_output_layers = standard_denormalize(
        names=config.output_variables, layers=norm_output_layers, arrays=y,
    )

    # Apply output range limiters
    denorm_output_layers = config.output_limit_config.apply_output_limiters(
        outputs=denorm_output_layers, names=config.output_variables
    )

    # Model used in training has output levels clipped off, so std also must
    # be calculated over the same set of levels after clipping.
    clipped_denorm_output_layers = clip_sequence(
        config.clip_config, denorm_output_layers, config.output_variables
    )
    clipped_output_arrays = clip_sequence(
        config.clip_config, list(y), config.output_variables
    )
    clipped_output_stds = (
        np.std(array, axis=tuple(range(len(array.shape) - 1)), dtype=np.float32)
        for array in clipped_output_arrays
    )

    train_model = tf.keras.Model(
        inputs=input_layers, outputs=clipped_denorm_output_layers
    )
    train_model.compile(
        optimizer=config.optimizer_config.instance,
        loss=[config.loss.loss(std) for std in clipped_output_stds],
    )

    # Returns a separate prediction model where outputs layers have
    # original length along last dimension, but with clipped levels masked to zero
    zero_filled_denorm_output_layers = [
        config.clip_config.zero_mask_clipped_layer(denorm_layer, name)
        for denorm_layer, name in zip(denorm_output_layers, config.output_variables)
    ]
    predict_model = tf.keras.Model(
        inputs=input_layers, outputs=zero_filled_denorm_output_layers
    )
    return train_model, predict_model<|MERGE_RESOLUTION|>--- conflicted
+++ resolved
@@ -57,11 +57,7 @@
             each output variable.
         save_model_checkpoints: if True, save one model per epoch when
             dumping, under a 'model_checkpoints' subdirectory
-<<<<<<< HEAD
-        clip_config: configuration of input and output clipping
-=======
         clip_config: configuration of input and output clipping of last dimension
->>>>>>> 12e1b99d
         output_limit_config: configuration for limiting output values.
     """
 
