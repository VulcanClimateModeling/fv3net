--- conflicted
+++ resolved
@@ -34,10 +34,7 @@
     standard_denormalize,
     full_standard_normalized_input,
 )
-<<<<<<< HEAD
-=======
 from fv3fit import tfdataset
->>>>>>> b6e088fe
 from fv3fit.keras._models.shared.clip import clip_sequence, ClipConfig
 from fv3fit.tfdataset import select_keys, ensure_nd, apply_to_mapping, clip_sample
 
@@ -108,10 +105,7 @@
         output_variables=hyperparameters.output_variables,
         clip_config=hyperparameters.clip_config,
         training_loop=hyperparameters.training_loop,
-<<<<<<< HEAD
-=======
         build_samples=hyperparameters.normalization_fit_samples,
->>>>>>> b6e088fe
     )
 
 
@@ -153,16 +147,6 @@
     """
     data = data.map(apply_to_mapping(ensure_nd(n_dims)))
     if clip_config is not None:
-<<<<<<< HEAD
-        y_source = data.map(clip_sample(clip_config))
-    else:
-        y_source = data
-    y = y_source.map(select_keys(output_variables))
-    X = data.map(select_keys(input_variables))
-    return tf.data.Dataset.zip((X, y))
-
-
-=======
         clip_function = clip_sample(clip_config)
     else:
 
@@ -180,7 +164,6 @@
     return data.map(map_fn)
 
 
->>>>>>> b6e088fe
 def train_column_model(
     train_batches: tf.data.Dataset,
     validation_batches: Optional[tf.data.Dataset],
@@ -189,10 +172,7 @@
     output_variables: Sequence[str],
     clip_config: ClipConfig,
     training_loop: TrainingLoopConfig,
-<<<<<<< HEAD
-=======
     build_samples: int = 500_000,
->>>>>>> b6e088fe
 ) -> PureKerasModel:
     """
     Train a columnwise PureKerasModel.
@@ -207,42 +187,29 @@
         output_variables: names of outputs for the keras model
         clip_config: configuration of input and output clipping of last dimension
         training_loop: configuration of training loop
-<<<<<<< HEAD
-    """
-=======
         build_samples: the number of samples to pass to build_model
     """
     train_batches = train_batches.map(
         tfdataset.apply_to_mapping(tfdataset.float64_to_float32)
     )
->>>>>>> b6e088fe
     get_Xy = curry(get_Xy_dataset)(
         input_variables=input_variables, output_variables=output_variables, n_dims=1,
     )
     if validation_batches is not None:
-<<<<<<< HEAD
-=======
         validation_batches = validation_batches.map(
             tfdataset.apply_to_mapping(tfdataset.float64_to_float32)
         )
->>>>>>> b6e088fe
         val_Xy = get_Xy(clip_config=clip_config.clip, data=validation_batches)
     else:
         val_Xy = None
 
     train_Xy = get_Xy(data=train_batches, clip_config=clip_config.clip)
     # need unclipped shapes for build_model
-<<<<<<< HEAD
-    X, y = next(iter(get_Xy(data=train_batches, clip_config=None).batch(10_000_000)))
-
-    train_model, predict_model = build_model(X=X, y=y)
-=======
     X, y = next(iter(get_Xy(data=train_batches, clip_config=None).batch(build_samples)))
 
     train_model, predict_model = build_model(X=X, y=y)
     del X
     del y
->>>>>>> b6e088fe
 
     loss_history = TrainingLoopLossHistory()
     training_loop.fit_loop(
