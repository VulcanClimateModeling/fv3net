import dataclasses
import numpy as np
import tensorflow as tf
<<<<<<< HEAD
from typing import Mapping, Sequence, Union
from fv3fit._shared.config import SliceConfig, PackerConfig

ClipDims = Mapping[str, SliceConfig]
=======
from typing import Hashable, Mapping, Sequence, Union
from fv3fit._shared.config import SliceConfig, PackerConfig

>>>>>>> 12e1b99d
Clippable = Union[tf.Tensor, np.ndarray]


@dataclasses.dataclass(frozen=True)
class ClipConfig(PackerConfig):
    """Config class for implementing input and output clipping in keras models.
    Clips the last dimension, which the user must ensure is the correct dimension.

    Attributes:
<<<<<<< HEAD
        clip: mapping of variable names to be clipped to a SliceConfig.
    """

    clip: ClipDims = dataclasses.field(default_factory=dict)
=======
        clip: slice of last dimension to retain when clipping, for the given variable
    """

    clip: Mapping[Hashable, SliceConfig] = dataclasses.field(default_factory=dict)
>>>>>>> 12e1b99d

    def _get_mask_array(
        self, unmasked: Union[tf.Tensor, np.ndarray], name: str
    ) -> np.ndarray:
        slice_config = self.clip[name]
        total_length = unmasked.shape[-1]

        start = slice_config.start or 0
        stop = slice_config.stop or total_length
        return np.hstack(
            [np.zeros(start), np.ones(stop - start), np.zeros(total_length - stop)]
        )

    def zero_mask_clipped_layer(self, layer: tf.Tensor, name: str,) -> tf.Tensor:
        """Fills clipped levels with zero, maintaining the original length along the
        clipped dimension. If name is not in config, returns the input layer unchanged.

        Args:
            layer: tensor/layer to clip along last dim
            name: variable name corresponding to entry in ClipConfig.clip
        """
        if name in self.clip:
            mask = self._get_mask_array(layer, name)
            mask_layer = tf.constant(mask, dtype=tf.float32)
            return tf.math.multiply(layer, mask_layer)
        else:
            return layer

    def clip_along_last_dim(self, clip_object: Clippable, name: str) -> Clippable:
        """Clips an array or layer along its last dimension. If name is not in config,
        returns the input clip_object unchanged.

        Args:
            clip_object: np array or tensorflow layer to clip along last dim
            name: variable name corresponding to entry in ClipConfig.clip

        Returns:
            Clipped array or tensorflow layer
        """
        if name in self.clip:
            return clip_object[..., self.clip[name].slice]
        else:
            return clip_object


def clip_sequence(
    config: ClipConfig, clip_objects: Sequence[Clippable], variable_names: Sequence[str]
) -> Sequence[tf.Tensor]:
    """Takes a sequence of arrays or layers and applies clipping to those that have
    entries in the ClipConfig.

    Args:
        config: ClipConfig
        clip_objects: sequence of arrays or layers to clip along last dimension.
        variable_names: ordered list of variable names corresponding to the items
        in sequence
    """
    outputs = []
    for layer, name in zip(clip_objects, variable_names):
        if name in config.clip:
            outputs.append(config.clip_along_last_dim(layer, name))
        else:
            outputs.append(layer)
    return outputs<|MERGE_RESOLUTION|>--- conflicted
+++ resolved
@@ -1,16 +1,9 @@
 import dataclasses
 import numpy as np
 import tensorflow as tf
-<<<<<<< HEAD
-from typing import Mapping, Sequence, Union
-from fv3fit._shared.config import SliceConfig, PackerConfig
-
-ClipDims = Mapping[str, SliceConfig]
-=======
 from typing import Hashable, Mapping, Sequence, Union
 from fv3fit._shared.config import SliceConfig, PackerConfig
 
->>>>>>> 12e1b99d
 Clippable = Union[tf.Tensor, np.ndarray]
 
 
@@ -20,17 +13,10 @@
     Clips the last dimension, which the user must ensure is the correct dimension.
 
     Attributes:
-<<<<<<< HEAD
-        clip: mapping of variable names to be clipped to a SliceConfig.
-    """
-
-    clip: ClipDims = dataclasses.field(default_factory=dict)
-=======
         clip: slice of last dimension to retain when clipping, for the given variable
     """
 
     clip: Mapping[Hashable, SliceConfig] = dataclasses.field(default_factory=dict)
->>>>>>> 12e1b99d
 
     def _get_mask_array(
         self, unmasked: Union[tf.Tensor, np.ndarray], name: str
