--- conflicted
+++ resolved
@@ -183,11 +183,7 @@
     shape[1] += 2 * n_halo
     quantities = [
         pace.util.Quantity(
-<<<<<<< HEAD
-            data=np.zeros(shape),
-=======
             data=np.zeros(shape, dtype=_dtype_to_numpy[tensor.dtype]),
->>>>>>> b6e088fe
             dims=["x", "y", "z"],
             units="unknown",
             origin=(n_halo, n_halo, 0),
@@ -201,14 +197,10 @@
     out_tensor = tf.concat(
         [quantity.data[None, :, :, :] for quantity in quantities], axis=0
     )
-<<<<<<< HEAD
-    return out_tensor
-=======
     return out_tensor
 
 
 _dtype_to_numpy = {
     tf.float32: np.float32,
     tf.float64: np.float64,
-}
->>>>>>> b6e088fe
+}