from fv3fit._shared.config import RegularizerConfig
import tensorflow as tf
from typing import Optional, Sequence
import dataclasses
import tensorflow_addons as tfa


@dataclasses.dataclass
class ConvolutionalNetwork:
    """
    Attributes:
        output: final output of convolutional network
        hidden_outputs: consecutive outputs of hidden layers in convolutional network
    """

    output: tf.Tensor
    hidden_outputs: Sequence[tf.Tensor]


class TransposeInvariant(tf.keras.constraints.Constraint):
    """Constrains `Conv2D` kernel weights to be unchanged when transposed."""

    def __call__(self, w: tf.Tensor):
        # Conv2D kernels are of shape
        # (kernel_column, kernel_row, input_channel, output_channel)
        return tf.scalar_mul(0.5, w + tf.transpose(w, perm=(1, 0, 2, 3)))


class Diffusive(tf.keras.constraints.Constraint):
    def __call__(self, w: tf.Tensor):
        w = tf.maximum(w, 0.0)
<<<<<<< HEAD
=======
        w = tf.scalar_mul(0.5, w + tf.transpose(w, perm=(1, 0, 2, 3)))
        w = tf.scalar_mul(0.5, w + tf.experimental.numpy.fliplr(w))
        w = tf.scalar_mul(0.5, w + tf.experimental.numpy.flipud(w))
>>>>>>> 0385c783
        total = tf.reduce_sum(w)
        return tf.scalar_mul(1.0 / total, w)


class ConstraintCollection(tf.keras.constraints.Constraint):
<<<<<<< HEAD
    """
    Applies given constraints sequentially.

    Note that if you give incompatible constraints, later constraints will
    take precedence and it is not guaranteed that all constraints will be
    satisfied. To know whether all constraints will be satisfied, you must
    reason about what happens when the constraints are applied sequentially.
    """

=======
>>>>>>> 0385c783
    def __init__(self, constraints: Sequence[tf.keras.constraints.Constraint]):
        super().__init__()
        self._constraints = constraints

    def __call__(self, w: tf.Tensor):
        for constraint in self._constraints:
            w = constraint(w)
        return w


@dataclasses.dataclass
class ConvolutionalNetworkConfig:
    """
    Describes how to build a convolutional network.

    The convolutional network consists of some number of convolutional layers applying
    square filters along the x- and y- dimensions (second- and third-last dimensions),
    followed by a final 1x1 convolutional layer producing the output tensor.

    In "diffusive" mode, the convolutional kernels will take a weighted mean of input
    features at nearby points to compute outputs at each step. If the number of filters
    and number of input features is 1 and 'linear' activation function is used,
    this will conserve the total amount of the input feature. Note that non-conservation
    can still occur in this mode if the output is de-scaled using different mean and
    standard deviation than the inputs.

    Attributes:
        filters: number of filters per convolutional layer, equal to
            number of neurons in each hidden layer
        depth: number of convolutional layers, including the final 1x1
            convolutional output layer. Must be greater than or equal to 1.
        kernel_size: width of convolutional filters
        kernel_regularizer: configuration of regularization for hidden layer weights
        gaussian_noise: amount of gaussian noise to add to each hidden layer output
        spectral_normalization: if True, apply spectral normalization to hidden layers
        activation_function: name of keras activation function to use on hidden layers
<<<<<<< HEAD
        transpose_invariant: if True, hidden layer kernels will be transpose invariant
        diffusive: if True, hidden layer kernels will have non-negative weights
            which sum to 1
=======
        transpose_invariant: if True, all layer kernels will be transpose invariant
        diffusive: if True, all layer kernels will have non-negative weights
            which sum to 1 and are equal at equal distances from the center,
            and bias will be removed from all layers
>>>>>>> 0385c783
    """

    filters: int = 32
    depth: int = 3
    kernel_size: int = 3
    kernel_regularizer: RegularizerConfig = dataclasses.field(
        default_factory=lambda: RegularizerConfig("none")
    )
    gaussian_noise: float = 0.0
    spectral_normalization: bool = False
    transpose_invariant: bool = True
    diffusive: bool = False
    activation_function: str = "relu"

    def __post_init__(self):
        if self.depth < 1:
            raise ValueError("depth must be at least 1, so we can have an output layer")
        if self.filters == 0:
            raise NotImplementedError(
                "filters=0 causes a floating point exception, "
                "and we haven't written a workaround"
            )

    @property
    def _kernel_constraint(self) -> Optional[tf.keras.constraints.Constraint]:
        constraints = []
        if self.transpose_invariant:
            constraints.append(TransposeInvariant())
        if self.diffusive:
            constraints.append(Diffusive())

        if len(constraints) == 0:
            constraint = None
        elif len(constraints) == 1:
            constraint = constraints[0]
        else:
            constraint = ConstraintCollection(constraints=constraints)
        return constraint

    def build(
        self, x_in: tf.Tensor, n_features_out: int, label: str = ""
    ) -> ConvolutionalNetwork:
        """
        Take an input tensor to a convolutional network and return the result of a
        convolutional network's prediction, as tensors.

        Can be used within code that builds a larger neural network. This should
        take in and return normalized values.

        Args:
            x_in: 4+ dimensional input tensor whose last dimension is the feature
                dimension ("channel" in convolution terms), and second and third
                last dimensions are horizontal dimensions
            n_features_out: dimensionality of last (feature) dimension of output
            label: inserted into layer names, if this function is used multiple times
                to build one network you must provide a different label each time
        
        Returns:
            tensors resulting from the requested convolutional network, each
            tensor has the same dimensionality as the input tensor but will have fewer
            points along the x- and y-dimensions, due to convolutions
        """
        hidden_outputs = []
        x = x_in
<<<<<<< HEAD
=======
        use_bias = not self.diffusive
>>>>>>> 0385c783

        for i in range(self.depth - 1):
            if self.gaussian_noise > 0.0:
                x = tf.keras.layers.GaussianNoise(
                    self.gaussian_noise, name=f"gaussian_noise_{label}_{i}"
                )(x)
            hidden_layer = tf.keras.layers.Conv2D(
                filters=self.filters,
                kernel_size=self.kernel_size,
                padding="same",
                activation=self.activation_function,
                data_format="channels_last",
                kernel_regularizer=self.kernel_regularizer.instance,
                name=f"convolutional_{label}_{i}",
                kernel_constraint=self._kernel_constraint,
<<<<<<< HEAD
=======
                use_bias=use_bias,
>>>>>>> 0385c783
            )
            if self.spectral_normalization:
                hidden_layer = tfa.layers.SpectralNormalization(
                    hidden_layer, name=f"spectral_norm_{label}_{i}"
                )
            x = hidden_layer(x)
            hidden_outputs.append(x)
        output = tf.keras.layers.Conv2D(
            filters=n_features_out,
            kernel_size=(1, 1),
            padding="same",
            activation="linear",
            data_format="channels_last",
            name=f"convolutional_network_{label}_output",
            kernel_constraint=self._kernel_constraint,
<<<<<<< HEAD
=======
            use_bias=use_bias,
>>>>>>> 0385c783
        )(x)
        return ConvolutionalNetwork(hidden_outputs=hidden_outputs, output=output)<|MERGE_RESOLUTION|>--- conflicted
+++ resolved
@@ -29,18 +29,14 @@
 class Diffusive(tf.keras.constraints.Constraint):
     def __call__(self, w: tf.Tensor):
         w = tf.maximum(w, 0.0)
-<<<<<<< HEAD
-=======
         w = tf.scalar_mul(0.5, w + tf.transpose(w, perm=(1, 0, 2, 3)))
         w = tf.scalar_mul(0.5, w + tf.experimental.numpy.fliplr(w))
         w = tf.scalar_mul(0.5, w + tf.experimental.numpy.flipud(w))
->>>>>>> 0385c783
         total = tf.reduce_sum(w)
         return tf.scalar_mul(1.0 / total, w)
 
 
 class ConstraintCollection(tf.keras.constraints.Constraint):
-<<<<<<< HEAD
     """
     Applies given constraints sequentially.
 
@@ -50,8 +46,6 @@
     reason about what happens when the constraints are applied sequentially.
     """
 
-=======
->>>>>>> 0385c783
     def __init__(self, constraints: Sequence[tf.keras.constraints.Constraint]):
         super().__init__()
         self._constraints = constraints
@@ -88,16 +82,10 @@
         gaussian_noise: amount of gaussian noise to add to each hidden layer output
         spectral_normalization: if True, apply spectral normalization to hidden layers
         activation_function: name of keras activation function to use on hidden layers
-<<<<<<< HEAD
-        transpose_invariant: if True, hidden layer kernels will be transpose invariant
-        diffusive: if True, hidden layer kernels will have non-negative weights
-            which sum to 1
-=======
         transpose_invariant: if True, all layer kernels will be transpose invariant
         diffusive: if True, all layer kernels will have non-negative weights
             which sum to 1 and are equal at equal distances from the center,
             and bias will be removed from all layers
->>>>>>> 0385c783
     """
 
     filters: int = 32
@@ -162,10 +150,7 @@
         """
         hidden_outputs = []
         x = x_in
-<<<<<<< HEAD
-=======
         use_bias = not self.diffusive
->>>>>>> 0385c783
 
         for i in range(self.depth - 1):
             if self.gaussian_noise > 0.0:
@@ -181,10 +166,7 @@
                 kernel_regularizer=self.kernel_regularizer.instance,
                 name=f"convolutional_{label}_{i}",
                 kernel_constraint=self._kernel_constraint,
-<<<<<<< HEAD
-=======
                 use_bias=use_bias,
->>>>>>> 0385c783
             )
             if self.spectral_normalization:
                 hidden_layer = tfa.layers.SpectralNormalization(
@@ -200,9 +182,6 @@
             data_format="channels_last",
             name=f"convolutional_network_{label}_output",
             kernel_constraint=self._kernel_constraint,
-<<<<<<< HEAD
-=======
             use_bias=use_bias,
->>>>>>> 0385c783
         )(x)
         return ConvolutionalNetwork(hidden_outputs=hidden_outputs, output=output)