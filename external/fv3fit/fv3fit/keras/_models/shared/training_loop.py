import tensorflow as tf
<<<<<<< HEAD
from typing import Any, Iterable, List, Optional, Sequence, Callable
=======
from typing import Any, Iterable, List, Optional, Sequence, Callable, Tuple
>>>>>>> b6e088fe
import dataclasses
import logging

logger = logging.getLogger(__name__)


@dataclasses.dataclass
class Logs:
    loss: float
    val_loss: Optional[float]
    # this could be extended in the future to contain more metrics, or
    # a Mapping for custom metrics, if we also refactor the collection logic


@dataclasses.dataclass
class EpochResult:
    """
    Attributes:
        epoch: count of epoch (starts at zero)
        batch_logs: metrics of `model.fit` from each batch
        epoch_logs: metrics of `model.fit` from the end of the epoch
    """

    epoch: int
    batch_logs: Sequence[Logs]
    epoch_logs: Logs
<<<<<<< HEAD
=======


def sequence_size(seq):
    n = 0
    for _ in seq:
        n += 1
    return n


def _tfdataset_to_tensor_sequence(
    Xy: tf.data.Dataset, validation_data: Optional[tf.data.Dataset]
) -> Tuple[
    Tuple[Sequence[tf.Tensor], Sequence[tf.Tensor]],
    Optional[Tuple[Sequence[tf.Tensor], Sequence[tf.Tensor]]],
]:
    n_samples = sequence_size(Xy)
    Xy_fit = next(iter(Xy.batch(n_samples)))
    if validation_data is not None:
        n_val_samples = sequence_size(validation_data)
        validation_fit = next(iter(validation_data.batch(n_val_samples)))
    else:
        validation_fit = None
    return Xy_fit, validation_fit
>>>>>>> b6e088fe


@dataclasses.dataclass
class TrainingLoopConfig:
    """
    Attributes:
        epochs: number of times to run through the batches when training
        shuffle_buffer_size: size of buffer to use when shuffling data, only
            applies if in_memory=False
        batch_size: actual batch_size to pass to keras model.fit,
            independent of number of samples in each data batch in batches
        in_memory: if True, cast incoming data to eagerly loaded numpy arrays
            before calling keras fit routine (uses tf.data.Dataset if False).
    """

    epochs: int = 3
<<<<<<< HEAD
    shuffle_buffer_size: int = 2_000_000
=======
    shuffle_buffer_size: int = 50_000
>>>>>>> b6e088fe
    batch_size: int = 16
    in_memory: bool = True

    def __post_init__(self):
        if self.in_memory:
            logger.info(
                "training with in_memory=True, if you run out of memory "
                "try setting in_memory on TrainingLoopConfig to False"
            )

    def fit_loop(
        self,
        model: tf.keras.Model,
        Xy: tf.data.Dataset,
        validation_data: Optional[tf.data.Dataset] = None,
        callbacks: Iterable[Callable[[EpochResult], None]] = (),
    ) -> None:
        """
        Args:
            model: keras model to train
            Xy: Dataset containing samples to be passed to model.fit
            validation_data: passed as `validation_data` argument to `model.fit`
            callbacks: if given, these will be called at the end of each epoch
        """
<<<<<<< HEAD
        Xy = Xy.shuffle(buffer_size=self.shuffle_buffer_size).batch(self.batch_size)
        if validation_data is not None:
            validation_batched = validation_data.batch(self.batch_size)
        else:
            validation_batched = None
        model.fit(
            Xy,
            validation_data=validation_batched,
            callbacks=[EpochCallback(func) for func in callbacks],
            epochs=self.epochs,
        )
=======
        fit_kwargs = dict(
            callbacks=[EpochCallback(func) for func in callbacks], epochs=self.epochs
        )
        if self.in_memory:
            Xy_fit, validation_fit = _tfdataset_to_tensor_sequence(Xy, validation_data)
            model.fit(
                x=Xy_fit[0],
                y=Xy_fit[1],
                validation_data=validation_fit,
                batch_size=self.batch_size,
                **fit_kwargs,
            )
        else:
            Xy_fit = (
                Xy.shuffle(buffer_size=self.shuffle_buffer_size)
                .batch(self.batch_size)
                .prefetch(tf.data.AUTOTUNE)
            )
            if validation_data is not None:
                validation_fit = validation_data.batch(self.batch_size).prefetch(
                    tf.data.AUTOTUNE
                )
            else:
                validation_fit = None
            model.fit(Xy_fit, validation_data=validation_fit, **fit_kwargs)
>>>>>>> b6e088fe


class EpochCallback(tf.keras.callbacks.History):
    def __init__(self, callback: Callable[[EpochResult], Any]):
        self._callback = callback
        self._batch_logs: List[Logs] = []

    def on_train_batch_end(self, epoch: int, logs=None):
        if logs is None or "loss" not in logs:
            raise NotImplementedError(
                "fv3fit epoch callbacks are hard-coded to require loss values"
            )
        self._batch_logs.append(
            Logs(loss=logs["loss"], val_loss=logs.get("val_loss", None))
        )

    def on_epoch_end(self, epoch: int, logs=None):
        if logs is None or "loss" not in logs:
            raise NotImplementedError(
                "fv3fit epoch callbacks are hard-coded to require loss values"
            )
        self._callback(
            EpochResult(
                epoch=epoch,
                batch_logs=tuple(self._batch_logs),
                epoch_logs=Logs(loss=logs["loss"], val_loss=logs.get("val_loss", None)),
            )
        )
        self._batch_logs.clear()<|MERGE_RESOLUTION|>--- conflicted
+++ resolved
@@ -1,9 +1,5 @@
 import tensorflow as tf
-<<<<<<< HEAD
-from typing import Any, Iterable, List, Optional, Sequence, Callable
-=======
 from typing import Any, Iterable, List, Optional, Sequence, Callable, Tuple
->>>>>>> b6e088fe
 import dataclasses
 import logging
 
@@ -30,8 +26,6 @@
     epoch: int
     batch_logs: Sequence[Logs]
     epoch_logs: Logs
-<<<<<<< HEAD
-=======
 
 
 def sequence_size(seq):
@@ -55,7 +49,6 @@
     else:
         validation_fit = None
     return Xy_fit, validation_fit
->>>>>>> b6e088fe
 
 
 @dataclasses.dataclass
@@ -72,11 +65,7 @@
     """
 
     epochs: int = 3
-<<<<<<< HEAD
-    shuffle_buffer_size: int = 2_000_000
-=======
     shuffle_buffer_size: int = 50_000
->>>>>>> b6e088fe
     batch_size: int = 16
     in_memory: bool = True
 
@@ -101,19 +90,6 @@
             validation_data: passed as `validation_data` argument to `model.fit`
             callbacks: if given, these will be called at the end of each epoch
         """
-<<<<<<< HEAD
-        Xy = Xy.shuffle(buffer_size=self.shuffle_buffer_size).batch(self.batch_size)
-        if validation_data is not None:
-            validation_batched = validation_data.batch(self.batch_size)
-        else:
-            validation_batched = None
-        model.fit(
-            Xy,
-            validation_data=validation_batched,
-            callbacks=[EpochCallback(func) for func in callbacks],
-            epochs=self.epochs,
-        )
-=======
         fit_kwargs = dict(
             callbacks=[EpochCallback(func) for func in callbacks], epochs=self.epochs
         )
@@ -139,7 +115,6 @@
             else:
                 validation_fit = None
             model.fit(Xy_fit, validation_data=validation_fit, **fit_kwargs)
->>>>>>> b6e088fe
 
 
 class EpochCallback(tf.keras.callbacks.History):
