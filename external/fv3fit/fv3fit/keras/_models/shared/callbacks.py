--- conflicted
+++ resolved
@@ -1,53 +1,3 @@
-<<<<<<< HEAD
-import numpy as np
-
-from .training_loop import EpochResult
-
-import logging
-import wandb
-
-logger = logging.getLogger(__name__)
-
-
-class TrainingLoopLossHistory:
-    """Summarizes the history across epochs and batches
-
-    Attributes:
-        train_loss_end_of_epoch: training loss recorded at end of each epoch
-            (i.e. after the last batch iterated upon in the epoch)
-        val_loss_end_of_epoch: validation loss recorded at end of each epoch
-        train_loss_all: training loss after each iteration over batches in epochs
-        val_loss_all: validation loss after each iteration over batches in epochs
-    """
-
-    def __init__(self):
-
-        self.train_loss_end_of_epoch = []
-        self.val_loss_end_of_epoch = []
-        self.train_loss_all = []
-        self.val_loss_all = []
-
-    def callback(self, epoch_result: EpochResult):
-        self.train_loss_end_of_epoch += epoch_result.history[-1].history["loss"]
-        self.val_loss_end_of_epoch += epoch_result.history[-1].history.get(
-            "val_loss", [np.nan]
-        )
-        for batch in epoch_result.history:
-            self.train_loss_all += batch.history["loss"]
-            self.val_loss_all += batch.history.get("val_loss", [])
-
-        metrics = {"validation_loss": self.val_loss_end_of_epoch[-1]}
-        logger.info(f"end of epoch val loss: {self.val_loss_end_of_epoch[-1]}")
-        wandb.log(metrics)
-
-    def log_summary(self):
-        logger.info(f"All batches train loss history: {self.train_loss_all}")
-        logger.info(f"All batches Validation loss history: {self.val_loss_all}")
-        logger.info(f"End of epoch train loss history: {self.train_loss_end_of_epoch}")
-        logger.info(
-            f"End of epoch validation loss history: {self.val_loss_end_of_epoch}"
-        )
-=======
 import dataclasses
 import tensorflow as tf
 import wandb
@@ -73,5 +23,4 @@
                 raise ValueError(
                     f"callback {self.name} is not in the Keras library nor the list "
                     f"of usable third party callbacks {list(THIRD_PARTY_CALLBACKS)}"
-                )
->>>>>>> 178bcfb6
+                )