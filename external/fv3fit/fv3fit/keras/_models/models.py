--- conflicted
+++ resolved
@@ -1,8 +1,4 @@
-<<<<<<< HEAD
 from typing import Sequence, Tuple, Iterable, Mapping, Union, Optional, Dict, Any, List
-=======
-from typing import Sequence, Tuple, Iterable, Mapping, Union, Optional, List, Any
->>>>>>> f646892b
 from typing_extensions import Literal
 import xarray as xr
 import logging
