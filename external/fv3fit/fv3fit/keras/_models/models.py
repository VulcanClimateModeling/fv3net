from typing import Sequence, Tuple, Iterable, Mapping, Union, Optional, Any, List
from typing_extensions import Literal
import xarray as xr
import logging
import abc
import tensorflow as tf
<<<<<<< HEAD
import tensorflow_addons as tfa
from ..._shared import ArrayPacker, Estimator, io
=======
from ..._shared import ArrayPacker, Estimator, io, unpack_matrix
>>>>>>> 37cbe7bc
import numpy as np
import os
from ._filesystem import get_dir, put_dir
from ._sequences import _XyArraySequence, _ThreadedSequencePreLoader
from .normalizer import LayerStandardScaler
from .loss import get_weighted_mse, get_weighted_mae
import yaml

logger = logging.getLogger(__file__)

MODEL_DIRECTORY = "model_data"

# Description of the training loss progression over epochs
# Outer array indexes epoch, inner array indexes batch (if applicable)
EpochLossHistory = Sequence[Sequence[Union[float, int]]]
History = Mapping[str, EpochLossHistory]


class PackedKerasModel(Estimator):
    """
    Abstract base class for a keras-based model which operates on xarray
    datasets containing a "sample" dimension (as defined by loaders.SAMPLE_DIM_NAME),
    where each variable has at most one non-sample dimension.

    Subclasses are defined primarily using a `get_model` method, which returns a
    Keras model.
    """

    # these should only be used in the dump/load routines for this class
    _MODEL_FILENAME = "model.tf"
    _X_PACKER_FILENAME = "X_packer.json"
    _Y_PACKER_FILENAME = "y_packer.json"
    _X_SCALER_FILENAME = "X_scaler.npz"
    _Y_SCALER_FILENAME = "y_scaler.npz"
    _OPTIONS_FILENAME = "options.yml"
    _LOSS_OPTIONS = {"mse": get_weighted_mse, "mae": get_weighted_mae}

    def __init__(
        self,
        sample_dim_name: str,
        input_variables: Iterable[str],
        output_variables: Iterable[str],
        weights: Optional[Mapping[str, Union[int, float, np.ndarray]]] = None,
        normalize_loss: bool = True,
        optimizer: tf.keras.optimizers.Optimizer = tf.keras.optimizers.Adam,
        loss: Literal["mse", "mae"] = "mse",
    ):
        """Initialize the model.
        
        Loss is computed on normalized outputs only if `normalized_loss` is True
        (default). This allows you to provide weights that will be proportional
        to the importance of that feature within the loss. If `normalized_loss`
        is False, you should consider scaling your weights to decrease the importance
        of features that are orders of magnitude larger than other features.
        
        Args:
            sample_dim_name: name of the sample dimension in datasets used as
                inputs and outputs.
            input_variables: names of input variables
            output_variables: names of output variables
            weights: loss function weights, defined as a dict whose keys are
                variable names and values are either a scalar referring to the total
                weight of the variable, or a vector referring to the weight for each
                feature of the variable. Default is a total weight of 1
                for each variable.
            normalize_loss: if True (default), normalize outputs by their standard
                deviation before computing the loss function
            optimizer: algorithm to be used in gradient descent, must subclass
                tf.keras.optimizers.Optimizer; defaults to tf.keras.optimizers.Adam
            loss: loss function to use. Defaults to mean squared error.
        """
        super().__init__(sample_dim_name, input_variables, output_variables)
        self._model = None
        self.X_packer = ArrayPacker(
            sample_dim_name=sample_dim_name, pack_names=input_variables
        )
        self.y_packer = ArrayPacker(
            sample_dim_name=sample_dim_name, pack_names=output_variables
        )
        self.X_scaler = LayerStandardScaler()
        self.y_scaler = LayerStandardScaler()
        if weights is None:
            self.weights: Mapping[str, Union[int, float, np.ndarray]] = {}
        else:
            self.weights = weights
        self._normalize_loss = normalize_loss
        self._optimizer = optimizer
        self._loss = loss

    @property
    def model(self) -> tf.keras.Model:
        if self._model is None:
            raise RuntimeError("must call fit() for keras model to be available")
        return self._model

    def _fit_normalization(self, X: np.ndarray, y: np.ndarray):
        self.X_scaler.fit(X)
        self.y_scaler.fit(y)

    @abc.abstractmethod
    def get_model(self, n_features_in: int, n_features_out: int) -> tf.keras.Model:
        """Returns a Keras model to use as the underlying predictive model.
        
        Args:
            n_features_in: the number of input features
            n_features_out: the number of output features
        Returns:
            model: a Keras model whose input shape is [n_samples, n_features_in] and
                output shape is [n_samples, features_out]
        """

    def fit(
        self,
        batches: Sequence[xr.Dataset],
        validation_dataset: Optional[xr.Dataset] = None,
        epochs: int = 1,
        batch_size: Optional[int] = None,
        workers: int = 1,
        max_queue_size: int = 8,
        validation_samples: int = 13824,
        **fit_kwargs: Any,
    ) -> History:
        """Fits a model using data in the batches sequence

        Returns a History of training loss (and validation loss if applicable).
        Loss values are saved as a list of values for each epoch.
        
        If batch_size is provided as a kwarg, the list of values is for each batch fit.
        e.g. {"loss":
            [[epoch0_batch0_loss, epoch0_batch1_loss],
            [epoch1_batch0_loss, epoch1_batch1_loss]]}
        If not batch_size is not provided, a single loss per epoch is recorded.
        e.g. {"loss": [[epoch0_loss], [epoch1_loss]]}
        
        Args:
            batches: sequence of stacked datasets of predictor variables
            validation_dataset: optional validation dataset
            epochs: optional number of times through the batches to run when training
            batch_size: actual batch_size to apply in gradient descent updates,
                independent of number of samples in each batch in batches; optional,
                uses number of samples in each batch if omitted
            workers: number of workers for parallelized loading of batches fed into
                training, defaults to serial loading (1 worker)
            max_queue_size: max number of batches to hold in the parallel loading queue
            validation_samples: Option to specify number of samples to randomly draw
                from the validation dataset, so that we can use multiple timesteps for
                validation without having to load all the times into memory.
                Defaults to the equivalent of a single C48 timestep.
            **fit_kwargs: other keyword arguments to be passed to the underlying
                tf.keras.Model.fit() method
        """
        epochs = epochs if epochs is not None else 1
        Xy = _XyArraySequence(self.X_packer, self.y_packer, batches)

        if self._model is None:
            X, y = Xy[0]
            n_features_in, n_features_out = X.shape[-1], y.shape[-1]
            self._fit_normalization(X, y)
            self._model = self.get_model(n_features_in, n_features_out)

        validation_data: Optional[Tuple[np.ndarray, np.ndarray]]
        if validation_dataset is not None:
            X_val = self.X_packer.to_array(validation_dataset)
            y_val = self.y_packer.to_array(validation_dataset)
            val_sample = np.random.choice(
                np.arange(len(y_val)), validation_samples, replace=False
            )
            validation_data = X_val[val_sample], y_val[val_sample]
        else:
            validation_data = None

        return self._fit_loop(
            Xy,
            validation_data,
            epochs,
            batch_size,
            workers=workers,
            max_queue_size=max_queue_size,
            **fit_kwargs,
        )

    def _fit_loop(
        self,
        Xy: Sequence[Tuple[np.ndarray, np.ndarray]],
        validation_data: Optional[Tuple[np.ndarray, np.ndarray]],
        epochs: int,
        batch_size: Optional[int] = None,
        workers: int = 1,
        max_queue_size: int = 8,
        **fit_kwargs: Any,
    ) -> History:

        if workers > 1:
            Xy = _ThreadedSequencePreLoader(
                Xy, num_workers=workers, max_queue_size=max_queue_size
            )
        train_history = {
            key: [] for key in ["loss", "val_loss"]
        }  # type: Mapping[str, List]
        for i_epoch in range(epochs):
            loss_over_batches, val_loss_over_batches = [], []
            for i_batch, (X, y) in enumerate(Xy):
                logger.info(
                    f"Fitting on timestep {i_batch} of {len(Xy)}, of epoch {i_epoch}..."
                )
                history = self.model.fit(
                    X,
                    y,
                    validation_data=validation_data,
                    batch_size=batch_size,
                    **fit_kwargs,
                )
                loss_over_batches += history.history["loss"]
                val_loss_over_batches += history.history.get("val_loss", [np.nan])
            train_history["loss"].append(loss_over_batches)
            train_history["val_loss"].append(val_loss_over_batches)
        return train_history

    def predict(self, X: xr.Dataset) -> xr.Dataset:
        sample_coord = X[self.sample_dim_name]
        ds_pred = self.y_packer.to_dataset(
            self.predict_array(self.X_packer.to_array(X))
        )
        return ds_pred.assign_coords({self.sample_dim_name: sample_coord})

    def predict_array(self, X: np.ndarray) -> np.ndarray:
        return self.model.predict(X)

    def dump(self, path: str) -> None:
        dir_ = os.path.join(path, MODEL_DIRECTORY)
        with put_dir(dir_) as path:
            if self._model is not None:
                model_filename = os.path.join(path, self._MODEL_FILENAME)
                self.model.save(model_filename)
            with open(os.path.join(path, self._X_PACKER_FILENAME), "w") as f:
                self.X_packer.dump(f)
            with open(os.path.join(path, self._Y_PACKER_FILENAME), "w") as f:
                self.y_packer.dump(f)
            with open(os.path.join(path, self._X_SCALER_FILENAME), "wb") as f_binary:
                self.X_scaler.dump(f_binary)
            with open(os.path.join(path, self._Y_SCALER_FILENAME), "wb") as f_binary:
                self.y_scaler.dump(f_binary)
            with open(os.path.join(path, self._OPTIONS_FILENAME), "w") as f:
                yaml.safe_dump(
                    {"normalize_loss": self._normalize_loss, "loss": self._loss}, f
                )

    @property
    def loss(self):
        # putting this on a property method is needed so we can save and load models
        # using custom loss functions. If using a custom function, it must either
        # be named "custom_loss", as used in the load method below,
        # or it must be registered with keras as a custom object.
        # Do this by defining the function returned by the decorator as custom_loss.
        # See https://github.com/keras-team/keras/issues/5916 for more info
        std = self.y_scaler.std
        std[std == 0] = 1.0
        if not self._normalize_loss:
            std[:] = 1.0
        if self._loss in self._LOSS_OPTIONS:
            loss_getter = self._LOSS_OPTIONS[self._loss]
            return loss_getter(self.y_packer, std, **self.weights)
        else:
            raise ValueError(
                f"Invalid loss {self._loss} provided. "
                f"Allowed loss functions are {list(self._LOSS_OPTIONS.keys())}."
            )

    @classmethod
    def load(cls, path: str) -> "PackedKerasModel":
        dir_ = os.path.join(path, MODEL_DIRECTORY)
        with get_dir(dir_) as path:
            with open(os.path.join(path, cls._X_PACKER_FILENAME), "r") as f:
                X_packer = ArrayPacker.load(f)
            with open(os.path.join(path, cls._Y_PACKER_FILENAME), "r") as f:
                y_packer = ArrayPacker.load(f)
            with open(os.path.join(path, cls._X_SCALER_FILENAME), "rb") as f_binary:
                X_scaler = LayerStandardScaler.load(f_binary)
            with open(os.path.join(path, cls._Y_SCALER_FILENAME), "rb") as f_binary:
                y_scaler = LayerStandardScaler.load(f_binary)
            with open(os.path.join(path, cls._OPTIONS_FILENAME), "r") as f:
                options = yaml.safe_load(f)
            obj = cls(
                X_packer.sample_dim_name,
                X_packer.pack_names,
                y_packer.pack_names,
                **options,
            )
            obj.X_packer = X_packer
            obj.y_packer = y_packer
            obj.X_scaler = X_scaler
            obj.y_scaler = y_scaler
            model_filename = os.path.join(path, cls._MODEL_FILENAME)
            if os.path.exists(model_filename):
                obj._model = tf.keras.models.load_model(
                    model_filename, custom_objects={"custom_loss": obj.loss}
                )
            return obj

    def jacobian(self, base_state: Optional[xr.Dataset] = None) -> xr.Dataset:
        """Compute the jacobian of the NN around a base state

        Args:
            base_state: a single sample of input data. If not passed, then
                the mean of the input data stored in the X_scaler will be used.

        Returns:
            The jacobian matrix as a Dataset

        """
        if base_state is None:
            if self.X_scaler.mean is not None:
                mean_expanded = self.X_packer.to_dataset(
                    self.X_scaler.mean[np.newaxis, :]
                )
            else:
                raise ValueError("X_scaler needs to be fit first.")
        else:
            mean_expanded = base_state.expand_dims(self.sample_dim_name)

        mean_tf = tf.convert_to_tensor(self.X_packer.to_array(mean_expanded))
        with tf.GradientTape() as g:
            g.watch(mean_tf)
            y = self.model(mean_tf)

        J = g.jacobian(y, mean_tf)[0, :, 0, :].numpy()
        return unpack_matrix(self.X_packer, self.y_packer, J)


@io.register("packed-keras")
class DenseModel(PackedKerasModel):
    """
    A simple feedforward neural network model with dense layers.
    """

    def __init__(
        self,
        sample_dim_name: str,
        input_variables: Iterable[str],
        output_variables: Iterable[str],
        weights: Optional[Mapping[str, Union[int, float, np.ndarray]]] = None,
        normalize_loss: bool = True,
        optimizer: Optional[tf.keras.optimizers.Optimizer] = None,
        depth: int = 3,
        width: int = 16,
        loss: Literal["mse", "mae"] = "mse",
        spectral_normalization: bool = False,
    ):
        """Initialize the DenseModel.

        Loss is computed on normalized outputs only if `normalized_loss` is True
        (default). This allows you to provide weights that will be proportional
        to the importance of that feature within the loss. If `normalized_loss`
        is False, you should consider scaling your weights to decrease the importance
        of features that are orders of magnitude larger than other features.

        Args:
            sample_dim_name: name of the sample dimension in datasets used as
                inputs and outputs.
            input_variables: names of input variables
            output_variables: names of output variables
            weights: loss function weights, defined as a dict whose keys are
                variable names and values are either a scalar referring to the total
                weight of the variable, or a vector referring to the weight for each
                feature of the variable. Default is a total weight of 1
                for each variable.
            normalize_loss: if True (default), normalize outputs by their standard
                deviation before computing the loss function
            optimizer: algorithm to be used in gradient descent, must subclass
                tf.keras.optimizers.Optimizer; defaults to tf.keras.optimizers.Adam
            depth: number of dense layers to use between the input and output layer.
                The number of hidden layers will be (depth - 1). Default is 3.
            width: number of neurons to use on layers between the input and output
                layer. Default is 16.
            loss: loss function to use. Defaults to mean squared error.
        """
        self._depth = depth
        self._width = width
        self._spectral_normalization = spectral_normalization
        optimizer = optimizer or tf.keras.optimizers.Adam()
        super().__init__(
            sample_dim_name,
            input_variables,
            output_variables,
            weights=weights,
            normalize_loss=normalize_loss,
            optimizer=optimizer,
            loss=loss,
        )

    def get_model(self, n_features_in: int, n_features_out: int) -> tf.keras.Model:
        inputs = tf.keras.Input(n_features_in)
        x = self.X_scaler.normalize_layer(inputs)
        for i in range(self._depth - 1):
            hidden_layer = tf.keras.layers.Dense(
                self._width, activation=tf.keras.activations.relu
            )
            if self._spectral_normalization:
                hidden_layer = tfa.layers.SpectralNormalization(hidden_layer)
            x = hidden_layer(x)
        x = tf.keras.layers.Dense(n_features_out)(x)
        outputs = self.y_scaler.denormalize_layer(x)
        model = tf.keras.Model(inputs=inputs, outputs=outputs)
        model.compile(optimizer=self._optimizer, loss=self.loss)
        return model<|MERGE_RESOLUTION|>--- conflicted
+++ resolved
@@ -4,12 +4,8 @@
 import logging
 import abc
 import tensorflow as tf
-<<<<<<< HEAD
 import tensorflow_addons as tfa
-from ..._shared import ArrayPacker, Estimator, io
-=======
 from ..._shared import ArrayPacker, Estimator, io, unpack_matrix
->>>>>>> 37cbe7bc
 import numpy as np
 import os
 from ._filesystem import get_dir, put_dir
