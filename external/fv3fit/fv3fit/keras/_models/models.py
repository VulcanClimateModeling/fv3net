from typing import Sequence, Tuple, Iterable, Mapping, Union, Optional, List
from typing_extensions import Literal
import xarray as xr
import logging
import abc
import copy
import json
import tensorflow as tf
import tensorflow_addons as tfa
from ..._shared import ArrayPacker, Estimator, io, unpack_matrix
import numpy as np
import os
from ._filesystem import get_dir, put_dir
from ._sequences import _XyArraySequence, _ThreadedSequencePreLoader
from .normalizer import LayerStandardScaler
from .loss import get_weighted_mse, get_weighted_mae
from loaders.batches import Take, shuffle
import yaml

logger = logging.getLogger(__file__)

MODEL_DIRECTORY = "model_data"

# Description of the training loss progression over epochs
# Outer array indexes epoch, inner array indexes batch (if applicable)
EpochLossHistory = Sequence[Sequence[Union[float, int]]]
History = Mapping[str, EpochLossHistory]


class PackedKerasModel(Estimator):
    """
    Abstract base class for a keras-based model which operates on xarray
    datasets containing a "sample" dimension (as defined by loaders.SAMPLE_DIM_NAME),
    where each variable has at most one non-sample dimension.

    Subclasses are defined primarily using a `get_model` method, which returns a
    Keras model.
    """

    # these should only be used in the dump/load routines for this class
    _MODEL_FILENAME = "model.tf"
    _X_PACKER_FILENAME = "X_packer.json"
    _Y_PACKER_FILENAME = "y_packer.json"
    _X_SCALER_FILENAME = "X_scaler.npz"
    _Y_SCALER_FILENAME = "y_scaler.npz"
    _OPTIONS_FILENAME = "options.yml"
    _LOSS_OPTIONS = {"mse": get_weighted_mse, "mae": get_weighted_mae}
    _HISTORY_FILENAME = "training_history.json"

    def __init__(
        self,
        sample_dim_name: str,
        input_variables: Iterable[str],
        output_variables: Iterable[str],
        weights: Optional[Mapping[str, Union[int, float, np.ndarray]]] = None,
        normalize_loss: bool = True,
        optimizer: tf.keras.optimizers.Optimizer = tf.keras.optimizers.Adam,
        kernel_regularizer: Optional[tf.keras.regularizers.Regularizer] = None,
        loss: Literal["mse", "mae"] = "mse",
        checkpoint_path: Optional[str] = None,
        fit_kwargs: Optional[dict] = None,
    ):
        """Initialize the model.
        
        Loss is computed on normalized outputs only if `normalized_loss` is True
        (default). This allows you to provide weights that will be proportional
        to the importance of that feature within the loss. If `normalized_loss`
        is False, you should consider scaling your weights to decrease the importance
        of features that are orders of magnitude larger than other features.
        
        Args:
            sample_dim_name: name of the sample dimension in datasets used as
                inputs and outputs.
            input_variables: names of input variables
            output_variables: names of output variables
            weights: loss function weights, defined as a dict whose keys are
                variable names and values are either a scalar referring to the total
                weight of the variable, or a vector referring to the weight for each
                feature of the variable. Default is a total weight of 1
                for each variable.
            normalize_loss: if True (default), normalize outputs by their standard
                deviation before computing the loss function
            optimizer: algorithm to be used in gradient descent, must subclass
                tf.keras.optimizers.Optimizer; defaults to tf.keras.optimizers.Adam
            loss: loss function to use. Defaults to mean squared error.
            fit_kwargs: other keyword arguments to be passed to the underlying
                tf.keras.Model.fit() method
        """
        super().__init__(sample_dim_name, input_variables, output_variables)
        self._model = None
        self.X_packer = ArrayPacker(
            sample_dim_name=sample_dim_name, pack_names=input_variables
        )
        self.y_packer = ArrayPacker(
            sample_dim_name=sample_dim_name, pack_names=output_variables
        )
        self.X_scaler = LayerStandardScaler()
        self.y_scaler = LayerStandardScaler()
        self.train_history = {"loss": [], "val_loss": []}  # type: Mapping[str, List]
        if weights is None:
            self.weights: Mapping[str, Union[int, float, np.ndarray]] = {}
        else:
            self.weights = weights
        self._normalize_loss = normalize_loss
        self._optimizer = optimizer
        self._loss = loss
        self._kernel_regularizer = kernel_regularizer
        self._checkpoint_path = checkpoint_path
        self._fit_kwargs = fit_kwargs or {}

    @property
    def model(self) -> tf.keras.Model:
        if self._model is None:
            raise RuntimeError("must call fit() for keras model to be available")
        return self._model

    def _fit_normalization(self, X: np.ndarray, y: np.ndarray):
        self.X_scaler.fit(X)
        self.y_scaler.fit(y)

    @abc.abstractmethod
    def get_model(self, n_features_in: int, n_features_out: int) -> tf.keras.Model:
        """Returns a Keras model to use as the underlying predictive model.
        
        Args:
            n_features_in: the number of input features
            n_features_out: the number of output features
        Returns:
            model: a Keras model whose input shape is [n_samples, n_features_in] and
                output shape is [n_samples, features_out]
        """

    def fit(
        self,
        batches: Sequence[xr.Dataset],
        validation_dataset: Optional[xr.Dataset] = None,
        epochs: Optional[int] = None,
        batch_size: Optional[int] = None,
        workers: Optional[int] = None,
        max_queue_size: Optional[int] = None,
        validation_samples: Optional[int] = None,
        use_last_batch_to_validate: Optional[bool] = None,
    ) -> None:
        """Fits a model using data in the batches sequence
        
        If batch_size is provided as a kwarg, the list of values is for each batch fit.
        e.g. {"loss":
            [[epoch0_batch0_loss, epoch0_batch1_loss],
            [epoch1_batch0_loss, epoch1_batch1_loss]]}
        If not batch_size is not provided, a single loss per epoch is recorded.
        e.g. {"loss": [[epoch0_loss], [epoch1_loss]]}
        
        Args:
            batches: sequence of stacked datasets of predictor variables
            validation_dataset: optional validation dataset
            epochs: optional number of times through the batches to run when training.
                Defaults to 1.
            batch_size: actual batch_size to apply in gradient descent updates,
                independent of number of samples in each batch in batches; optional,
                uses number of samples in each batch if omitted
            workers: number of workers for parallelized loading of batches fed into
                training, defaults to serial loading (1 worker)
            max_queue_size: max number of batches to hold in the parallel loading queue.
                Defaults to 8.
            validation_samples: Option to specify number of samples to randomly draw
                from the validation dataset, so that we can use multiple timesteps for
                validation without having to load all the times into memory.
                Defaults to the equivalent of a single C48 timestep (13824).
            use_last_batch_to_validate: if True, use the last batch as a validation
                dataset, cannot be used with a non-None value for validation_dataset.
                Defaults to False.
        """
<<<<<<< HEAD

        fit_loop_kwargs = copy.copy(self._fit_kwargs)
        fit_loop_kwargs = _fill_fit_kwarg_default(
            fit_loop_kwargs, batch_size, "batch_size", None
        )
        fit_loop_kwargs = _fill_fit_kwarg_default(fit_loop_kwargs, epochs, "epochs", 1)
        fit_loop_kwargs = _fill_fit_kwarg_default(
            fit_loop_kwargs, workers, "workers", 1
        )
        fit_loop_kwargs = _fill_fit_kwarg_default(
            fit_loop_kwargs, max_queue_size, "max_queue_size", 8
        )
        fit_loop_kwargs = _fill_fit_kwarg_default(
            fit_loop_kwargs, validation_samples, "validation_samples", 13824
        )
        fit_loop_kwargs = _fill_fit_kwarg_default(
            fit_loop_kwargs,
            use_last_batch_to_validate,
            "use_last_batch_to_validate",
            False,
=======
        default_fit_kwargs = {
            "batch_size": None,
            "epochs": 1,
            "workers": 1,
            "max_queue_size": 8,
            "validation_samples": 13824,
            "use_last_batch_to_validate": False,
        }
        fit_loop_kwargs = copy.copy(self._fit_kwargs)
        fit_loop_kwargs = _fill_defaults(
            fit_loop_kwargs, inputs=locals(), defaults=default_fit_kwargs
>>>>>>> f8b6e863
        )

        Xy = _XyArraySequence(self.X_packer, self.y_packer, batches)

        if self._model is None:
            X, y = Xy[0]
            n_features_in, n_features_out = X.shape[-1], y.shape[-1]
            self._fit_normalization(X, y)
            self._model = self.get_model(n_features_in, n_features_out)

        validation_data: Optional[Tuple[np.ndarray, np.ndarray]]
        validation_dataset = (
            validation_dataset
            if validation_dataset is not None
            else fit_loop_kwargs.pop("validation_dataset", None)
        )
        validation_samples = (
            validation_samples
            if validation_samples is not None
            else fit_loop_kwargs.pop("validation_samples", 13824)
        )

        if use_last_batch_to_validate:
            if validation_dataset is not None:
                raise ValueError(
                    "cannot provide validation_dataset when "
                    "use_first_batch_to_validate is True"
                )
            X_val, y_val = Xy[-1]
            val_sample = np.random.choice(
                np.arange(X_val.shape[0]), validation_samples, replace=False
            )
            X_val = X_val[val_sample, :]
            y_val = y_val[val_sample, :]
            validation_data = (X_val, y_val)
            Xy = Take(Xy, len(Xy) - 1)  # type: ignore
        elif validation_dataset is not None:
            X_val = self.X_packer.to_array(validation_dataset)
            y_val = self.y_packer.to_array(validation_dataset)
            val_sample = np.random.choice(
                np.arange(len(y_val)), validation_samples, replace=False
            )
            validation_data = X_val[val_sample], y_val[val_sample]
        else:
            validation_data = None

        return self._fit_loop(Xy, validation_data, **fit_loop_kwargs,)

    def _fit_loop(
        self,
        Xy: Sequence[Tuple[np.ndarray, np.ndarray]],
        validation_data: Optional[Tuple[np.ndarray, np.ndarray]],
        epochs: int,
        batch_size: Optional[int] = None,
        workers: int = 1,
        max_queue_size: int = 8,
        use_last_batch_to_validate: bool = False,
        last_batch_validation_fraction: float = 1.0,
        **fit_kwargs,
    ) -> None:

        for i_epoch in range(epochs):
            Xy = shuffle(Xy)
            if workers > 1:
                Xy = _ThreadedSequencePreLoader(
                    Xy, num_workers=workers, max_queue_size=max_queue_size
                )
            loss_over_batches, val_loss_over_batches = [], []
            for i_batch, (X, y) in enumerate(Xy):
                logger.info(
                    f"Fitting on batch {i_batch + 1} of {len(Xy)}, "
                    f"of epoch {i_epoch}..."
                )
                history = self.model.fit(
                    X,
                    y,
                    validation_data=validation_data,
                    batch_size=batch_size,
                    **fit_kwargs,
                )
                loss_over_batches += history.history["loss"]
                val_loss_over_batches += history.history.get("val_loss", [np.nan])
            self.train_history["loss"].append(loss_over_batches)
            self.train_history["val_loss"].append(val_loss_over_batches)
            if self._checkpoint_path:
                self.dump(os.path.join(self._checkpoint_path, f"epoch_{i_epoch}"))
                logger.info(
                    f"Saved model checkpoint after epoch {i_epoch} "
                    f"to {self._checkpoint_path}"
                )

    def predict(self, X: xr.Dataset) -> xr.Dataset:
        sample_coord = X[self.sample_dim_name]
        ds_pred = self.y_packer.to_dataset(
            self.predict_array(self.X_packer.to_array(X))
        )
        return ds_pred.assign_coords({self.sample_dim_name: sample_coord})

    def predict_array(self, X: np.ndarray) -> np.ndarray:
        return self.model.predict(X)

    def dump(self, path: str) -> None:
        dir_ = os.path.join(path, MODEL_DIRECTORY)
        with put_dir(dir_) as path:
            if self._model is not None:
                model_filename = os.path.join(path, self._MODEL_FILENAME)
                self.model.save(model_filename)
            with open(os.path.join(path, self._X_PACKER_FILENAME), "w") as f:
                self.X_packer.dump(f)
            with open(os.path.join(path, self._Y_PACKER_FILENAME), "w") as f:
                self.y_packer.dump(f)
            with open(os.path.join(path, self._X_SCALER_FILENAME), "wb") as f_binary:
                self.X_scaler.dump(f_binary)
            with open(os.path.join(path, self._Y_SCALER_FILENAME), "wb") as f_binary:
                self.y_scaler.dump(f_binary)
            with open(os.path.join(path, self._OPTIONS_FILENAME), "w") as f:
                yaml.safe_dump(
                    {"normalize_loss": self._normalize_loss, "loss": self._loss}, f
                )
            with open(os.path.join(path, self._HISTORY_FILENAME), "w") as f:
                json.dump(self.train_history, f)

    @property
    def loss(self):
        # putting this on a property method is needed so we can save and load models
        # using custom loss functions. If using a custom function, it must either
        # be named "custom_loss", as used in the load method below,
        # or it must be registered with keras as a custom object.
        # Do this by defining the function returned by the decorator as custom_loss.
        # See https://github.com/keras-team/keras/issues/5916 for more info
        std = self.y_scaler.std
        std[std == 0] = 1.0
        if not self._normalize_loss:
            std[:] = 1.0
        if self._loss in self._LOSS_OPTIONS:
            loss_getter = self._LOSS_OPTIONS[self._loss]
            return loss_getter(self.y_packer, std, **self.weights)
        else:
            raise ValueError(
                f"Invalid loss {self._loss} provided. "
                f"Allowed loss functions are {list(self._LOSS_OPTIONS.keys())}."
            )

    @classmethod
    def load(cls, path: str) -> "PackedKerasModel":
        dir_ = os.path.join(path, MODEL_DIRECTORY)
        with get_dir(dir_) as path:
            with open(os.path.join(path, cls._X_PACKER_FILENAME), "r") as f:
                X_packer = ArrayPacker.load(f)
            with open(os.path.join(path, cls._Y_PACKER_FILENAME), "r") as f:
                y_packer = ArrayPacker.load(f)
            with open(os.path.join(path, cls._X_SCALER_FILENAME), "rb") as f_binary:
                X_scaler = LayerStandardScaler.load(f_binary)
            with open(os.path.join(path, cls._Y_SCALER_FILENAME), "rb") as f_binary:
                y_scaler = LayerStandardScaler.load(f_binary)
            with open(os.path.join(path, cls._OPTIONS_FILENAME), "r") as f:
                options = yaml.safe_load(f)

            obj = cls(
                X_packer.sample_dim_name,
                X_packer.pack_names,
                y_packer.pack_names,
                **options,
            )
            obj.X_packer = X_packer
            obj.y_packer = y_packer
            obj.X_scaler = X_scaler
            obj.y_scaler = y_scaler
            model_filename = os.path.join(path, cls._MODEL_FILENAME)
            if os.path.exists(model_filename):
                obj._model = tf.keras.models.load_model(
                    model_filename, custom_objects={"custom_loss": obj.loss}
                )
            history_filename = os.path.join(path, cls._HISTORY_FILENAME)
            if os.path.exists(history_filename):
                with open(os.path.join(path, cls._HISTORY_FILENAME), "r") as f:
                    obj.train_history = json.load(f)
            return obj

    def jacobian(self, base_state: Optional[xr.Dataset] = None) -> xr.Dataset:
        """Compute the jacobian of the NN around a base state

        Args:
            base_state: a single sample of input data. If not passed, then
                the mean of the input data stored in the X_scaler will be used.

        Returns:
            The jacobian matrix as a Dataset

        """
        if base_state is None:
            if self.X_scaler.mean is not None:
                mean_expanded = self.X_packer.to_dataset(
                    self.X_scaler.mean[np.newaxis, :]
                )
            else:
                raise ValueError("X_scaler needs to be fit first.")
        else:
            mean_expanded = base_state.expand_dims(self.sample_dim_name)

        mean_tf = tf.convert_to_tensor(self.X_packer.to_array(mean_expanded))
        with tf.GradientTape() as g:
            g.watch(mean_tf)
            y = self.model(mean_tf)

        J = g.jacobian(y, mean_tf)[0, :, 0, :].numpy()
        return unpack_matrix(self.X_packer, self.y_packer, J)


@io.register("packed-keras")
class DenseModel(PackedKerasModel):
    """
    A simple feedforward neural network model with dense layers.
    """

    def __init__(
        self,
        sample_dim_name: str,
        input_variables: Iterable[str],
        output_variables: Iterable[str],
        weights: Optional[Mapping[str, Union[int, float, np.ndarray]]] = None,
        normalize_loss: bool = True,
        optimizer: Optional[tf.keras.optimizers.Optimizer] = None,
        kernel_regularizer: Optional[tf.keras.regularizers.Regularizer] = None,
        depth: int = 3,
        width: int = 16,
        gaussian_noise: float = 0.0,
        loss: Literal["mse", "mae"] = "mse",
        spectral_normalization: bool = False,
        checkpoint_path: Optional[str] = None,
        fit_kwargs: Optional[dict] = None,
    ):
        """Initialize the DenseModel.

        Loss is computed on normalized outputs only if `normalized_loss` is True
        (default). This allows you to provide weights that will be proportional
        to the importance of that feature within the loss. If `normalized_loss`
        is False, you should consider scaling your weights to decrease the importance
        of features that are orders of magnitude larger than other features.

        Args:
            sample_dim_name: name of the sample dimension in datasets used as
                inputs and outputs.
            input_variables: names of input variables
            output_variables: names of output variables
            weights: loss function weights, defined as a dict whose keys are
                variable names and values are either a scalar referring to the total
                weight of the variable, or a vector referring to the weight for each
                feature of the variable. Default is a total weight of 1
                for each variable.
            normalize_loss: if True (default), normalize outputs by their standard
                deviation before computing the loss function
            optimizer: algorithm to be used in gradient descent, must subclass
                tf.keras.optimizers.Optimizer; defaults to tf.keras.optimizers.Adam
            depth: number of dense layers to use between the input and output layer.
                The number of hidden layers will be (depth - 1). Default is 3.
            width: number of neurons to use on layers between the input and output
                layer. Default is 16.
            gaussian_noise: how much gaussian noise to add before each Dense layer,
                apart from the output layer
            loss: loss function to use. Defaults to mean squared error.
            fit_kwargs: other keyword arguments to be passed to the underlying
                tf.keras.Model.fit() method
        """
        self._depth = depth
        self._width = width
        self._spectral_normalization = spectral_normalization
        self._gaussian_noise = gaussian_noise
        optimizer = optimizer or tf.keras.optimizers.Adam()
        super().__init__(
            sample_dim_name,
            input_variables,
            output_variables,
            weights=weights,
            normalize_loss=normalize_loss,
            optimizer=optimizer,
            kernel_regularizer=kernel_regularizer,
            loss=loss,
            checkpoint_path=checkpoint_path,
            fit_kwargs=fit_kwargs,
        )

    def get_model(self, n_features_in: int, n_features_out: int) -> tf.keras.Model:
        inputs = tf.keras.Input(n_features_in)
        x = self.X_scaler.normalize_layer(inputs)
        for i in range(self._depth - 1):
            hidden_layer = tf.keras.layers.Dense(
                self._width,
                activation=tf.keras.activations.relu,
                kernel_regularizer=self._kernel_regularizer,
            )
            if self._spectral_normalization:
                hidden_layer = tfa.layers.SpectralNormalization(hidden_layer)
            if self._gaussian_noise > 0.0:
                x = tf.keras.layers.GaussianNoise(self._gaussian_noise)(x)
            x = hidden_layer(x)
        x = tf.keras.layers.Dense(n_features_out)(x)
        outputs = self.y_scaler.denormalize_layer(x)
        model = tf.keras.Model(inputs=inputs, outputs=outputs)
        model.compile(optimizer=self._optimizer, loss=self.loss)
        return model


<<<<<<< HEAD
def _fill_fit_kwarg_default(kwargs: dict, arg: Optional[Any], key: str, default: Any):
    if key not in kwargs:
        if arg is None:
            kwargs[key] = default
        else:
            kwargs[key] = arg
    else:
        if arg is not None and arg != kwargs[key]:
            raise ValueError(
                f"Different values for fit kwarg {key} were provided in both "
                "fit args and fit_kwargs dict."
            )
=======
def _fill_defaults(kwargs: dict, inputs: dict, defaults: dict):
    for key, default in defaults.items():
        arg = inputs.get(key, None)
        if key not in kwargs:
            if arg is None:
                kwargs[key] = default
            else:
                kwargs[key] = arg
        else:
            if arg is not None and arg != kwargs[key]:
                raise ValueError(
                    f"Different values for fit kwarg {key} were provided in both "
                    "fit args and fit_kwargs dict."
                )
>>>>>>> f8b6e863
    return kwargs<|MERGE_RESOLUTION|>--- conflicted
+++ resolved
@@ -170,7 +170,6 @@
                 dataset, cannot be used with a non-None value for validation_dataset.
                 Defaults to False.
         """
-<<<<<<< HEAD
 
         fit_loop_kwargs = copy.copy(self._fit_kwargs)
         fit_loop_kwargs = _fill_fit_kwarg_default(
@@ -191,19 +190,6 @@
             use_last_batch_to_validate,
             "use_last_batch_to_validate",
             False,
-=======
-        default_fit_kwargs = {
-            "batch_size": None,
-            "epochs": 1,
-            "workers": 1,
-            "max_queue_size": 8,
-            "validation_samples": 13824,
-            "use_last_batch_to_validate": False,
-        }
-        fit_loop_kwargs = copy.copy(self._fit_kwargs)
-        fit_loop_kwargs = _fill_defaults(
-            fit_loop_kwargs, inputs=locals(), defaults=default_fit_kwargs
->>>>>>> f8b6e863
         )
 
         Xy = _XyArraySequence(self.X_packer, self.y_packer, batches)
@@ -507,7 +493,6 @@
         return model
 
 
-<<<<<<< HEAD
 def _fill_fit_kwarg_default(kwargs: dict, arg: Optional[Any], key: str, default: Any):
     if key not in kwargs:
         if arg is None:
@@ -520,20 +505,4 @@
                 f"Different values for fit kwarg {key} were provided in both "
                 "fit args and fit_kwargs dict."
             )
-=======
-def _fill_defaults(kwargs: dict, inputs: dict, defaults: dict):
-    for key, default in defaults.items():
-        arg = inputs.get(key, None)
-        if key not in kwargs:
-            if arg is None:
-                kwargs[key] = default
-            else:
-                kwargs[key] = arg
-        else:
-            if arg is not None and arg != kwargs[key]:
-                raise ValueError(
-                    f"Different values for fit kwarg {key} were provided in both "
-                    "fit args and fit_kwargs dict."
-                )
->>>>>>> f8b6e863
     return kwargs