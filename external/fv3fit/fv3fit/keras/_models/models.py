--- conflicted
+++ resolved
@@ -24,12 +24,6 @@
     io,
     StackedBatches,
     stack_non_vertical,
-<<<<<<< HEAD
-    infer_dimension_order,
-    match_prediction_to_input_coords,
-)
-from ..._shared.config import DenseHyperparameters, register_training_function
-=======
     match_prediction_to_input_coords,
     SAMPLE_DIM_NAME,
 )
@@ -38,7 +32,6 @@
     OptimizerConfig,
     register_training_function,
 )
->>>>>>> 845ceeea
 import numpy as np
 import os
 from ._filesystem import get_dir, put_dir
@@ -300,32 +293,12 @@
         return self.y_packer.to_dataset(stacked_output_array)
 
     def predict(self, X: xr.Dataset) -> xr.Dataset:
-<<<<<<< HEAD
-        # Takes unstacked data, stacks into sample dimension before
-        # keras model prediction, and returns unstacked prediction
-        # ensure dimension order is the same
-        inputs_ = safe.get_variables(X, self.input_variables)
-        inputs_stacked = stack_non_vertical(inputs_)
-        sample_coord = inputs_stacked[self.sample_dim_name]
-        ds_pred_stacked = self.y_packer.to_dataset(
-            self.predict_array(self.X_packer.to_array(inputs_stacked))
-        )
-        ds_pred = ds_pred_stacked.assign_coords(
-            {self.sample_dim_name: sample_coord}
-        ).unstack(self.sample_dim_name)
-        ds_pred = match_prediction_to_input_coords(X, ds_pred)
-        dim_order = [
-            dim for dim in infer_dimension_order(inputs_) if dim in ds_pred.dims
-        ]
-        return ds_pred.transpose(*dim_order)
-=======
         stacked_data = stack_non_vertical(safe.get_variables(X, self.input_variables))
 
         stacked_output = self._predict_on_stacked_data(stacked_data)
         unstacked_output = stacked_output.assign_coords(
             {SAMPLE_DIM_NAME: stacked_data[SAMPLE_DIM_NAME]}
         ).unstack(SAMPLE_DIM_NAME)
->>>>>>> 845ceeea
 
         return match_prediction_to_input_coords(X, unstacked_output)
 
