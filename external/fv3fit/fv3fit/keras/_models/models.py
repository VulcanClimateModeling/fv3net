--- conflicted
+++ resolved
@@ -15,59 +15,12 @@
 
 logger = logging.getLogger(__file__)
 
-<<<<<<< HEAD
+MODEL_DIRECTORY = "model_data"
+
 # Description of the training loss progression over epochs
 # Outer array indexes epoch, inner array indexes batch (if applicable)
 EpochLossHistory = Sequence[Sequence[Union[float, int]]]
 History = Mapping[str, EpochLossHistory]
-
-
-class Model(Predictor):
-    """
-    Abstract base class for a machine learning model which operates on xarray
-    datasets, and is trained on sequences of such datasets. Extends the predictor
-    base class by defining `fit` and `dump` methods
-    """
-
-    @abc.abstractmethod
-    def __init__(
-        self,
-        sample_dim_name: str,
-        input_variables: Iterable[str],
-        output_variables: Iterable[str],
-        **hyperparameters,
-    ):
-        """Initialize the model.
-        Args:
-            sample_dim_name: name of the sample dimension in datasets used as
-                inputs and outputs.
-            input_variables: names of input variables
-            output_variables: names of output variables
-            hyperparameters: options for subclasses
-        """
-        if len(hyperparameters) > 0:
-            raise TypeError(
-                "Model base class received unexpected keyword arguments: "
-                f"{list(hyperparameters.keys())}"
-            )
-        super().__init__(sample_dim_name, input_variables, output_variables)
-
-    @abc.abstractmethod
-    def fit(
-        self,
-        batches: Sequence[xr.Dataset],
-        epochs: int = 1,
-        batch_size: Optional[int] = None,
-        **fit_kwargs: Any,
-    ) -> History:
-        pass
-
-    @abc.abstractmethod
-    def dump(self, path: str) -> None:
-        pass
-=======
-MODEL_DIRECTORY = "model_data"
->>>>>>> d4666f44
 
 
 @io.register("packed-keras")
