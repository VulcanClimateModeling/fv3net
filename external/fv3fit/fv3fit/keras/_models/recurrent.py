from typing import Iterable, Optional, Sequence, Tuple, Hashable
import tensorflow as tf
import xarray as xr
from ..._shared import (
    io,
    ArrayPacker,
    SAMPLE_DIM_NAME,
)
from .packer import get_unpack_layer
from .normalizer import LayerStandardScaler
import numpy as np
import vcm.safe
import os
import yaml
from fv3fit.keras._models.shared import get_input_vector, PureKerasModel
from ..._shared import get_dir, put_dir

Z_DIMS = ["z", "z_interface"]


def stack_non_vertical(ds: xr.Dataset) -> xr.Dataset:
    """
    Stack all dimensions except for the Z dimensions into a sample

    Args:
        ds: dataset with geospatial dimensions
    """
    stack_dims = [dim for dim in ds.dims if dim not in Z_DIMS]
    if len(set(ds.dims).intersection(Z_DIMS)) > 1:
        raise ValueError("Data cannot have >1 feature dimension in {Z_DIMS}.")
    ds_stacked = vcm.safe.stack_once(
        ds, SAMPLE_DIM_NAME, stack_dims, allowed_broadcast_dims=Z_DIMS,
    )
    return ds_stacked.transpose()


def _moisture_tendency_limiter(packer, state_update, state):
    """
    Apply a moisture tendency limiter layer to state_update
    which prevents state_update from removing all moisture present in state.

    state_update and state are assumed to be in the same units, and
    zero moisture in state is assumed to have a value of 0 (no bias offset).
    """
    unpack = get_unpack_layer(packer, feature_dim=1)
    pack = tf.keras.layers.Concatenate()
    dQ1, dQ2 = unpack(state_update)
    _, Q2 = unpack(state)

    def limit(args):
        delta_q, q = args
        min_delta_q = tf.where(q > 0, -q, 0.0)
        return tf.where(delta_q > min_delta_q, delta_q, min_delta_q)

    dQ2 = tf.keras.layers.Lambda(limit)([dQ2, Q2])
    return pack([dQ1, dQ2])


class _BPTTTrainer:

    TIME_DIM_NAME = "time"

    def __init__(
        self,
        sample_dim_name: str,
        input_variables: Iterable[str],
        n_units: int,
        n_hidden_layers: int,
        kernel_regularizer,
        train_batch_size: int = 512,
        optimizer="adam",
        use_moisture_limiter: bool = False,
        state_noise: float = 0.0,
    ):
        """
        Prognostic variables are air_temperature and specific_humidity.

        Predicted outputs are dQ1 and dQ2, in units per second.

        Args:
            sample_dim_name: name to use for sample dimension
            input_variables: non-prognostic variables to use as inputs
            n_units: number of neurons in each hidden layer
            n_hidden_layers: number of hidden layers
            kernel_regularizer: if given, use for regularizing
                hidden layer kernels
            train_batch_size: batch size to use for keras model training
            optimizer: optimizer for keras training
            use_moisture_limiter: if True, prevent the moisture tendency from
                depleting all moisture on its own in one training timestep.
                Moisture can still go negative if there is a negative
                physics tendency of moisture.
            state_noise: amount of Gaussian noise to add to model prognostic state
                before using it to predict tendencies
        """
        prognostic_variables = (
            "air_temperature",
            "specific_humidity",
        )
        self.given_tendency_names = (
            "air_temperature_tendency_due_to_model",
            "specific_humidity_tendency_due_to_model",
        )
        self.output_variables = ["dQ1", "dQ2"]
        self.sample_dim_name = sample_dim_name
        self.input_packer = ArrayPacker(SAMPLE_DIM_NAME, input_variables)
        self.prognostic_packer = ArrayPacker(SAMPLE_DIM_NAME, prognostic_variables)
        self.train_timestep_seconds: Optional[float] = None
        self.input_scaler = LayerStandardScaler()
        self.prognostic_scaler = LayerStandardScaler()
        self.tendency_scaler = LayerStandardScaler()
        self.n_units = n_units
        self.n_hidden_layers = n_hidden_layers
        self.kernel_regularizer = kernel_regularizer
        self.train_batch_size = train_batch_size
        self.optimizer = optimizer
        self.activation = "relu"
        self.train_keras_model: Optional[tf.keras.Model] = None
        self.train_tendency_model: Optional[tf.keras.Model] = None
        self.predict_keras_model: Optional[tf.keras.Model] = None
        self.use_moisture_limiter = use_moisture_limiter
        self.state_noise = state_noise
        self._statistics_are_fit = False

    def fit_statistics(self, X: xr.Dataset):
        """
        Given a dataset with [sample, time, z] and [sample, time] arrays
        containing data in sample windows, fit the scalers and packers
        and define the keras model (e.g. with the given window length).
        Timestep is determined from the difference between the first two
        times in the dataset.
        """
        if self.train_keras_model is not None:
            raise RuntimeError("cannot build, model is already built!")
        temporary_sample_dim = self.sample_dim_name + "_tmp"
        if self.sample_dim_name in X.dims:
            X_tmp = X.rename({self.sample_dim_name: temporary_sample_dim})
        else:
            X_tmp = X
        dataset_2d = stack_non_vertical(X_tmp)
        inputs = self.input_packer.to_array(dataset_2d)
        state = self.prognostic_packer.to_array(dataset_2d)
        self.input_scaler.fit(inputs)
        self.prognostic_scaler.fit(state)
        self.tendency_scaler.std = self.prognostic_scaler.std
        self.tendency_scaler.mean = np.zeros_like(self.prognostic_scaler.mean)
        time = X[_BPTTTrainer.TIME_DIM_NAME]
        try:
            self._train_timestep_seconds = (
                time[1].values.item() - time[0].values.item()
            ).total_seconds()
        except AttributeError:  # time is datetime64 and has no total_seconds attribute
            time = time.astype(dtype="datetime64[s]")
            self._train_timestep_seconds = time[1].values.item() - time[0].values.item()
        self._statistics_are_fit = True

    @property
    def losses(self):
        assert tuple(self.prognostic_packer.pack_names) == (
            "air_temperature",
            "specific_humidity",
        )
        std = self.prognostic_packer.to_dataset(self.prognostic_scaler.std[None, :])

        # we want air temperature and humidity to contribute equally, so for a
        # mean squared error loss we need to normalize by the variance of
        # each one
        # we want layers to have importance which is proportional to how much
        # variance there is in that layer, so the variance we use should be
        # constant across layers
        # we need to compute the variance independently for each layer and then
        # average them, so that we don't include variance in the mean profile
        # we use a 0.5 scale for each one, so the total expected loss is 1.0 if
        # we have zero skill
        air_temperature_factor = tf.constant(
            0.5 / np.mean(std["air_temperature"].values ** 2), dtype=tf.float32
        )
        specific_humidity_factor = tf.constant(
            0.5 / np.mean(std["specific_humidity"].values ** 2), dtype=tf.float32
        )

        def air_temperature_loss(y_true, y_pred):
            return tf.math.multiply(
                air_temperature_factor, tf.losses.mse(y_true, y_pred)
            )

        def specific_humidity_loss(y_true, y_pred):
            return tf.math.multiply(
                specific_humidity_factor, tf.losses.mse(y_true, y_pred)
            )

        return air_temperature_loss, specific_humidity_loss

    def _build(
        self, n_window: int
    ) -> Tuple[tf.keras.Model, tf.keras.Model, tf.keras.Model]:
        """
        Define models to use for training and prediction.

        Only train_keras_model is compiled for training.

        Args:
            n_window: number of timesteps to use for training

        Returns:
            train_keras_model: model to use for training
            train_tendencies_keras_model: model to diagnose tendencies of training model
            predict_model: model which predicts tendencies at a specific point in time,
                and shares weights with the training model
        """

        dense_layers = [
            tf.keras.layers.Dense(
                self.n_units,
                activation=self.activation,
                kernel_regularizer=self.kernel_regularizer,
                name=f"dense_{i}",
            )
            for i in range(self.n_hidden_layers)
        ]
        output_layer = tf.keras.layers.Dense(
            sum(self.prognostic_packer.feature_counts.values()), name="tendency_output"
        )
        train_timestep = np.asarray(self._train_timestep_seconds, dtype=np.float64)
        timestep_divide_layer = tf.keras.layers.Lambda(
            lambda x: x / train_timestep, name="timestep_divide",
        )
        timestep_multiply_layer = tf.keras.layers.Lambda(
            lambda x: x * train_timestep, name="timestep_multiply",
        )

        def get_predicted_tendency(x, state):
            """
            Given a normalized ML input tensor x and a de-normalized state tensor,
            return the de-normalized tendency tensor of that state.
            """
            for layer in dense_layers:
                x = layer(x)
            x = output_layer(x)
            x = self.tendency_scaler.denormalize_layer(x)
            if self.use_moisture_limiter:
                x = _moisture_tendency_limiter(self.prognostic_packer, x, state)
            x = timestep_divide_layer(x)
            return x

        train_keras_model, train_tendency_keras_model = self._build_training_models(
            get_predicted_tendency, timestep_multiply_layer, n_window
        )
        predict_keras_model = self._build_stepwise(get_predicted_tendency)

        return train_keras_model, train_tendency_keras_model, predict_keras_model

    def _build_training_models(
        self, get_predicted_tendency, timestep_multiply_layer, n_window: int
    ):
        """
        Build a model used for multiple-timestep training, and an accompanying model
        which predicts tendencies of that model used for debugging and testing
        purposes.
        """
        input_series_layers, forcing_series_input = get_input_vector(
            self.input_packer, n_window, series=True
        )
        forcing_series_input = self.input_scaler.normalize_layer(forcing_series_input)
        state_layers, state_input = get_input_vector(
            self.prognostic_packer, n_window, series=False
        )
        given_tendency_series_layers, given_tendency_series_input = get_input_vector(
            self.prognostic_packer, n_window, series=True
        )

        def prepend_forcings(state, i):
            select = tf.keras.layers.Lambda(
                lambda x: x[:, i, :], name=f"select_forcing_input_{i}"
            )
            forcing_input = select(forcing_series_input)
            return tf.keras.layers.concatenate([forcing_input, state])

        def get_given_tendency(i):
            select = tf.keras.layers.Lambda(
                lambda x: x[:, i, :], name=f"select_given_tendency_{i}"
            )
            return select(given_tendency_series_input)

        tendency_add_layer = tf.keras.layers.Add(name="tendency_add")
        state_add_layer = tf.keras.layers.Add(name="state_add")
        add_time_dim_layer = tf.keras.layers.Lambda(lambda x: x[:, None, :])

        state_outputs_list = []
        tendency_outputs_list = []
        state = state_input
        for i in range(n_window):
            norm_state = self.prognostic_scaler.normalize(state)
            if self.state_noise > 0.0:
                norm_state = tf.keras.layers.GaussianNoise(self.state_noise)(norm_state)
            x = prepend_forcings(norm_state, i)
            predicted_tendency = get_predicted_tendency(x, state)
            tendency_outputs_list.append(add_time_dim_layer(predicted_tendency))
            given_tendency = get_given_tendency(i)
            total_tendency = tendency_add_layer([predicted_tendency, given_tendency])
            state_update = timestep_multiply_layer(total_tendency)
            state = state_add_layer([state, state_update])
            state_outputs_list.append(add_time_dim_layer(state))

        state_output = tf.keras.layers.concatenate(state_outputs_list, axis=1)
        state_outputs = get_unpack_layer(self.prognostic_packer, feature_dim=2)(
            state_output
        )
        tendency_output = tf.keras.layers.concatenate(tendency_outputs_list, axis=1)
        tendency_outputs = get_unpack_layer(self.prognostic_packer, feature_dim=2)(
            tendency_output
        )

        train_keras_model = tf.keras.Model(
            inputs=input_series_layers + state_layers + given_tendency_series_layers,
            outputs=state_outputs,
        )
        train_tendency_keras_model = tf.keras.Model(
            inputs=input_series_layers + state_layers + given_tendency_series_layers,
            outputs=tendency_outputs,
        )
        train_keras_model.compile(optimizer=self.optimizer, loss=self.losses)
        return train_keras_model, train_tendency_keras_model

    def _build_stepwise(self, get_predicted_tendency):
        """
        Build a model which predicts the tendency for a single timestep, used for
        prediction.
        """
        input_layers, forcing_input = get_input_vector(self.input_packer, series=False)
        forcing_input = self.input_scaler.normalize_layer(forcing_input)
        state_layers, state_input = get_input_vector(
            self.prognostic_packer, series=False
        )
        state_input = self.prognostic_scaler.normalize_layer(state_input)
        denormalized_state = tf.keras.layers.Concatenate()(state_layers)
        x = tf.keras.layers.concatenate([forcing_input, state_input])
        predicted_tendency = get_predicted_tendency(x, denormalized_state)

        tendency_outputs = get_unpack_layer(self.prognostic_packer, feature_dim=1)(
            predicted_tendency
        )

        predict_keras_model = tf.keras.Model(
            inputs=input_layers + state_layers, outputs=tendency_outputs
        )
        return predict_keras_model

    def fit(self, X: xr.Dataset, *, epochs=1):
        """
        Args:
            X: training data
            epochs: how many epochs to train. default is 1 for the case when X
                contains one batch at a time
        """
        if not self._statistics_are_fit:
            raise RuntimeError("Must call `fit_statistics` method before calling fit")
        if self.train_keras_model is None:
            (
                self.train_keras_model,
                self.train_tendency_model,
                self.predict_keras_model,
            ) = self._build(len(X[_BPTTTrainer.TIME_DIM_NAME]) - 1)
        if tuple(self.prognostic_packer.pack_names) != (
            "air_temperature",
            "specific_humidity",
        ):
            raise ValueError(
                "given tendency is hard-coded to use air_temperature and "
                "specific_humidity as prognostic names, if the prognostic "
                "packer does not use them there must be a bug "
                "or this check should be removed. "
                f"got names {self.prognostic_packer.pack_names}"
            )

        for name in list(self.input_packer.pack_names) + list(
            self.prognostic_packer.pack_names
        ):
            assert X[name].dims[1] == _BPTTTrainer.TIME_DIM_NAME

        self.train_keras_model.fit(
            x=self.get_keras_inputs(X),
            y=self.get_target_state(X),
            batch_size=self.train_batch_size,
            epochs=epochs,
            shuffle=True,
        )

    def loss(self, X: xr.Dataset):
        """
        Return the loss on a sequence dataset.

        Useful for getting validation loss.
        """
        if self.train_keras_model is None:
            raise RuntimeError("must build model before loss can be calculated")
        else:
            output = self.train_keras_model.predict(self.get_keras_inputs(X))
            target = self.get_target_state(X)
            loss = sum(
                np.mean(f(truth, pred))
                for f, truth, pred in zip(self.losses, target, output)
            )
            return loss

    def get_keras_inputs(self, X) -> Sequence[np.ndarray]:
        """
        Return numpy arrays to be passed in to the Keras training model.
        """

        def get_inputs(X):
            return get_keras_arrays(X, self.input_packer.pack_names, slice(0, -1))

        def get_initial_state(X):
            return get_keras_arrays(X, self.prognostic_packer.pack_names, 0)

        def get_given_tendency(X):
            return get_keras_arrays(X, self.given_tendency_names, slice(0, -1))

        return get_inputs(X) + get_initial_state(X) + get_given_tendency(X)

    def get_target_state(self, X):
        return get_keras_arrays(X, self.prognostic_packer.pack_names, slice(1, None))

    @property
    def predictor_model(self) -> "StepwiseModel":
        predictor_model = StepwiseModel(
            input_variables=tuple(self.input_packer.pack_names)
            + tuple(self.prognostic_packer.pack_names),
            output_variables=self.output_variables,
            model=self.predict_keras_model,
            sample_dim_name=self.sample_dim_name,
        )
        return predictor_model

    def dump(self, path: str) -> None:
        raise NotImplementedError(
            "class meant for training only, dump `predictor_model` attribute instead"
        )


def get_keras_arrays(X, names, time_index):
    return_list = []
    for name in names:
        if len(X[name].dims) == 3:
            return_list.append(X[name].values[:, time_index, :])
        elif len(X[name].dims) == 2:
            return_list.append(X[name].values[:, time_index, None])
        else:
            raise ValueError(X[name].shape)
    return return_list


def _update_ds_with_state(ds, state, sample_dim_name):
    ds["air_temperature"] = xr.DataArray(
        state["air_temperature"],
        dims=[sample_dim_name, "z"],
        attrs={"units": ds["air_temperature"].units},
    )
    ds["specific_humidity"] = xr.DataArray(
        state["specific_humidity"],
        dims=[sample_dim_name, "z"],
        attrs={"units": ds["specific_humidity"].units},
    )


def _update_state_with_tendency_and_forcings(
    state, tendency_ds, forcing_ds, timestep_seconds: float
):
    """
    From the tendency_ds apply dQ1 and dQ2, from the forcing_ds apply
    {}_tendency_due_to_model.
    """

    state["air_temperature"] = (
        state["air_temperature"]
        + (
            tendency_ds["dQ1"].values
            + forcing_ds["air_temperature_tendency_due_to_model"].values
        )
        * timestep_seconds
    )
    state["specific_humidity"] = (
        state["specific_humidity"]
        + (
            tendency_ds["dQ2"]
            + forcing_ds["specific_humidity_tendency_due_to_model"].values
        )
        * timestep_seconds
    )


def _get_output_timestep_ds(
    state, forcing_ds, tendency_ds, reference_ds, sample_dim_name: str
) -> xr.Dataset:
    """
    Args:
        state: model output state from current timstep
        forcing_ds: forcings for current timestep
        tendency_ds: tendencies predicted for current timestep
        reference_ds: state with reference output for current timestep, i.e. model
            state at the start of the next timestep
        sample_dim_name: name for sample dimension in output dataset

    Returns:
        timestep_output_ds: dataset with outputs for current timestep
    """
    data_vars = {}
    for name, value in state.items():
        if isinstance(value, xr.DataArray):
            data_vars[name] = value
        else:
            # assume numpy array
            data_vars[name] = ([sample_dim_name, "z"], value)  # type: ignore
    for name in (
        "air_temperature_tendency_due_to_model",
        "specific_humidity_tendency_due_to_model",
        "air_temperature_tendency_due_to_nudging",
        "specific_humidity_tendency_due_to_nudging",
    ):
        data_vars[name] = forcing_ds[name]  # type: ignore
    for name in state.keys():
        # must reset coords because reference_ds could correspond
        # to the next timestep, and xarray doesn't like that
        data_vars[f"{name}_reference"] = reference_ds[name].reset_coords(
            drop=True
        )  # type: ignore
    for name in ("dQ1", "dQ2"):
        data_vars[name] = tendency_ds[name]  # type: ignore
    return xr.Dataset(data_vars=data_vars)  # type: ignore


@io.register("stepwise-keras")
class StepwiseModel(PureKerasModel):
    """
    Subclass of PureKerasModel which makes additional assumptions to
    provide a routine that integrates model output forward in time.

    Requires the model outputs include dQ1 and dQ2, and that the inputs
    include air_temperature and specific_humidity
    """

    def __init__(
        self,
        input_variables: Iterable[Hashable],
        output_variables: Iterable[Hashable],
        model: tf.keras.Model,
        sample_dim_name: str,
    ):
        super().__init__(
<<<<<<< HEAD
            input_variables=input_variables,
            output_variables=output_variables,
            model=model,
=======
            input_variables, output_variables, model, unstacked_dims=("z",),
>>>>>>> 9aaacffc
        )
        self.sample_dim_name = sample_dim_name

    def integrate_stepwise(self, ds: xr.Dataset) -> xr.Dataset:
        """Perform an identical integration to the one used to train the
        model.

        Args:
            ds: dataset containing time series of model inputs, as well as
                air_temperature_tendency_due_to_model,
                air_temperature_tendency_due_to_nudging,
                specific_humidity_tendency_due_to_model, and
                specific_humidity_tendency_due_to_nudging

        Returns:
            integated_dataset: simulated time series with applied
                "<variable>_tendency_due_to_model" and predicted ML
                tendencies from ``self.model``.
        """
        time = ds["time"]
        timestep_seconds = (
            time[1].values.item() - time[0].values.item()
        ).total_seconds()

        state = {
            "air_temperature": ds["air_temperature"].isel(time=0).values,
            "specific_humidity": ds["specific_humidity"].isel(time=0).values,
        }
        state_out_list = []
        n_timesteps = len(ds["time"]) - 1
        for i in range(n_timesteps):
            print(f"Step {i+1} of {n_timesteps}")
            input_ds = ds.isel(time=i)
            _update_ds_with_state(input_ds, state, self.sample_dim_name)
            tendency_ds = self.predict(input_ds)
            _update_state_with_tendency_and_forcings(
                state, tendency_ds, input_ds, timestep_seconds
            )
            timestep_ds = _get_output_timestep_ds(
                state, input_ds, tendency_ds, ds.isel(time=i + 1), self.sample_dim_name
            )
            state_out_list.append(timestep_ds)
        return xr.concat(state_out_list, dim="time").transpose(
            self.sample_dim_name, "time", "z"
        )

    @classmethod
    def load(cls, path: str) -> "StepwiseModel":
        """Load a serialized model from a directory."""
        with get_dir(path) as path:
            model_filename = os.path.join(path, cls._MODEL_FILENAME)
            model = tf.keras.models.load_model(
                model_filename, custom_objects=cls.custom_objects
            )
            with open(os.path.join(path, cls._CONFIG_FILENAME), "r") as f:
                config = yaml.load(f, Loader=yaml.Loader)
            obj = cls(
                config["input_variables"],
                config["output_variables"],
                model,
                config["sample_dim_name"],
            )
            return obj

    def dump(self, path: str) -> None:
        with put_dir(path) as path:
            if self.model is not None:
                model_filename = os.path.join(path, self._MODEL_FILENAME)
                self.model.save(model_filename)
            with open(os.path.join(path, self._CONFIG_FILENAME), "w") as f:
                f.write(
                    yaml.dump(
                        {
                            "input_variables": self.input_variables,
                            "output_variables": self.output_variables,
                            "sample_dim_name": self.sample_dim_name,
                        }
                    )
                )<|MERGE_RESOLUTION|>--- conflicted
+++ resolved
@@ -548,13 +548,10 @@
         sample_dim_name: str,
     ):
         super().__init__(
-<<<<<<< HEAD
             input_variables=input_variables,
             output_variables=output_variables,
             model=model,
-=======
-            input_variables, output_variables, model, unstacked_dims=("z",),
->>>>>>> 9aaacffc
+            unstacked_dims=("z",),
         )
         self.sample_dim_name = sample_dim_name
 
