--- conflicted
+++ resolved
@@ -7,17 +7,9 @@
     RegularizerConfig,
     register_training_function,
 )
-<<<<<<< HEAD
 from fv3fit.keras._models.shared.clip import ClipConfig, clip_sequence
 from fv3fit.keras._models.shared.loss import LossConfig
 import tensorflow as tf
-=======
-from fv3fit._shared.scaler import StandardScaler
-from fv3fit.keras._models.shared.clip import ClipConfig, clip_sequence
-from fv3fit.keras._models.shared.loss import LossConfig
-import tensorflow as tf
-from ..._shared import ArrayPacker
->>>>>>> b6e088fe
 from ..._shared.config import Hyperparameters
 from .shared import DenseNetworkConfig, TrainingLoopConfig
 import numpy as np
@@ -183,7 +175,7 @@
         output_variables=hyperparameters.output_variables,
         clip_config=hyperparameters.clip_config,
         training_loop=hyperparameters.training_loop,
-<<<<<<< HEAD
+        build_samples=hyperparameters.normalization_fit_samples,
     )
 
 
@@ -217,42 +209,6 @@
         full_input, n_features_out=1
     ).hidden_outputs[-1]
 
-=======
-        build_samples=hyperparameters.normalization_fit_samples,
-    )
-
-
-def build_model(
-    config: PrecipitativeHyperparameters,
-    X: Tuple[tf.Tensor, ...],
-    y: Tuple[tf.Tensor, ...],
-) -> Tuple[tf.keras.Model, tf.keras.Model]:
-    """
-    Construct model for training and model for prediction which share weights.
-
-    When you train the training model, weights in the prediction model also
-    get updated.
-    """
-    input_layers = [tf.keras.layers.Input(shape=arr.shape[1]) for arr in X]
-    clipped_input_layers = clip_sequence(
-        config.clip_config, input_layers, config.input_variables
-    )
-    # TODO: fold full_standard_normalized_input up to standard_denormalize
-    # into a build method on config.dense_network, this process is duplicated
-    # in three training routines
-    full_input = full_standard_normalized_input(
-        clipped_input_layers,
-        clip_sequence(config.clip_config, X, config.input_variables),
-        config.input_variables,
-    )
-
-    # note that n_features_out=1 is not used, as we want a separate output
-    # layer for each variable (norm_output_layers)
-    hidden_output = config.dense_network.build(
-        full_input, n_features_out=1
-    ).hidden_outputs[-1]
-
->>>>>>> b6e088fe
     norm_output_layers = [
         tf.keras.layers.Dense(
             array.shape[-1],
