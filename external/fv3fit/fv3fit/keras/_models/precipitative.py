--- conflicted
+++ resolved
@@ -156,20 +156,7 @@
             (non-flux based) tendency output, by default no regularization is applied
         training_loop: configuration of training loop
         loss: loss function to use, should be 'mse' or 'mae'
-<<<<<<< HEAD
-        couple_precip_to_dQ1_dQ2: if True, try to recover behavior of Dense model type
-=======
-        save_model_checkpoints: if True, save one model per epoch when
-            dumping, under a 'model_checkpoints' subdirectory
-        workers: number of workers for parallelized loading of batches fed into
-            training, defaults to serial loading (1 worker)
-        max_queue_size: max number of batches to hold in the parallel loading queue.
-            Defaults to 8.
-        keras_batch_size: actual batch_size to apply in gradient descent updates,
-            independent of number of samples in each batch in batches; optional,
-            uses 32 if omitted
         couple_precip_to_dQ1_dQ2: if False, try to recover behavior of Dense model type
->>>>>>> f0d96976
             by not adding "precipitative" terms to dQ1 and dQ2
     """
 
@@ -219,24 +206,7 @@
     _T_TENDENCY_NAME = "dQ1"
     _Q_TENDENCY_NAME = "dQ2"
 
-<<<<<<< HEAD
     def __init__(self, hyperparameters: PrecipitativeHyperparameters):
-=======
-    def __init__(
-        self,
-        additional_input_variables: Iterable[str],
-        dense_network: DenseNetworkConfig,
-        epochs: int = 1,
-        workers: int = 1,
-        max_queue_size: int = 8,
-        train_batch_size: Optional[int] = None,
-        optimizer: Optional[tf.keras.optimizers.Optimizer] = None,
-        residual_regularizer: Optional[tf.keras.regularizers.Regularizer] = None,
-        save_model_checkpoints: bool = False,
-        couple_precip_to_dQ1_dQ2: bool = True,
-        loss_type: str = "mse",
-    ):
->>>>>>> f0d96976
         input_variables = tuple(
             [self._T_NAME, self._Q_NAME, self._DELP_NAME, self._PHYS_PRECIP_NAME]
             + list(hyperparameters.additional_input_variables)
