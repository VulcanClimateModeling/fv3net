--- conflicted
+++ resolved
@@ -13,11 +13,7 @@
 from ._sequences import _XyMultiArraySequence
 from .packer import get_unpack_layer
 from .normalizer import LayerStandardScaler
-<<<<<<< HEAD
 from .shared import DenseNetworkConfig, TrainingLoopConfig
-=======
-from .shared import DenseNetworkConfig
->>>>>>> b53a68af
 import numpy as np
 from fv3fit.keras._models.shared import get_input_vector, PureKerasModel
 import logging
@@ -156,10 +152,7 @@
         dense_network: configuration for dense component of network
         residual_regularizer_config: selection of regularizer for unconstrainted
             (non-flux based) tendency output, by default no regularization is applied
-<<<<<<< HEAD
         training_loop: configuration of training loop
-=======
->>>>>>> b53a68af
         loss: loss function to use, should be 'mse' or 'mae'
         couple_precip_to_dQ1_dQ2: if True, try to recover behavior of Dense model type
             by not adding "precipitative" terms to dQ1 and dQ2
@@ -175,13 +168,9 @@
     residual_regularizer_config: RegularizerConfig = dataclasses.field(
         default_factory=lambda: RegularizerConfig("none")
     )
-<<<<<<< HEAD
     training_loop: TrainingLoopConfig = dataclasses.field(
         default_factory=TrainingLoopConfig
     )
-=======
-    epochs: int = 3
->>>>>>> b53a68af
     loss: str = "mse"
     couple_precip_to_dQ1_dQ2: bool = True
 
@@ -195,23 +184,7 @@
     random_state = np.random.RandomState(np.random.get_state()[1][0])
     stacked_train_batches = StackedBatches(train_batches, random_state)
     stacked_validation_batches = StackedBatches(validation_batches, random_state)
-<<<<<<< HEAD
     training_obj = PrecipitativeModel(hyperparameters=hyperparameters)
-=======
-    training_obj = PrecipitativeModel(
-        additional_input_variables=hyperparameters.additional_input_variables,
-        dense_network=hyperparameters.dense_network,
-        epochs=hyperparameters.epochs,
-        workers=hyperparameters.workers,
-        max_queue_size=hyperparameters.max_queue_size,
-        train_batch_size=hyperparameters.keras_batch_size,
-        optimizer=hyperparameters.optimizer_config.instance,
-        residual_regularizer=hyperparameters.residual_regularizer_config.instance,
-        save_model_checkpoints=hyperparameters.save_model_checkpoints,
-        couple_precip_to_dQ1_dQ2=hyperparameters.couple_precip_to_dQ1_dQ2,
-        loss_type=hyperparameters.loss,
-    )
->>>>>>> b53a68af
     training_obj.fit_statistics(stacked_train_batches[0])
     if len(stacked_validation_batches) > 0:
         val_batch = stacked_validation_batches[0]
@@ -231,35 +204,13 @@
     _T_TENDENCY_NAME = "dQ1"
     _Q_TENDENCY_NAME = "dQ2"
 
-<<<<<<< HEAD
     def __init__(self, hyperparameters: PrecipitativeHyperparameters):
-=======
-    def __init__(
-        self,
-        additional_input_variables: Iterable[str],
-        dense_network: DenseNetworkConfig,
-        epochs: int = 1,
-        workers: int = 1,
-        max_queue_size: int = 8,
-        train_batch_size: Optional[int] = None,
-        optimizer: Optional[tf.keras.optimizers.Optimizer] = None,
-        residual_regularizer: Optional[tf.keras.regularizers.Regularizer] = None,
-        save_model_checkpoints: bool = False,
-        couple_precip_to_dQ1_dQ2: bool = False,
-        loss_type: str = "mse",
-    ):
->>>>>>> b53a68af
         input_variables = tuple(
             [self._T_NAME, self._Q_NAME, self._DELP_NAME, self._PHYS_PRECIP_NAME]
             + list(hyperparameters.additional_input_variables)
         )
-<<<<<<< HEAD
         self._dense_network = hyperparameters.dense_network
         self._loss_type = hyperparameters.loss
-=======
-        self._dense_network = dense_network
-        self._loss_type = loss_type
->>>>>>> b53a68af
         self.output_variables = ("dQ1", "dQ2", "total_precipitation_rate")
         self._couple_precip_to_dQ1_dQ2 = hyperparameters.couple_precip_to_dQ1_dQ2
         self.sample_dim_name = SAMPLE_DIM_NAME
@@ -281,22 +232,10 @@
         self._predict_model: Optional[tf.keras.Model] = None
         self._training_loop = hyperparameters.training_loop
         self._statistics_are_fit = False
-<<<<<<< HEAD
         self._optimizer = hyperparameters.optimizer_config.instance
-=======
-        if optimizer is None:
-            optimizer = tf.keras.optimizers.Adam()
-        self._optimizer = optimizer
-        self._save_model_checkpoints = save_model_checkpoints
-        if save_model_checkpoints:
-            self._checkpoint_path: Optional[
-                tempfile.TemporaryDirectory
-            ] = tempfile.TemporaryDirectory()
-        else:
-            self._checkpoint_path = None
-        self._train_batch_size = train_batch_size
-        self._residual_regularizer = residual_regularizer
->>>>>>> b53a68af
+        self._residual_regularizer = (
+            hyperparameters.residual_regularizer_config.instance
+        )
 
     def fit_statistics(self, X: xr.Dataset):
         """
@@ -330,10 +269,6 @@
         norm_input_vector = self.input_scaler.normalize_layer(input_vector)
         output_features = sum(self.output_without_precip_packer.feature_counts.values())
         dense_network = self._dense_network.build(norm_input_vector, output_features)
-<<<<<<< HEAD
-        denormalized_output = self.output_without_precip_scaler.denormalize_layer(
-            dense_network.output
-=======
         regularized_output = tf.keras.layers.Dense(
             output_features,
             activation="linear",
@@ -342,7 +277,6 @@
         )(dense_network.hidden_outputs[-1])
         denormalized_output = self.output_without_precip_scaler.denormalize_layer(
             regularized_output
->>>>>>> b53a68af
         )
         unpacked_output = get_unpack_layer(
             self.output_without_precip_packer, feature_dim=1
