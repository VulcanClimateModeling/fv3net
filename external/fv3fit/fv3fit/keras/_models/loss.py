--- conflicted
+++ resolved
@@ -13,15 +13,10 @@
     std = tf.constant(std, dtype=dtype)
 
     def custom_loss(y_true, y_pred):
-<<<<<<< HEAD
-        return tf.math.reduce_mean(
-            tf.multiply(weights, tf.math.square((y_pred - y_true) / std))
-=======
         return tf.math.reduce_sum(
             tf.math.reduce_mean(
-                weights * tf.math.square((y_pred - y_true) / std), axis=0
+                tf.math.multiply(tf.weights, tf.math.square((y_pred - y_true) / std)), axis=0
             )
->>>>>>> f646892b
         )
 
     return custom_loss
