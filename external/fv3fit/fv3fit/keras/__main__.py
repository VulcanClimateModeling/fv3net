import argparse
import os
import yaml
import logging
import numpy as np
import sys
import random
from . import get_model
from ._save_history import save_history
from .. import _shared as shared
import fv3fit._shared.io
import loaders
import tensorflow as tf
from typing import Union


handler = logging.StreamHandler(sys.stdout)
handler.setFormatter(
    logging.Formatter("%(name)s %(asctime)s: %(module)s/L%(lineno)d %(message)s")
)
handler.setLevel(logging.INFO)
logging.basicConfig(handlers=[handler], level=logging.INFO)
logger = logging.getLogger(__file__)


<<<<<<< HEAD
MODEL_FILENAME = "model_data"
HISTORY_OUTPUT_DIR = "training_history"


=======
>>>>>>> d4666f44
def _get_optimizer(hyperparameters: dict = None):
    hyperparameters = hyperparameters or {}
    optimizer_config = hyperparameters.pop("optimizer", {})
    if optimizer_config:
        optimizer_class = getattr(
            tf.keras.optimizers, optimizer_config.get("name", "Adam")
        )
        learning_rate = optimizer_config.get("learning_rate", None)
        optimizer = (
            optimizer_class(learning_rate=learning_rate)
            if learning_rate is not None
            else optimizer_class()
        )
    else:
        optimizer = None
    return optimizer


def _set_random_seed(seed: Union[float, int] = 0):
    # https://stackoverflow.com/questions/32419510/how-to-get-reproducible-results-in-keras
    os.environ["PYTHONHASHSEED"] = str(seed)
    np.random.seed(seed + 1)
    random.seed(seed + 2)
    tf.random.set_seed(seed + 3)


def parse_args():
    parser = argparse.ArgumentParser()
    parser.add_argument(
        "train_data_path", nargs="*", type=str, help="Location of training data"
    )
    parser.add_argument(
        "train_config_file",
        type=str,
        help="Local path for training configuration yaml file",
    )
    parser.add_argument(
        "output_data_path", type=str, help="Location to save config and trained model."
    )
    parser.add_argument(
        "--timesteps-file",
        type=str,
        default=None,
        help="json file containing a list of timesteps in YYYYMMDD.HHMMSS format",
    )
    return parser.parse_args()


if __name__ == "__main__":
    args = parse_args()
    data_path = shared.parse_data_path(args)
    train_config = shared.load_model_training_config(
        args.train_config_file, args.train_data_path
    )

    if args.timesteps_file:
        with open(args.timesteps_file, "r") as f:
            timesteps = yaml.safe_load(f)
        train_config.batch_kwargs["timesteps"] = timesteps

    shared.save_config_output(args.output_data_path, train_config)

    logging.basicConfig(level=logging.INFO)
    _set_random_seed(train_config.random_seed)
    optimizer = _get_optimizer(train_config.hyperparameters)

    fit_kwargs = train_config.hyperparameters.pop("fit_kwargs", {})
    model = get_model(
        train_config.model_type,
        loaders.SAMPLE_DIM_NAME,
        train_config.input_variables,
        train_config.output_variables,
        optimizer=optimizer,
        **train_config.hyperparameters
    )
    batches = shared.load_data_sequence(data_path, train_config)
<<<<<<< HEAD
    history = model.fit(batches, **fit_kwargs)
    model_output_path = os.path.join(args.output_data_path, MODEL_FILENAME)
    model.dump(model_output_path)
    save_history(history, os.path.join(args.output_data_path, HISTORY_OUTPUT_DIR))
=======
    model.fit(batches, **fit_kwargs)  # type: ignore
    fv3fit._shared.io.dump(model, args.output_data_path)
>>>>>>> d4666f44
<|MERGE_RESOLUTION|>--- conflicted
+++ resolved
@@ -23,13 +23,10 @@
 logger = logging.getLogger(__file__)
 
 
-<<<<<<< HEAD
 MODEL_FILENAME = "model_data"
 HISTORY_OUTPUT_DIR = "training_history"
 
 
-=======
->>>>>>> d4666f44
 def _get_optimizer(hyperparameters: dict = None):
     hyperparameters = hyperparameters or {}
     optimizer_config = hyperparameters.pop("optimizer", {})
@@ -106,12 +103,6 @@
         **train_config.hyperparameters
     )
     batches = shared.load_data_sequence(data_path, train_config)
-<<<<<<< HEAD
     history = model.fit(batches, **fit_kwargs)
-    model_output_path = os.path.join(args.output_data_path, MODEL_FILENAME)
-    model.dump(model_output_path)
-    save_history(history, os.path.join(args.output_data_path, HISTORY_OUTPUT_DIR))
-=======
-    model.fit(batches, **fit_kwargs)  # type: ignore
     fv3fit._shared.io.dump(model, args.output_data_path)
->>>>>>> d4666f44
+    save_history(history, os.path.join(args.output_data_path, HISTORY_OUTPUT_DIR))