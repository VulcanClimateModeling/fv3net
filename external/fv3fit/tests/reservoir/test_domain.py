import numpy as np
import pytest
from fv3fit.reservoir.domain import (
    slice_along_axis,
    RankDivider,
<<<<<<< HEAD
    TimeSeriesRankDivider,
    assure_txyz_dims,
=======
    assure_same_dims,
>>>>>>> 64c4e17a
)


arr = np.arange(3)


@pytest.mark.parametrize(
    "data, ax, sl, expected",
    [
        (arr, 0, slice(1, None), np.array([1, 2])),
        (np.array([arr, arr, arr]), 0, slice(0, 2), np.array([arr, arr])),
        (np.array([arr, arr]), 1, slice(0, 2), np.array([[0, 1], [0, 1]])),
    ],
)
def test_slice_along_axis(data, ax, sl, expected):
    np.testing.assert_array_equal(slice_along_axis(data, axis=ax, inds=sl), expected)


default_rank_divider_kwargs = {
    "layout": [2, 2],
    "overlap": 1,
    "rank_dims": ["x", "y"],
    "rank_extent": [6, 6],
}


def test_assure_txyz_dims():
    nt, nx, ny, nz = 5, 4, 4, 6
    arr_3d = np.ones((nt, nx, ny, nz))
    arr_2d = np.ones((nt, nx, ny))
    data = [arr_3d, arr_2d]
    assert assure_txyz_dims(data)[0].shape == (nt, nx, ny, nz)
    assert assure_txyz_dims(data)[1].shape == (nt, nx, ny, 1)


def test_assure_txyz_dims_2d_only_inputs():
    nt, nx, ny = 5, 4, 4
    arr_2d = np.ones((nt, nx, ny))
    data = [arr_2d, arr_2d]
    for arr in assure_txyz_dims(data):
        assert arr.shape == (nt, nx, ny, 1)


def test_assure_txyz_dims_incompatible_shapes():
    nt, nx, ny, nz = 5, 4, 4, 6
    arr_3d = np.ones((nt, nx, ny, nz, 2))
    arr_2d = np.ones((nt, nx, ny))
    data = [arr_3d, arr_2d]
    with pytest.raises(ValueError):
        assure_txyz_dims(data)


@pytest.mark.parametrize(
    "layout, rank_dims, rank_extent, \
        overlap, expected_with_overlap, expected_without_overlap",
    [
        [(2, 2), ["x", "y"], (6, 6), 0, (3, 3), (3, 3)],
        [(2, 2), ["x", "y"], (6, 6), 1, (4, 4), (2, 2)],
    ],
)
def test_RankDivider_get_subdomain_extent(
    layout,
    rank_dims,
    rank_extent,
    overlap,
    expected_with_overlap,
    expected_without_overlap,
):
    divider = RankDivider(
        subdomain_layout=layout,
        rank_dims=rank_dims,
        rank_extent=rank_extent,
        overlap=overlap,
    )
    assert divider.get_subdomain_extent(with_overlap=True) == expected_with_overlap
    assert divider.get_subdomain_extent(with_overlap=False) == expected_without_overlap


def test_RankDivider_subdomain_slice():
    divider = RankDivider(
        subdomain_layout=(2, 2), rank_dims=["x", "y"], rank_extent=[6, 6], overlap=1,
    )

    assert divider.subdomain_slice(0, with_overlap=True) == (slice(0, 4), slice(0, 4))
    assert divider.subdomain_slice(0, with_overlap=False) == (slice(1, 3), slice(1, 3))
    assert divider.subdomain_slice(3, with_overlap=True) == (slice(2, 6), slice(2, 6))
    assert divider.subdomain_slice(3, with_overlap=False) == (slice(3, 5), slice(3, 5))


def test_RankDivider_subdomain_tensor_slice_overlap():
    xy_arr = np.pad(np.arange(1, 5).reshape(2, 2), pad_width=1)
    arr = np.reshape(xy_arr, (4, 4, 1))
    divider = RankDivider(
        subdomain_layout=(2, 2), rank_dims=["x", "y"], rank_extent=[4, 4], overlap=1,
    )
    bottom_right_with_overlap = divider.get_subdomain_tensor_slice(
        arr, 3, with_overlap=True,
    )
    np.testing.assert_array_equal(
        bottom_right_with_overlap[:, :, 0], np.array([[1, 2, 0], [3, 4, 0], [0, 0, 0]]),
    )

    bottom_right_no_overlap = divider.get_subdomain_tensor_slice(
        arr, 3, with_overlap=False,
    )
    np.testing.assert_array_equal(bottom_right_no_overlap[:, :, 0], np.array([[4]]))


def test_RankDivider_get_subdomain_tensor_slice_covers_all_subdomains():
    divider = RankDivider(
        subdomain_layout=(2, 2), rank_dims=["x", "y"], rank_extent=[2, 2], overlap=0,
    )
    arr = np.arange(1, 5).reshape(2, 2, 1)
    subdomain_values = []
    for s in range(divider.n_subdomains):
        subdomain_values.append(
            divider.get_subdomain_tensor_slice(arr, s, with_overlap=False)
            .flatten()
            .item()
        )
    assert set(subdomain_values) == {1, 2, 3, 4}


@pytest.mark.parametrize(
    "data_extent, overlap, with_overlap, nz ",
    [
        ([6, 6], 1, True, 2),
        ([6, 6], 1, True, 2),
        ([4, 4], 0, False, 2),
        ([6, 6], 1, True, 1),
    ],
)
def test_RankDivider_unstack_subdomain(data_extent, overlap, with_overlap, nz):
    divider = RankDivider(
        subdomain_layout=(2, 2),
        rank_dims=["x", "y"],
        rank_extent=data_extent,
        overlap=overlap,
    )
    xy_shape = data_extent[:2]
    data_shape = (*xy_shape, nz) if nz > 1 else xy_shape
    data_arr = np.random.rand(*data_shape)
    subdomain_arr = divider.get_subdomain_tensor_slice(
        data_arr, 0, with_overlap=with_overlap,
    )
    stacked = np.reshape(subdomain_arr, -1)
    assert len(stacked.shape) == 1
    np.testing.assert_array_equal(
        divider.unstack_subdomain(stacked, with_overlap=with_overlap), subdomain_arr,
    )


def test_RankDivider_flatten_subdomains_to_columns():
    nx, ny = 6, 6
    divider = RankDivider(
        subdomain_layout=(2, 2), rank_dims=["x", "y"], rank_extent=[nx, ny], overlap=1,
    )
    input = np.array(
        [[0, 1, 10, 11], [2, 3, 12, 13], [20, 21, 30, 31], [22, 23, 32, 33]]
    )
    input_with_halo = np.pad(input, pad_width=1)
    flattened = divider.flatten_subdomains_to_columns(
        input_with_halo, with_overlap=True,
    )

    # 4 subdomains each with x, y dims (4, 4)
    # subdomain layout ranks are [[0, 2],[1, 3]] on square
    assert flattened.shape == (16, 4)
    # subdomain 0
    np.testing.assert_array_almost_equal(
        flattened[:, 0],
        np.array([0, 0, 0, 0, 0, 0, 1, 10, 0, 2, 3, 12, 0, 20, 21, 30]),
    )

    # subdomain 2
    np.testing.assert_array_almost_equal(
        flattened[:, 2],
        np.array([0, 0, 0, 0, 1, 10, 11, 0, 3, 12, 13, 0, 21, 30, 31, 0]),
    )
    # subdomain 1
    np.testing.assert_array_almost_equal(
        flattened[:, 1],
        np.array([0, 2, 3, 12, 0, 20, 21, 30, 0, 22, 23, 32, 0, 0, 0, 0]),
    )

    # subdomain 2
    np.testing.assert_array_almost_equal(
        flattened[:, 3],
        np.array([3, 12, 13, 0, 21, 30, 31, 0, 23, 32, 33, 0, 0, 0, 0, 0]),
    )


@pytest.mark.parametrize(
    "rank_extent,  overlap, expected_extent",
    [([8, 8], 1, [6, 6]), ([8, 8], 3, [2, 2]), ([8, 8], 0, [8, 8])],
)
def test_RankDivider__rank_extent_without_overlap(
    rank_extent, overlap, expected_extent
):
    divider = RankDivider(
        subdomain_layout=[2, 2],
        rank_dims=["x", "y"],
        rank_extent=rank_extent,
        overlap=overlap,
    )

    assert divider.rank_extent_without_overlap == expected_extent


def test_RankDivider_subdomain_xy_size_without_overlap():
    nx, ny = 8, 8
    divider = RankDivider(
        subdomain_layout=(2, 2), rank_dims=["x", "y"], rank_extent=[nx, ny], overlap=2,
    )
    assert divider.subdomain_xy_size_without_overlap == 2


def test_RankDivider_merge_subdomains():
    # Original (x, y, z) dims are (4, 4, 2)
    horizontal_array = np.arange(16).reshape(4, 4)
    data_orig = np.stack([horizontal_array, -1.0 * horizontal_array], axis=-1)
    rank_divider = RankDivider(
        subdomain_layout=(2, 2), rank_dims=["x", "y"], rank_extent=(4, 4), overlap=0,
    )

    # 'prediction' will just be the subdomains reshaped into columns and
    # concatenated together. We want the `merge_subdomains` function to
    # be able to take this 1D array and reshape it into the correct (x,y,z)
    # dimensions matching the original data.
    subdomain_columns = rank_divider.flatten_subdomains_to_columns(
        data_orig, with_overlap=False
    )
    prediction = np.concatenate(
        [subdomain_columns[:, s] for s in range(rank_divider.n_subdomains)], axis=-1
    )

    merged = rank_divider.merge_subdomains(prediction)
    np.testing.assert_array_equal(merged, data_orig)<|MERGE_RESOLUTION|>--- conflicted
+++ resolved
@@ -3,12 +3,7 @@
 from fv3fit.reservoir.domain import (
     slice_along_axis,
     RankDivider,
-<<<<<<< HEAD
-    TimeSeriesRankDivider,
     assure_txyz_dims,
-=======
-    assure_same_dims,
->>>>>>> 64c4e17a
 )
 
 
