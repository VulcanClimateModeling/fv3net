from fv3fit.reservoir.domain import RankDivider
from fv3fit.reservoir.readout import ReservoirComputingReadout
import numpy as np
from scipy import sparse

from fv3fit.reservoir import (
    ReservoirComputingModel,
    Reservoir,
    ReservoirHyperparameters,
    HybridReservoirComputingModel,
)


class MultiOutputMeanRegressor:
    def __init__(self, n_outputs: int):
        self.n_outputs = n_outputs

    def predict(self, input):
        # returns array of shape (1, n_outputs), with each element
        # the mean of the input vector elements
        return np.full(self.n_outputs, np.mean(input)).reshape(1, -1)


def _sparse_allclose(A, B, atol=1e-8):
    # https://stackoverflow.com/a/47771340
    r1, c1, v1 = sparse.find(A)
    r2, c2, v2 = sparse.find(B)
    index_match = np.array_equal(r1, r2) & np.array_equal(c1, c2)
    if index_match == 0:
        return False
    else:
        return np.allclose(v1, v2, atol=atol)


def test_dump_load_optional_attrs(tmpdir):
    input_size = 10
    hyperparameters = ReservoirHyperparameters(
        state_size=100,
        adjacency_matrix_sparsity=0.0,
        spectral_radius=1.0,
        input_coupling_sparsity=0,
    )
    reservoir = Reservoir(hyperparameters, input_size=input_size)
    readout = ReservoirComputingReadout(
        coefficients=sparse.coo_matrix(np.random.rand(input_size, 100)),
        intercepts=np.random.rand(input_size),
    )
    rank_divider = RankDivider([2, 2], ["time", "x", "y", "z"], [2, 2, 2, 2], 2)
    predictor = ReservoirComputingModel(
        input_variables=["a", "b"],
        output_variables=["a", "b"],
        reservoir=reservoir,
        readout=readout,
        square_half_hidden_state=False,
        rank_divider=rank_divider,
    )
    output_path = f"{str(tmpdir)}/predictor"
    predictor.dump(output_path)
    loaded_predictor = ReservoirComputingModel.load(output_path)

    assert loaded_predictor.rank_divider is not None


def test_dump_load_preserves_matrices(tmpdir):
    input_size = 10
    state_size = 150
    hyperparameters = ReservoirHyperparameters(
        state_size=state_size,
        adjacency_matrix_sparsity=0.0,
        spectral_radius=1.0,
        input_coupling_sparsity=0,
    )
    reservoir = Reservoir(hyperparameters, input_size=input_size)
    readout = ReservoirComputingReadout(
        coefficients=sparse.coo_matrix(np.random.rand(input_size, state_size)),
        intercepts=np.random.rand(input_size),
    )
    predictor = ReservoirComputingModel(
        input_variables=["a", "b"],
        output_variables=["a", "b"],
        reservoir=reservoir,
        readout=readout,
        square_half_hidden_state=False,
    )
    output_path = f"{str(tmpdir)}/predictor"
    predictor.dump(output_path)

    loaded_predictor = ReservoirComputingModel.load(output_path)
    assert _sparse_allclose(loaded_predictor.reservoir.W_in, predictor.reservoir.W_in,)
    assert _sparse_allclose(
        loaded_predictor.reservoir.W_res, predictor.reservoir.W_res,
    )
    assert _sparse_allclose(
        loaded_predictor.readout.coefficients, predictor.readout.coefficients,
    )
    np.testing.assert_array_almost_equal(
        loaded_predictor.readout.intercepts, predictor.readout.intercepts
    )


def test_prediction_shape():
    input_size = 15
    state_size = 1000
    hyperparameters = ReservoirHyperparameters(
        state_size=state_size,
        adjacency_matrix_sparsity=0.9,
        spectral_radius=1.0,
        input_coupling_sparsity=0,
    )
    reservoir = Reservoir(hyperparameters, input_size=input_size)
    reservoir.reset_state(input_shape=(input_size,))
    readout = ReservoirComputingReadout(
        coefficients=np.random.rand(state_size, input_size),
        intercepts=np.random.rand(input_size),
    )
    predictor = ReservoirComputingModel(
        input_variables=["a", "b"],
        output_variables=["a", "b"],
        reservoir=reservoir,
        readout=readout,
    )
    # ReservoirComputingModel.predict reshapes the prediction to remove
    # the first dim of length 1 (sklearn regressors predict 2D arrays)
    assert predictor.predict().shape == (input_size,)


def test_ReservoirComputingModel_state_increment():
    input_size = 2
    state_size = 3
    hyperparameters = ReservoirHyperparameters(
        state_size=state_size,
        adjacency_matrix_sparsity=0.0,
        spectral_radius=1.0,
        input_coupling_sparsity=0,
    )
    reservoir = Reservoir(hyperparameters, input_size=input_size)
    reservoir.W_in = sparse.coo_matrix(np.ones(reservoir.W_in.shape))
    reservoir.W_res = sparse.coo_matrix(np.ones(reservoir.W_res.shape))

    readout = MultiOutputMeanRegressor(n_outputs=input_size)
    predictor = ReservoirComputingModel(
        input_variables=["a", "b"],
        output_variables=["a", "b"],
        reservoir=reservoir,
        readout=readout,
    )

    input = np.array([0.5, 0.5])
    predictor.reset_state()
    predictor.reservoir.increment_state(input)
    state_before_prediction = predictor.reservoir.state
    prediction = predictor.predict()
    predictor.increment_state(prediction)
    np.testing.assert_array_almost_equal(prediction, np.tanh(np.array([1.0, 1.0])))
    assert not np.allclose(state_before_prediction, predictor.reservoir.state)


def test_prediction_after_load(tmpdir):
    input_size = 15
    state_size = 1000
    hyperparameters = ReservoirHyperparameters(
        state_size=state_size,
        adjacency_matrix_sparsity=0.9,
        spectral_radius=1.0,
        input_coupling_sparsity=0,
    )
    reservoir = Reservoir(hyperparameters, input_size=input_size)

    readout = ReservoirComputingReadout(
        coefficients=np.random.rand(state_size, input_size),
        intercepts=np.random.rand(input_size),
    )
    predictor = ReservoirComputingModel(
        input_variables=["a", "b"],
        output_variables=["a", "b"],
        reservoir=reservoir,
        readout=readout,
    )
<<<<<<< HEAD
    predictor.reservoir.reset_state()
=======
    predictor.reset_state()
>>>>>>> 9afa7b6c

    ts_sync = [np.ones(input_size) for i in range(20)]
    predictor.synchronize(ts_sync)
    for i in range(10):
        prediction0 = predictor.predict()

    output_path = f"{str(tmpdir)}/predictor"
    predictor.dump(output_path)
    loaded_predictor = ReservoirComputingModel.load(output_path)
<<<<<<< HEAD
    loaded_predictor.reservoir.reset_state()
=======
    loaded_predictor.reset_state()
>>>>>>> 9afa7b6c

    loaded_predictor.synchronize(ts_sync)
    for i in range(10):
        prediction1 = loaded_predictor.predict()

    np.testing.assert_array_almost_equal(prediction0, prediction1)


def test_HybridReservoirComputingModel_dump_load(tmpdir):
    input_size = 15
    hybrid_input_size = 4
    state_size = 1000
    hyperparameters = ReservoirHyperparameters(
        state_size=state_size,
        adjacency_matrix_sparsity=0.9,
        spectral_radius=1.0,
        input_coupling_sparsity=0,
    )
    reservoir = Reservoir(hyperparameters, input_size=input_size)

    readout = ReservoirComputingReadout(
        coefficients=np.random.rand(state_size + hybrid_input_size, input_size),
        intercepts=np.random.rand(input_size),
    )
    hybrid_predictor = HybridReservoirComputingModel(
        input_variables=["a", "b"],
        hybrid_variables=["c"],
        output_variables=["a", "b"],
        reservoir=reservoir,
        readout=readout,
    )
    hybrid_predictor.reset_state()
    ts_sync = [np.ones(input_size) for i in range(20)]

    hybrid_predictor.synchronize(ts_sync)

    n_predict = 7
    hybrid_input = np.random.rand(n_predict, hybrid_input_size)
    for i in range(n_predict):
        prediction0 = hybrid_predictor.predict(hybrid_input[i])

    output_path = f"{str(tmpdir)}/predictor"
    hybrid_predictor.dump(output_path)
    loaded_hybrid_predictor = HybridReservoirComputingModel.load(output_path)
    loaded_hybrid_predictor.reset_state()

    loaded_hybrid_predictor.synchronize(ts_sync)
    for i in range(n_predict):
        prediction1 = loaded_hybrid_predictor.predict(hybrid_input[i])

    np.testing.assert_array_almost_equal(prediction0, prediction1)<|MERGE_RESOLUTION|>--- conflicted
+++ resolved
@@ -176,11 +176,7 @@
         reservoir=reservoir,
         readout=readout,
     )
-<<<<<<< HEAD
-    predictor.reservoir.reset_state()
-=======
     predictor.reset_state()
->>>>>>> 9afa7b6c
 
     ts_sync = [np.ones(input_size) for i in range(20)]
     predictor.synchronize(ts_sync)
@@ -190,11 +186,7 @@
     output_path = f"{str(tmpdir)}/predictor"
     predictor.dump(output_path)
     loaded_predictor = ReservoirComputingModel.load(output_path)
-<<<<<<< HEAD
-    loaded_predictor.reservoir.reset_state()
-=======
     loaded_predictor.reset_state()
->>>>>>> 9afa7b6c
 
     loaded_predictor.synchronize(ts_sync)
     for i in range(10):
