--- conflicted
+++ resolved
@@ -17,15 +17,8 @@
     return xr.open_dataset(str(lpath))
 
 
-<<<<<<< HEAD
-def pytest_configure(config):
-    config.addinivalue_line(
-        "markers", "slow: marks tests as slow (deselect with '-m \"not slow\"')"
-    )
-=======
 @pytest.fixture(scope="session", autouse=True)
 def emulation_cache_tmpdir():
     with tempfile.TemporaryDirectory() as tmpdir:
         with unittest.mock.patch("fv3fit.emulation.data.io.CACHE_DIR", tmpdir):
-            yield
->>>>>>> 2f7b6a4a
+            yield