import pytest
import xarray as xr
import tensorflow as tf
import numpy as np
from datetime import timedelta
from cftime import DatetimeProlepticGregorian as datetime
from fv3fit.keras._models.recurrent import PureKerasModel, _BPTTTrainer as _BPTTTrainer
import tempfile
import fv3fit
import os
import subprocess


@pytest.fixture
def sample_dim_name():
    return "sample"


@pytest.fixture
def dt():
    return timedelta(seconds=1)


@pytest.fixture(params=["limiter", "no_limiter"])
def use_moisture_limiter(request):
    if request.param == "limiter":
        return True
    elif request.param == "no_limiter":
        return False
    else:
        raise NotImplementedError(request.param)


def get_train_dataset(sample_dim_name, dt):
    n_samples = 6
    n_times = 12
    n_z = 16
    t_start = datetime(2020, 1, 1)
    ds = xr.Dataset(
        data_vars={
            "air_temperature": xr.DataArray(
                np.random.randn(n_samples, n_times, n_z),
                dims=[sample_dim_name, "time", "z"],
                attrs={"units": "K"},
            ),
            "specific_humidity": xr.DataArray(
                np.random.randn(n_samples, n_times, n_z),
                dims=[sample_dim_name, "time", "z"],
                attrs={"units": "kg/kg"},
            ),
            "air_temperature_tendency_due_to_model": xr.DataArray(
                np.random.randn(n_samples, n_times, n_z),
                dims=[sample_dim_name, "time", "z"],
            ),
            "specific_humidity_tendency_due_to_model": xr.DataArray(
                np.random.randn(n_samples, n_times, n_z),
                dims=[sample_dim_name, "time", "z"],
            ),
            "air_temperature_tendency_due_to_nudging": xr.DataArray(
                np.random.randn(n_samples, n_times, n_z),
                dims=[sample_dim_name, "time", "z"],
            ),
            "specific_humidity_tendency_due_to_nudging": xr.DataArray(
                np.random.randn(n_samples, n_times, n_z),
                dims=[sample_dim_name, "time", "z"],
            ),
            "a": xr.DataArray(
                np.random.randn(n_samples, n_times), dims=[sample_dim_name, "time"],
            ),
            "b": xr.DataArray(
                np.random.randn(n_samples, n_times), dims=[sample_dim_name, "time"],
            ),
        },
        coords={"time": np.asarray([t_start + i * dt for i in range(n_times)])},
    )
    return ds


def get_model(sample_dim_name, use_moisture_limiter):
    return _BPTTTrainer(
        sample_dim_name,
        ["a", "b"],
        n_units=32,
        n_hidden_layers=4,
        kernel_regularizer=None,
        train_batch_size=48,
        optimizer="adam",
        use_moisture_limiter=use_moisture_limiter,
    )


@pytest.mark.slow
def test_predict_model_gives_tendency_of_train_model(
    sample_dim_name, dt, use_moisture_limiter
):
    np.random.seed(0)
    tf.random.set_seed(1)
    train_dataset = get_train_dataset(sample_dim_name, dt)
    model = get_model(sample_dim_name, use_moisture_limiter)
    model.fit_statistics(train_dataset)
    model.fit(train_dataset)

    train_dataset["air_temperature_tendency_due_to_model"][:] = 0.0
    train_dataset["specific_humidity_tendency_due_to_model"][:] = 0.0

    air_temperature, specific_humidity = model.train_keras_model.predict(
        x=model.get_keras_inputs(train_dataset)
    )
    dQ1, dQ2 = model.train_tendency_model.predict(
        x=model.get_keras_inputs(train_dataset)
    )

    tendency_ds = model.predictor_model.predict(train_dataset.isel(time=0))

    # take difference of first output from initial input state
    Q1_train_tendency = (
        air_temperature[:, 0, :] - train_dataset["air_temperature"][:, 0, :]
    ) / (dt.total_seconds())
    Q2_train_tendency = (
        specific_humidity[:, 0, :] - train_dataset["specific_humidity"][:, 0, :]
    ) / (dt.total_seconds())

    np.testing.assert_allclose(dQ1[:, 0, :], tendency_ds["dQ1"].values, atol=1e-6)
    np.testing.assert_allclose(dQ2[:, 0, :], tendency_ds["dQ2"].values, atol=1e-6)
    np.testing.assert_allclose(dQ1[:, 0, :], Q1_train_tendency, atol=1e-6)
    np.testing.assert_allclose(dQ2[:, 0, :], Q2_train_tendency, atol=1e-6)


@pytest.mark.slow
def test_fit_bptt_command_line(regtest, sample_dim_name, dt):
    config_text = """
regularizer:
  name: l2
  kwargs:
    l: 0.0001
optimizer:
  name: Adam
  kwargs:
    learning_rate: 0.001
    amsgrad: True
    clipnorm: 1.0
hyperparameters:
  n_hidden_layers: 3
  n_units: 256
  train_batch_size: 48
  use_moisture_limiter: true
  state_noise: 0.25
input_variables:
  - a
  - b
decrease_learning_rate_epoch: 1
decreased_learning_rate: 0.0001
total_epochs: 2
random_seed: 0
"""
    np.random.seed(0)
    training_dataset = get_train_dataset(sample_dim_name, dt)
    with tempfile.TemporaryDirectory() as tmpdir:
        arrays_dir = os.path.join(tmpdir, "arrays")
        os.mkdir(arrays_dir)
        for i in range(5):
            filename = os.path.join(arrays_dir, f"arrays_{i}.nc")
            training_dataset.to_netcdf(filename)
        config_filename = os.path.join(tmpdir, "config.yaml")
        with open(config_filename, "w") as f:
            f.write(config_text)
        outdir = os.path.join(tmpdir, "output")
        subprocess.check_call(
            ["python", "-m", "fv3fit.train_bptt", arrays_dir, config_filename, outdir]
        )
        # as a minimum, test that output exists
        assert os.path.isdir(outdir)
        assert len(os.listdir(outdir)) > 0

        # one model per epoch is saved
        for sample_model_dir in sorted(os.listdir(outdir)):
            loaded = fv3fit.load(os.path.join(outdir, sample_model_dir))

            first_timestep = training_dataset.isel(time=0)
            loaded_output = loaded.predict(first_timestep)

            assert isinstance(loaded_output, xr.Dataset)


@pytest.mark.slow
def test_train_model_uses_correct_given_tendency(sample_dim_name, dt):
    train_dataset = get_train_dataset(sample_dim_name, dt)
    np.random.seed(0)
    tf.random.set_seed(1)
    model = _BPTTTrainer(
        sample_dim_name,
        ["a", "b"],
        n_units=32,
        n_hidden_layers=4,
        kernel_regularizer=None,
        train_batch_size=48,
        optimizer="adam",
    )
    model.fit_statistics(train_dataset)
    model.fit(train_dataset)

    assert not np.all(
        train_dataset["air_temperature_tendency_due_to_model"].values == 0.0
    )

    air_temperature, specific_humidity = model.train_keras_model.predict(
        x=model.get_keras_inputs(train_dataset)
    )
    dQ1, dQ2 = model.train_tendency_model.predict(
        x=model.get_keras_inputs(train_dataset)
    )

    # take difference of first output from initial input state
    Q1_train_tendency = (
        air_temperature[:, 0, :] - train_dataset["air_temperature"][:, 0, :]
    ) / (dt.total_seconds())
    Q2_train_tendency = (
        specific_humidity[:, 0, :] - train_dataset["specific_humidity"][:, 0, :]
    ) / (dt.total_seconds())

    np.testing.assert_allclose(
        Q1_train_tendency - dQ1[:, 0, :],
        train_dataset["air_temperature_tendency_due_to_model"][:, 0, :].values,
        atol=1e-6,
    )
    np.testing.assert_allclose(
        Q2_train_tendency - dQ2[:, 0, :],
        train_dataset["specific_humidity_tendency_due_to_model"][:, 0, :].values,
        atol=1e-6,
    )

    # check for second timestep also
    Q1_train_tendency = (air_temperature[:, 1, :] - air_temperature[:, 0, :]) / (
        dt.total_seconds()
    )
    Q2_train_tendency = (specific_humidity[:, 1, :] - specific_humidity[:, 0, :]) / (
        dt.total_seconds()
    )

    np.testing.assert_allclose(
        Q1_train_tendency - dQ1[:, 1, :],
        train_dataset["air_temperature_tendency_due_to_model"][:, 1, :].values,
        atol=1e-6,
    )
    np.testing.assert_allclose(
        Q2_train_tendency - dQ2[:, 1, :],
        train_dataset["specific_humidity_tendency_due_to_model"][:, 1, :].values,
        atol=1e-6,
    )


@pytest.mark.slow
def test_predict_model_gives_different_tendencies(sample_dim_name, dt):
    train_dataset = get_train_dataset(sample_dim_name, dt)
    model = _BPTTTrainer(
        sample_dim_name,
        ["a", "b"],
        n_units=32,
        n_hidden_layers=4,
        kernel_regularizer=None,
        train_batch_size=48,
        optimizer="adam",
    )
    model.fit_statistics(train_dataset)
    model.fit(train_dataset)

    tendency_ds = model.predictor_model.predict(train_dataset.isel(time=0))
    assert not np.all(tendency_ds["dQ1"].values == tendency_ds["dQ2"].values)


@pytest.mark.slow
def test_train_model_gives_different_outputs(sample_dim_name, dt):
    train_dataset = get_train_dataset(sample_dim_name, dt)
    model = _BPTTTrainer(
        sample_dim_name,
        ["a", "b"],
        n_units=32,
        n_hidden_layers=4,
        kernel_regularizer=None,
        train_batch_size=48,
        optimizer="adam",
    )
    model.fit_statistics(train_dataset)
    model.fit(train_dataset)

    air_temperature, specific_humidity = model.train_keras_model.predict(
        x=model.get_keras_inputs(train_dataset)
    )
    assert not np.all(air_temperature == specific_humidity)


@pytest.mark.slow
def test_integrate_stepwise(sample_dim_name, dt):
    """
    We need an integrate_stepwise routine for scripts that evaluate the model
    timeseries, since the saved model operates on a single timestep. This code
    is hard to write for a variety of reasons.

    The test here makes sure that the integration code performs an identical
    integration to the one used to train the model.

    train_keras_model does this by predicting a timeseries
    directly, while integrate_stepwise integrates the stepwise model over
    many timesteps.
    """
    train_dataset = get_train_dataset(sample_dim_name, dt)
    np.random.seed(0)
    tf.random.set_seed(1)
    model = _BPTTTrainer(
        sample_dim_name,
        ["a", "b"],
        n_units=32,
        n_hidden_layers=4,
        kernel_regularizer=None,
        train_batch_size=48,
        optimizer="adam",
    )
    model.fit_statistics(train_dataset)
    model.fit(train_dataset)

    air_temperature, specific_humidity = model.train_keras_model.predict(
        x=model.get_keras_inputs(train_dataset)
    )
    out_ds = model.predictor_model.integrate_stepwise(train_dataset)
    np.testing.assert_allclose(
        out_ds["air_temperature"].values[:, 0, :], air_temperature[:, 0, :], atol=1e-6
    )
    np.testing.assert_allclose(
        out_ds["specific_humidity"].values[:, 0, :],
        specific_humidity[:, 0, :],
        atol=1e-6,
    )
    np.testing.assert_allclose(
        out_ds["air_temperature"].values[:, 1, :], air_temperature[:, 1, :], atol=1e-6
    )
    np.testing.assert_allclose(
        out_ds["specific_humidity"].values[:, 1, :],
        specific_humidity[:, 1, :],
        atol=1e-6,
    )
    np.testing.assert_allclose(
        out_ds["air_temperature"].values, air_temperature, atol=1e-5
    )
    np.testing.assert_allclose(
        out_ds["specific_humidity"].values, specific_humidity, atol=1e-5
    )
    assert not np.all(air_temperature == specific_humidity)


@pytest.mark.slow
def test_reloaded_model_gives_same_outputs(sample_dim_name, dt):
    train_dataset = get_train_dataset(sample_dim_name, dt)
    model = _BPTTTrainer(
        sample_dim_name,
        ["a", "b"],
        n_units=32,
        n_hidden_layers=4,
        kernel_regularizer=None,
        train_batch_size=48,
        optimizer="adam",
    )
    model.fit_statistics(train_dataset)
    model.fit(train_dataset)

    with tempfile.TemporaryDirectory() as tmpdir:
        fv3fit.dump(model.predictor_model, tmpdir)
        loaded = fv3fit.load(tmpdir)

    first_timestep = train_dataset.isel(time=0)
    reference_output = model.predictor_model.predict(first_timestep)
    # test that loaded model gives the same predictions
    loaded_output = loaded.predict(first_timestep)
    xr.testing.assert_equal(reference_output, loaded_output)


class DummyPredictor:
    def __init__(self, sample_dim, input_vars, output_vars):
        self.sample_dim_name = sample_dim
        self.input_variables = input_vars
        self.output_variables = output_vars

    def predict(self, X: np.ndarray):
        return X


zdim, ydim, xdim = 2, 3, 3
da_3d = xr.DataArray(
    [[[1.0 for x in range(xdim)] for y in range(ydim)] for z in range(zdim)],
    dims=["z", "y", "x"],
    coords={"y": range(ydim), "x": range(xdim)},
)

zdim, nsamples = 2, 9
da_stacked = xr.DataArray(
    [[1.0 for s in range(nsamples)] for z in range(zdim)],
    dims=["z", "sample"],
    coords={"sample": range(nsamples), "z": range(zdim)},
)


@pytest.mark.parametrize(
    "da,",
    [
        pytest.param(da_3d, id="unstacked_input"),
        pytest.param(da_stacked, id="stacked_input"),
    ],
)
def test_pure_keras_predict_works_on_format(da):
    input_vars, output_vars = ["input"], ["output"]
    dummy_predictor = DummyPredictor("sample", input_vars, output_vars)
<<<<<<< HEAD
    model = PureKerasModel(input_vars, output_vars, model=dummy_predictor,)
=======
    model = PureKerasModel(
        input_vars, output_vars, model=dummy_predictor, unstacked_dims=("z",)
    )
>>>>>>> 9aaacffc
    ds = xr.Dataset({"input": da, "output": da})
    prediction = model.predict(ds)
    for dim in prediction.dims:
        assert len(prediction[dim]) == len(ds[dim])<|MERGE_RESOLUTION|>--- conflicted
+++ resolved
@@ -408,13 +408,9 @@
 def test_pure_keras_predict_works_on_format(da):
     input_vars, output_vars = ["input"], ["output"]
     dummy_predictor = DummyPredictor("sample", input_vars, output_vars)
-<<<<<<< HEAD
-    model = PureKerasModel(input_vars, output_vars, model=dummy_predictor,)
-=======
     model = PureKerasModel(
         input_vars, output_vars, model=dummy_predictor, unstacked_dims=("z",)
     )
->>>>>>> 9aaacffc
     ds = xr.Dataset({"input": da, "output": da})
     prediction = model.predict(ds)
     for dim in prediction.dims:
