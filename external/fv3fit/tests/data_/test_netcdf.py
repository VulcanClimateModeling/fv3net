--- conflicted
+++ resolved
@@ -8,11 +8,7 @@
 import tempfile
 import xarray as xr
 import tensorflow as tf
-<<<<<<< HEAD
-from fv3fit.data.netcdf.load import _numerical_sort_names
-=======
 from fv3fit.data.netcdf.load import _natural_sort
->>>>>>> b8146cf7
 
 
 def test_NCDirLoader(tmp_path: Path):
@@ -144,16 +140,9 @@
             ["t_0.nc", "t_1.nc", "t_10.nc", "t_2.nc"],
             ["t_0.nc", "t_1.nc", "t_2.nc", "t_10.nc"],
         ),
-<<<<<<< HEAD
-    ],
-)
-def test_sort_netcdfs(names, sorted_names):
-    _numerical_sort_names(names)
-=======
         (["b_0_c_1", "b_0_c_0", "a_1_b_1"], ["a_1_b_1", "b_0_c_0", "b_0_c_1"]),
     ],
 )
 def test_sort_netcdfs(names, sorted_names):
     names = _natural_sort(names)
->>>>>>> b8146cf7
     assert names == sorted_names