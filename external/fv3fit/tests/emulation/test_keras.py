--- conflicted
+++ resolved
@@ -113,75 +113,7 @@
     data = {"a": one}
 
     with pytest.raises(ValueError):
-<<<<<<< HEAD
         score_model(model, data)
-
-
-def test_NormalizeMSE():
-    sample = np.array([[25.0], [75.0]])
-    target = np.array([[50.0], [50.0]])
-
-    mse_func = NormalizedMSE("mean_std", sample)
-    mse = mse_func(target, sample)
-    np.testing.assert_approx_equal(mse, 1.0, 6)
-
-
-def test_CustomLoss():
-
-    config = CustomLoss(
-        normalization="mean_std",
-        loss_variables=["fieldA", "fieldB"],
-        metric_variables=["fieldC"],
-        weights=dict(fieldA=2.0),
-    )
-
-    tensor = tf.random.normal((100, 2))
-
-    names = ["fieldA", "fieldB", "fieldC", "fieldD"]
-    samples = [tensor] * 4
-    m = dict(zip(names, samples))
-
-    config.prepare(m)
-
-    model = _get_model(2, 4)
-
-    assert len(config._loss) == 2
-    assert "fieldA" in config._loss
-    assert "fieldB" in config._loss
-    for k, v in config._loss.items():
-        assert isinstance(v, NormalizedMSE)
-    assert config._weights["fieldA"] == 2.0
-    assert config._weights["fieldB"] == 1.0
-
-    assert len(config._metrics) == 1
-    assert "fieldC" in config._metrics
-    assert isinstance(config._metrics["fieldC"], NormalizedMSE)
-
-    config.compile(model)
-
-
-@pytest.mark.parametrize(
-    "kwargs",
-    [{}, dict(loss="mse", metrics=["mae"], weights=[2.0, 1.0])],
-    ids=["defaults", "specified"],
-)
-def test_StandardLoss(kwargs):
-
-    config = StandardLoss(**kwargs)
-    model = _get_model(10, 2)
-    config.compile(model)
-
-
-def test_StandardLoss_prepare_arbitrary_kwargs():
-
-    config = StandardLoss()
-
-    # doen't do anything but shouldn't fail
-    config.prepare()
-    config.prepare(random_kwarg=1)
-
-    model = _get_model(10, 2)
-    config.compile(model)
 
 
 def test_jacobians():
@@ -208,7 +140,4 @@
     assert set(jacobians) == {"field"}
     assert set(jacobians["field"]) == {"a", "b"}
     for j in jacobians["field"].values():
-        assert j.shape == (5, 5)
-=======
-        score_model(model, data)
->>>>>>> acc03550
+        assert j.shape == (5, 5)