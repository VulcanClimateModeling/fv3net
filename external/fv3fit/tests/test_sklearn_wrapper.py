import numpy as np
from sklearn.linear_model import LinearRegression
from sklearn.dummy import DummyRegressor
import unittest.mock
import pytest
import xarray as xr
import joblib
import io

from fv3fit.sklearn._random_forest import pack, SklearnWrapper
from fv3fit._shared.scaler import ManualScaler
from fv3fit._shared import PackerConfig, SliceConfig
from fv3fit.tfdataset import tfdataset_from_batches


def test_flatten():
    x = np.ones((3, 4, 5))
    shape = (3, 4, 5)
    dims = "x y z".split()
    sample_dim = "z"

    nx, ny, nz = shape

    a = xr.DataArray(x, dims=dims)
    ds = xr.Dataset({"a": a, "b": a})

    ans = pack(ds, [sample_dim])[0]
    assert ans.shape == (nz, 2 * nx * ny)


def test_flatten_1d_input():
    x = np.ones((3, 4, 5))
    shape = (3, 4, 5)
    dims = "x y z".split()
    sample_dim = "z"

    nx, ny, nz = shape

    a = xr.DataArray(x, dims=dims)
    ds = xr.Dataset({"a": a, "b": a.isel(x=0, y=0)})

    ans = pack(ds, [sample_dim])[0]
    assert ans.shape == (nz, nx * ny + 1)


def test_flatten_same_order():
    nx, ny = 10, 4
    x = xr.DataArray(np.arange(nx * ny).reshape((nx, ny)), dims=["sample", "feature"])

    ds = xr.Dataset({"a": x, "b": x.T})
    sample_dim = "sample"
    a = pack(ds[["a"]], [sample_dim])[0]
    b = pack(ds[["b"]], [sample_dim])[0]

    np.testing.assert_allclose(a, b)


def _get_sklearn_wrapper(scale_factor=None, dumps_returns: bytes = b"HEY!"):
    model = unittest.mock.Mock()
    model.predict.return_value = np.ones(shape=(1,))
    model.dumps.return_value = dumps_returns

    if scale_factor:
        scaler = ManualScaler(np.array([scale_factor]))
    else:
        scaler = None

<<<<<<< HEAD
    wrapper = SklearnWrapper(
        input_variables=["x"], output_variables=["y"], model=model, n_jobs=1
    )
=======
    wrapper = SklearnWrapper(input_variables=["x"], output_variables=["y"], model=model)
>>>>>>> 682e8eb5
    wrapper.target_scaler = scaler
    return wrapper


def test_SklearnWrapper_fit_predict_scaler(scale=2.0):
    wrapper = _get_sklearn_wrapper(scale)
    dims = ["unstacked_dim", "z"]
    data = xr.Dataset({"x": (dims, np.ones((1, 1))), "y": (dims, np.ones((1, 1)))})
    wrapper.fit(tfdataset_from_batches([data]))
    output = wrapper.predict(data)
    assert pytest.approx(1 / scale) == output["y"].item()


def test_fitting_SklearnWrapper_does_not_fit_scaler():
    """SklearnWrapper should use pre-computed scaling factors when fitting data

    In other words, calling the .fit method of wrapper should not call the
    .fit its scaler attribute.
    """

    model = unittest.mock.Mock()
    scaler = unittest.mock.Mock()

<<<<<<< HEAD
    wrapper = SklearnWrapper(
        input_variables=["x"], output_variables=["y"], model=model, n_jobs=1
    )
=======
    wrapper = SklearnWrapper(input_variables=["x"], output_variables=["y"], model=model)
>>>>>>> 682e8eb5
    wrapper.target_scaler = scaler

    dims = ["sample_", "z"]
    data = xr.Dataset({"x": (dims, np.ones((1, 1))), "y": (dims, np.ones((1, 1)))})
    wrapper.fit(tfdataset_from_batches([data]))
    scaler.fit.assert_not_called()


@pytest.mark.parametrize(
    "scale_factor", [2.0, None],
)
def test_SklearnWrapper_serialize_predicts_the_same(tmpdir, scale_factor):

    # Setup wrapper
    if scale_factor:
        scaler = ManualScaler(np.array([scale_factor]))
    else:
        scaler = None
    model = LinearRegression()
<<<<<<< HEAD
    wrapper = SklearnWrapper(
        input_variables=["x"], output_variables=["y"], model=model, n_jobs=1
    )
=======
    wrapper = SklearnWrapper(input_variables=["x"], output_variables=["y"], model=model)
>>>>>>> 682e8eb5
    wrapper.target_scaler = scaler

    # setup input data
    dims = ["unstacked_dim", "z"]
    data = xr.Dataset({"x": (dims, np.ones((1, 1))), "y": (dims, np.ones((1, 1)))})
    wrapper.fit(tfdataset_from_batches([data]))

    # serialize/deserialize
    path = str(tmpdir)
    wrapper.dump(path)

    loaded = wrapper.load(path)
    xr.testing.assert_equal(loaded.predict(data), wrapper.predict(data))


def fit_wrapper_with_columnar_data():
    nz = 2
    model = DummyRegressor(strategy="constant", constant=np.arange(nz))
<<<<<<< HEAD
    wrapper = SklearnWrapper(
        input_variables=["a"], output_variables=["b"], model=model, n_jobs=1
    )
=======
    wrapper = SklearnWrapper(input_variables=["a"], output_variables=["b"], model=model)
>>>>>>> 682e8eb5

    dims = ["sample", "z"]
    shape = (4, nz)
    arr = np.arange(np.prod(shape)).reshape(shape)
    input_data = xr.Dataset({"a": (dims, arr), "b": (dims, arr + 1)})
    wrapper.fit(tfdataset_from_batches([input_data]))
    return input_data, wrapper


def get_unstacked_data():
    dims = ["x", "y", "z"]
    shape = (2, 2, 2)
    arr = np.arange(np.prod(shape)).reshape(shape)
    input_data = xr.Dataset({"a": (dims, arr), "b": (dims, arr + 1)})
    return input_data


def test_predict_is_deterministic(regtest):
    """Tests that fitting/predicting with a model is deterministic

    If this fails, look for non-deterministic logic (e.g. converting sets to lists)
    """
    input_data, wrapper = fit_wrapper_with_columnar_data()
    output = wrapper.predict(input_data)
    print(joblib.hash(np.asarray(output["b"])), file=regtest)


def test_predict_returns_unstacked_dims():
    # 2D output dims same as input dims
    _, wrapper = fit_wrapper_with_columnar_data()
    input_data = get_unstacked_data()
    prediction = wrapper.predict(input_data)
    assert prediction.dims == input_data.dims


<<<<<<< HEAD
def fit_wrapper_with_gridcell_data():
    model = LinearRegression()
    wrapper = SklearnWrapper(
        input_variables=["a"],
        output_variables=["b"],
        model=model,
        n_jobs=1,
        predict_columns=False,
    )
    dims = [
        "sample",
    ]
    shape = (10,)
    arr = np.arange(shape[0])
    input_data = xr.Dataset({"a": (dims, arr), "b": (dims, arr + 1.0)})
    wrapper.fit(tfdataset_from_batches([input_data]))
    return input_data, wrapper


def test_predict_columns_false():
    _, wrapper = fit_wrapper_with_gridcell_data()
    input_data = get_unstacked_data()
    # works
    _ = wrapper.predict(input_data)
    wrapper.predict_columns = True
    with pytest.raises(ValueError):
        # wrong number of features
        _ = wrapper.predict(input_data)


=======
>>>>>>> 682e8eb5
def test_SklearnWrapper_fit_predict_with_clipped_input_data():
    nz = 5
    model = DummyRegressor(strategy="constant", constant=np.arange(nz))
    wrapper = SklearnWrapper(
        input_variables=["a", "b"],
        output_variables=["c"],
        model=model,
        n_jobs=1,
        packer_config=PackerConfig({"a": SliceConfig(2, None)}),
    )

    dims = ["sample", "z"]
    shape = (4, nz)
    arr = np.arange(np.prod(shape)).reshape(shape)
    input_data = xr.Dataset(
        {"a": (dims, arr), "b": (dims[:-1], arr[:, 0]), "c": (dims, arr + 1)}
    )
    wrapper.fit(tfdataset_from_batches([input_data]))
    wrapper.predict(input_data)


def test_SklearnWrapper_raises_not_implemented_error_with_clipped_output_data():
    nz = 5
    model = DummyRegressor(strategy="constant", constant=np.arange(nz))
    with pytest.raises(NotImplementedError):
        SklearnWrapper(
            input_variables=["a", "b"],
            output_variables=["c"],
            model=model,
            n_jobs=1,
            packer_config=PackerConfig({"c": SliceConfig(2, None)}),
        )


class OldSklearnWrapper(SklearnWrapper):
    def __init__(
<<<<<<< HEAD
        self, input_variables, output_variables, model, n_jobs, n_regressors, **kwargs
    ):
        self._n_regressors = n_regressors
        super().__init__(input_variables, output_variables, model, n_jobs, **kwargs)
=======
        self, input_variables, output_variables, model, n_regressors, **kwargs
    ):
        self._n_regressors = n_regressors
        super().__init__(input_variables, output_variables, model, **kwargs)
>>>>>>> 682e8eb5

    def _dump_regressor(self):
        # how regressor ensemble was saved
        regressors = [self.model for _ in range(self._n_regressors)]
        regressor_components = {"regressors": regressors, "n_jobs": self.n_jobs}
        f = io.BytesIO()
        joblib.dump(regressor_components, f)
        return f.getvalue()


def _get_old_sklearn_wrapper(n_regressors):
    nz = 5
    model = DummyRegressor(strategy="constant", constant=np.arange(nz))
    old_wrapper = OldSklearnWrapper(
        input_variables=["a"],
        output_variables=["b"],
        model=model,
<<<<<<< HEAD
        n_jobs=1,
=======
>>>>>>> 682e8eb5
        n_regressors=n_regressors,
    )
    # setup input data; wrappers must be fit to be dumped
    dims = ["sample", "z"]
    data = xr.Dataset({"a": (dims, np.ones((1, 5))), "b": (dims, np.ones((1, 5)))})
    old_wrapper.fit(tfdataset_from_batches([data]))
    return old_wrapper


def test_SklearnWrapper_loads_backwards_compatible(tmpdir):
    old_wrapper = _get_old_sklearn_wrapper(n_regressors=1)
    path = str(tmpdir)
    old_wrapper.dump(path)
    SklearnWrapper.load(path)


def test_SklearnWrapper_loads_backwards_incompatible_multiple(tmpdir):
    old_wrapper = _get_old_sklearn_wrapper(n_regressors=2)
    path = str(tmpdir)
    old_wrapper.dump(path)
    with pytest.raises(ValueError):
        SklearnWrapper.load(path)<|MERGE_RESOLUTION|>--- conflicted
+++ resolved
@@ -65,13 +65,7 @@
     else:
         scaler = None
 
-<<<<<<< HEAD
-    wrapper = SklearnWrapper(
-        input_variables=["x"], output_variables=["y"], model=model, n_jobs=1
-    )
-=======
     wrapper = SklearnWrapper(input_variables=["x"], output_variables=["y"], model=model)
->>>>>>> 682e8eb5
     wrapper.target_scaler = scaler
     return wrapper
 
@@ -95,13 +89,7 @@
     model = unittest.mock.Mock()
     scaler = unittest.mock.Mock()
 
-<<<<<<< HEAD
-    wrapper = SklearnWrapper(
-        input_variables=["x"], output_variables=["y"], model=model, n_jobs=1
-    )
-=======
     wrapper = SklearnWrapper(input_variables=["x"], output_variables=["y"], model=model)
->>>>>>> 682e8eb5
     wrapper.target_scaler = scaler
 
     dims = ["sample_", "z"]
@@ -121,13 +109,7 @@
     else:
         scaler = None
     model = LinearRegression()
-<<<<<<< HEAD
-    wrapper = SklearnWrapper(
-        input_variables=["x"], output_variables=["y"], model=model, n_jobs=1
-    )
-=======
     wrapper = SklearnWrapper(input_variables=["x"], output_variables=["y"], model=model)
->>>>>>> 682e8eb5
     wrapper.target_scaler = scaler
 
     # setup input data
@@ -146,13 +128,7 @@
 def fit_wrapper_with_columnar_data():
     nz = 2
     model = DummyRegressor(strategy="constant", constant=np.arange(nz))
-<<<<<<< HEAD
-    wrapper = SklearnWrapper(
-        input_variables=["a"], output_variables=["b"], model=model, n_jobs=1
-    )
-=======
     wrapper = SklearnWrapper(input_variables=["a"], output_variables=["b"], model=model)
->>>>>>> 682e8eb5
 
     dims = ["sample", "z"]
     shape = (4, nz)
@@ -188,7 +164,6 @@
     assert prediction.dims == input_data.dims
 
 
-<<<<<<< HEAD
 def fit_wrapper_with_gridcell_data():
     model = LinearRegression()
     wrapper = SklearnWrapper(
@@ -219,8 +194,6 @@
         _ = wrapper.predict(input_data)
 
 
-=======
->>>>>>> 682e8eb5
 def test_SklearnWrapper_fit_predict_with_clipped_input_data():
     nz = 5
     model = DummyRegressor(strategy="constant", constant=np.arange(nz))
@@ -257,17 +230,10 @@
 
 class OldSklearnWrapper(SklearnWrapper):
     def __init__(
-<<<<<<< HEAD
-        self, input_variables, output_variables, model, n_jobs, n_regressors, **kwargs
-    ):
-        self._n_regressors = n_regressors
-        super().__init__(input_variables, output_variables, model, n_jobs, **kwargs)
-=======
         self, input_variables, output_variables, model, n_regressors, **kwargs
     ):
         self._n_regressors = n_regressors
         super().__init__(input_variables, output_variables, model, **kwargs)
->>>>>>> 682e8eb5
 
     def _dump_regressor(self):
         # how regressor ensemble was saved
@@ -285,10 +251,6 @@
         input_variables=["a"],
         output_variables=["b"],
         model=model,
-<<<<<<< HEAD
-        n_jobs=1,
-=======
->>>>>>> 682e8eb5
         n_regressors=n_regressors,
     )
     # setup input data; wrappers must be fit to be dumped
