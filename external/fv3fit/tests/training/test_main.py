--- conflicted
+++ resolved
@@ -109,14 +109,10 @@
 @pytest.fixture
 def mock_load_batches():
     magic_load_mock = mock.MagicMock(name="load_batches")
-<<<<<<< HEAD
     magic_load_mock.return_value.__len__ = lambda _: 1
-    with mock.patch.object(loaders.BatchesConfig, "load_batches", magic_load_mock):
-=======
     with mock.patch.object(
         loaders.BatchesFromMapperConfig, "load_batches", magic_load_mock
     ):
->>>>>>> 1216fb93
         yield magic_load_mock
 
 
