--- conflicted
+++ resolved
@@ -524,12 +524,8 @@
             ["Qm", "Q2"],
             id="random_forest",
         ),
-<<<<<<< HEAD
-        pytest.param("convolutional", {}, id="convolutional"),
-        pytest.param("precipitative", {}, id="precipitative"),
-        pytest.param("dense", {"save_model_checkpoints": False}, id="dense"),
-=======
->>>>>>> ce02fe81
+        pytest.param("convolutional", {}, ["dQ1", "dQ2"], id="convolutional"),
+        pytest.param("precipitative", {}, ["dQ1", "dQ2"], id="precipitative"),
         pytest.param(
             "dense", {"save_model_checkpoints": False}, ["dQ1", "dQ2"], id="dense"
         ),
@@ -568,12 +564,8 @@
         hyperparameter_dict,
         use_validation_data,
         use_local_download_path=use_local_download_path,
-<<<<<<< HEAD
         unstacked_dims=unstacked_dims,
-=======
-        unstacked_dims=["z"],
         output_variables=output_variables,
->>>>>>> ce02fe81
     )
     cli_main(config.args)
     fv3fit.load(config.args.output_path)
