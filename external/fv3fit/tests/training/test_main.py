import dataclasses
import subprocess
from typing import Any, Optional, Sequence
import fv3fit
from fv3fit._shared.config import get_hyperparameter_class
from fv3fit._shared.hyperparameters import Hyperparameters
import fv3fit.train
from fv3fit._shared.io import register
import yaml
import pytest
import os
import numpy as np
import cftime
import xarray as xr
import loaders
import vcm
from unittest import mock


def get_mock_dataset(n_time, unstacked_dims: Sequence[str]):
    shape = tuple(range(4, 4 + len(unstacked_dims) + 1))
    dims = tuple(["sample"] + list(unstacked_dims))
    arr = np.zeros(shape)
    shape_surface = shape[:-1]
    dims_surface = dims[:-1]
    arr_surface = np.zeros(shape_surface)

    data = xr.Dataset(
        {
            "specific_humidity": (dims, arr),
            "air_temperature": (dims, arr),
            "downward_shortwave": (dims_surface, arr_surface),
            "net_shortwave": (dims_surface, arr_surface),
            "downward_longwave": (dims_surface, arr_surface),
            "dQ1": (dims, arr),
            "dQ2": (dims, arr),
            "dQu": (dims, arr),
            "dQv": (dims, arr),
            "Q1": (dims, arr),
            "Q2": (dims, arr),
        },
        coords={
            "time": [
                cftime.DatetimeJulian(2016, 8, day) for day in range(1, 1 + n_time)
            ]
        },
    )

    return data


@dataclasses.dataclass
class MainArgs:
    data_path: str
    training_config: str
    training_data_config: str
    validation_data_config: str
    output_path: str
    local_download_path: Optional[str] = None


class MockHyperparameters:
    param1: str = ""


@dataclasses.dataclass
class TestConfig:
    args: MainArgs
    variables: Sequence[str]
    hyperparameters: Hyperparameters
    output_path: str
    mock_dataset: xr.Dataset


@dataclasses.dataclass
class CallArtifacts:
    output_path: str
    variables: Sequence[str]
    MockDerivedModel: mock.Mock
    MockTransformedPredictor: mock.Mock
    hyperparameters: Any


@pytest.fixture
def mock_train_dense_model():
    original_func = fv3fit.get_training_function("dense")
    train_mock = mock.MagicMock(name="train_dense_model", spec=original_func)
    train_mock.return_value = mock.MagicMock(
        name="train_dense_model_return", spec=fv3fit.Predictor
    )
    register("mock")(train_mock.return_value.__class__)
    try:
        fv3fit._shared.config.register_training_function(
            "dense", fv3fit.DenseHyperparameters
        )(train_mock)
        yield train_mock
    finally:
        fv3fit._shared.config.register_training_function(
            "dense", fv3fit.DenseHyperparameters
        )(original_func)
        register._model_types.pop("mock")


@pytest.fixture
def mock_load_batches():
    magic_load_mock = mock.MagicMock(name="load_batches")
    with mock.patch.object(
        loaders.BatchesFromMapperConfig, "load_batches", magic_load_mock
    ):
        yield magic_load_mock


@pytest.fixture
def mock_batches_from_netcdf():
    with mock.patch(
        "loaders.batches_from_netcdf", spec=loaders.batches_from_netcdf
    ) as magic_load_mock:
        yield magic_load_mock


def call_main(
    tmpdir,
    mock_load_batches,
    derived_output_variables,
    use_validation_data: bool,
    use_local_download_path: bool = False,
    output_transforms: Optional[Sequence[vcm.DataTransform]] = None,
):
    model_type = "dense"
    hyperparameters_dict = {}
    output_transforms = [] if output_transforms is None else output_transforms
    config = get_config(
        tmpdir,
        derived_output_variables,
        model_type,
        hyperparameters_dict,
        use_validation_data,
        use_local_download_path=use_local_download_path,
        unstacked_dims=["z"],
        output_transforms=output_transforms,
    )
    mock_load_batches.return_value = [config.mock_dataset for _ in range(6)]
    if use_local_download_path is True:
        local_download_path_arg = [
            "--cache.local_download_path",
            config.args.local_download_path,
        ]
    else:
        local_download_path_arg = []
    with mock.patch("fv3fit.DerivedModel") as MockDerivedModel, mock.patch(
        "fv3fit.TransformedPredictor"
    ) as MockTransformedPredictor:
        MockDerivedModel.return_value = mock.MagicMock(
            name="derived_model_return", spec=fv3fit.Predictor
        )
        MockTransformedPredictor.return_value = mock.MagicMock(
            name="transformed_predictor_return", spec=fv3fit.Predictor
        )
        fv3fit.train.main(config.args, unknown_args=local_download_path_arg)
    return CallArtifacts(
        config.output_path,
        config.variables,
        MockDerivedModel,
        MockTransformedPredictor,
        config.hyperparameters,
    )


@pytest.mark.parametrize("derived_output_variables", [[], ["downwelling_shortwave"]])
@pytest.mark.parametrize("use_validation_data", [True, False])
def test_main_calls_load_batches_correctly(
    tmpdir,
    mock_load_batches: mock.MagicMock,
    mock_train_dense_model: mock.MagicMock,
    derived_output_variables: Sequence[str],
    use_validation_data: bool,
):
    """
    Test of fv3fit.train main function only, using mocks for training function
    and data loading.
    """
    artifacts = call_main(
        tmpdir, mock_load_batches, derived_output_variables, use_validation_data,
    )
    mock_load_batches.assert_called_with(variables=artifacts.variables)
    if use_validation_data:
        assert (
            mock_load_batches.call_args_list[0] == mock_load_batches.call_args_list[1]
        )
        assert mock_load_batches.call_count == 2
    else:
        assert mock_load_batches.call_count == 1


@pytest.mark.parametrize("derived_output_variables", [[], ["downwelling_shortwave"]])
@pytest.mark.parametrize(
    "output_transforms", [[], [vcm.DataTransform("Qm_from_Q1_Q2")]]
)
def test_main_dumps_correct_predictor(
    tmpdir,
    mock_load_batches: mock.MagicMock,
    mock_train_dense_model: mock.MagicMock,
    derived_output_variables: Sequence[str],
    output_transforms,
):
    artifacts = call_main(
        tmpdir,
        mock_load_batches,
        derived_output_variables,
        use_validation_data=True,
        output_transforms=output_transforms,
    )
    mock_predictor = mock_train_dense_model.return_value
    if len(output_transforms) > 0:
        dump_predictor = artifacts.MockTransformedPredictor.return_value
    elif len(derived_output_variables) > 0:
        dump_predictor = artifacts.MockDerivedModel.return_value
    else:
        dump_predictor = mock_predictor
    dump_predictor.dump.assert_called_once()
    assert artifacts.output_path in dump_predictor.dump.call_args[0]


@pytest.mark.parametrize("derived_output_variables", [[], ["downwelling_shortwave"]])
def test_main_uses_derived_model_only_if_needed(
    tmpdir,
    mock_load_batches: mock.MagicMock,
    mock_train_dense_model: mock.MagicMock,
    derived_output_variables: Sequence[str],
):
    artifacts = call_main(
        tmpdir, mock_load_batches, derived_output_variables, use_validation_data=True,
    )
    if len(derived_output_variables) > 0:
        artifacts.MockDerivedModel.assert_called_once_with(
            mock_train_dense_model.return_value, derived_output_variables
        )
    else:
        artifacts.MockDerivedModel.assert_not_called()


@pytest.mark.parametrize(
    "output_transforms", [[], [vcm.DataTransform("Qm_from_Q1_Q2")]]
)
def test_main_uses_transformed_predictor_only_if_needed(
    tmpdir,
    mock_load_batches: mock.MagicMock,
    mock_train_dense_model: mock.MagicMock,
    output_transforms: Sequence[vcm.DataTransform],
):
    artifacts = call_main(
        tmpdir,
        mock_load_batches,
        [],
        use_validation_data=True,
        output_transforms=output_transforms,
    )
    if len(output_transforms) > 0:
        artifacts.MockTransformedPredictor.assert_called_once_with(
            mock_train_dense_model.return_value, output_transforms
        )
    else:
        artifacts.MockTransformedPredictor.assert_not_called()


@pytest.mark.parametrize("derived_output_variables", [[], ["downwelling_shortwave"]])
@pytest.mark.parametrize("use_validation_data", [True, False])
@pytest.mark.parametrize("use_local_download_path", [True, False])
def test_main_calls_train_with_correct_arguments(
    tmpdir,
    mock_load_batches: mock.MagicMock,
    mock_batches_from_netcdf: mock.MagicMock,
    mock_train_dense_model: mock.MagicMock,
    derived_output_variables: Sequence[str],
    use_validation_data: bool,
    use_local_download_path: bool,
):
    artifacts = call_main(
        tmpdir,
        mock_load_batches,
        derived_output_variables,
        use_validation_data,
        use_local_download_path=use_local_download_path,
    )
    if use_local_download_path:
        mock_batches = mock_batches_from_netcdf.return_value
    else:
        mock_batches = mock_load_batches.return_value
    if use_validation_data:
        validation_batches = mock_batches
    else:
        validation_batches = []
    mock_train_dense_model.assert_called_once_with(
        hyperparameters=artifacts.hyperparameters,
        train_batches=mock_batches,
        validation_batches=validation_batches,
    )


def get_hyperparameters(
    model_type, hyperparameter_dict, input_variables, output_variables
):
    cls = get_hyperparameter_class(model_type)
    try:
        hyperparameters = cls(**hyperparameter_dict)
    except TypeError:
        hyperparameters = cls(
            input_variables=input_variables,
            output_variables=output_variables,
            **hyperparameter_dict
        )
    return hyperparameters


def get_config(
    tmpdir,
    derived_output_variables,
    model_type,
    hyperparameter_dict,
    use_validation_data: bool,
    unstacked_dims: Sequence[str],
    use_local_download_path: bool = False,
    output_variables: Sequence[str] = ("dQ1", "dQ2"),
    output_transforms: Optional[Sequence[vcm.DataTransform]] = None,
):
    output_transforms = [] if output_transforms is None else output_transforms
    base_dir = str(tmpdir)
    input_variables = ["air_temperature", "specific_humidity"]
    output_variables = list(output_variables)
    all_variables = input_variables + output_variables
    hyperparameters = get_hyperparameters(
        model_type, hyperparameter_dict, input_variables, output_variables
    )
    training_config = fv3fit.TrainingConfig(
        model_type=model_type,
        hyperparameters=hyperparameters,
        derived_output_variables=derived_output_variables,
        output_transforms=output_transforms,
    )
    mock_dataset = get_mock_dataset(n_time=9, unstacked_dims=unstacked_dims)
    train_times = [vcm.encode_time(dt) for dt in mock_dataset["time"][:6].values]
    validation_times = [vcm.encode_time(dt) for dt in mock_dataset["time"][6:9].values]
    # TODO: refactor to use a loaders function that generates dummy data
    # instead of reading from disk, for CLI tests where we can't mock
    data_path = os.path.join(base_dir, "data")
    mock_dataset.to_zarr(data_path, consolidated=True)
    train_data_config = loaders.BatchesFromMapperConfig(
        variable_names=all_variables,
        timesteps=train_times,
        needs_grid=False,
        res="c8_random_values",
        timesteps_per_batch=3,
        unstacked_dims=unstacked_dims,
        mapper_config=dict(function="open_zarr", kwargs=dict(data_path=data_path)),
    )
    if use_validation_data:
        validation_data_config = loaders.BatchesFromMapperConfig(
            variable_names=all_variables,
            timesteps=validation_times,
            needs_grid=False,
            res="c8_random_values",
            timesteps_per_batch=3,
            unstacked_dims=unstacked_dims,
<<<<<<< HEAD
=======
            data_transforms=[{"name": "Qm_from_Q1_Q2"}],
        ),
        mapper_config=dict(function="open_zarr", kwargs=dict(data_path=data_path)),
    )
    if use_validation_data:
        validation_data_config = loaders.BatchesFromMapperConfig(
            function="batches_from_mapper",
            kwargs=dict(
                variable_names=all_variables,
                timesteps=validation_times,
                needs_grid=False,
                res="c8_random_values",
                timesteps_per_batch=3,
                unstacked_dims=unstacked_dims,
                data_transforms=[{"name": "Qm_from_Q1_Q2"}],
            ),
>>>>>>> ce02fe81
            mapper_config=dict(function="open_zarr", kwargs=dict(data_path=data_path)),
        )
        validation_data_filename = os.path.join(base_dir, "validation_data.yaml")
        with open(validation_data_filename, "w") as f:
            yaml.dump(dataclasses.asdict(validation_data_config), f)
    else:
        validation_data_filename = None
    train_data_filename = os.path.join(base_dir, "train_data.yaml")
    training_filename = os.path.join(base_dir, "training.yaml")
    with open(train_data_filename, "w") as f:
        yaml.dump(dataclasses.asdict(train_data_config), f)
    with open(training_filename, "w") as f:
        yaml.dump(dataclasses.asdict(training_config), f)
    output_path = os.path.join(base_dir, "output")

    if use_local_download_path:
        local_download_path = os.path.join(base_dir, "local_data")
    else:
        local_download_path = None

    args = MainArgs(
        data_path=data_path,
        training_config=training_filename,
        training_data_config=train_data_filename,
        validation_data_config=validation_data_filename,
        output_path=output_path,
        local_download_path=local_download_path,
    )
    return TestConfig(
        args, training_config.variables, hyperparameters, output_path, mock_dataset
    )


def test_train_config_override_args(tmpdir, mock_load_batches, mock_train_dense_model):
    model_type = "dense"
    hyperparameter_dict = {
        "dense_network": {"width": 6},
        "optimizer_config": {"name": "MyOpt", "kwargs": {"lr": 0.01}},
    }
    config = get_config(
        tmpdir,
        derived_output_variables=[],
        model_type=model_type,
        hyperparameter_dict=hyperparameter_dict,
        use_validation_data=True,
        unstacked_dims=["z"],
    )
    mock_load_batches.return_value = [config.mock_dataset for _ in range(6)]
    assert config.hyperparameters.dense_network["width"] == 6
    assert config.hyperparameters.optimizer_config["kwargs"]["lr"] == 0.01
    patch_args = [
        "--hyperparameters.dense_network.width",
        "12",
        "--hyperparameters.optimizer_config.kwargs.lr",
        "0.02",
    ]
    fv3fit.train.main(config.args, unknown_args=patch_args)
    mock_train_dense_model.assert_called_once()
    hyperparameters = mock_train_dense_model.call_args[1]["hyperparameters"]
    assert hyperparameters.dense_network.width == 12
    assert hyperparameters.optimizer_config.kwargs["lr"] == 0.02
    assert hyperparameters.optimizer_config.name == "MyOpt"


def cli_main(args: MainArgs):
    if args.validation_data_config is None:
        validation_args = []
    else:
        validation_args = ["--validation-data-config", args.validation_data_config]
    if args.local_download_path is None:
        local_download_args = []
    else:
        local_download_args = ["--cache.local_download_path", args.local_download_path]
    subprocess.check_call(
        [
            "python",
            "-m",
            "fv3fit.train",
            args.training_config,
            args.training_data_config,
            args.output_path,
        ]
        + validation_args
        + local_download_args
    )
    # if you need pdb support, temporarily replace the check_call above with this:
    # fv3fit.train.main(args)


@pytest.mark.parametrize(
    "model_type, hyperparameter_dict, output_variables",
    [
        pytest.param(
            "sklearn_random_forest",
            {"max_depth": 4, "n_estimators": 2},
            ["Qm", "Q2"],
            id="random_forest",
        ),
        pytest.param(
            "dense", {"save_model_checkpoints": False}, ["dQ1", "dQ2"], id="dense"
        ),
        pytest.param(
            "dense",
            {"save_model_checkpoints": True},
            ["dQ1", "dQ2"],
            id="dense_with_checkpoints",
        ),
    ],
)
@pytest.mark.parametrize(
    "use_local_download_path, use_validation_data",
    [(False, False), (False, True), (True, False)],
)
@pytest.mark.slow
def test_cli(
    tmpdir,
    use_local_download_path: bool,
    use_validation_data: bool,
    model_type: str,
    hyperparameter_dict,
    output_variables,
):
    """
    Test of fv3fit.train command-line interface.
    """
    config = get_config(
        tmpdir,
        [],
        model_type,
        hyperparameter_dict,
        use_validation_data,
        use_local_download_path=use_local_download_path,
        unstacked_dims=["z"],
        output_variables=output_variables,
    )
    if not use_local_download_path and model_type == "dense":
        # dense requires caching if unstacked_dims is set as double-stacking
        # a MultiIndex causes an error, can remove this block when dense training
        # no longer stacks
        with pytest.raises(
            expected_exception=(ValueError, subprocess.CalledProcessError)
        ):
            cli_main(config.args)
    else:
        cli_main(config.args)
        fv3fit.load(config.args.output_path)
        if use_local_download_path:
            assert len(os.listdir(config.args.local_download_path)) > 0<|MERGE_RESOLUTION|>--- conflicted
+++ resolved
@@ -352,34 +352,18 @@
         timesteps_per_batch=3,
         unstacked_dims=unstacked_dims,
         mapper_config=dict(function="open_zarr", kwargs=dict(data_path=data_path)),
+        data_transforms=[{"name": "Qm_from_Q1_Q2"}],
     )
     if use_validation_data:
         validation_data_config = loaders.BatchesFromMapperConfig(
+            function="batches_from_mapper",
             variable_names=all_variables,
             timesteps=validation_times,
             needs_grid=False,
             res="c8_random_values",
             timesteps_per_batch=3,
             unstacked_dims=unstacked_dims,
-<<<<<<< HEAD
-=======
             data_transforms=[{"name": "Qm_from_Q1_Q2"}],
-        ),
-        mapper_config=dict(function="open_zarr", kwargs=dict(data_path=data_path)),
-    )
-    if use_validation_data:
-        validation_data_config = loaders.BatchesFromMapperConfig(
-            function="batches_from_mapper",
-            kwargs=dict(
-                variable_names=all_variables,
-                timesteps=validation_times,
-                needs_grid=False,
-                res="c8_random_values",
-                timesteps_per_batch=3,
-                unstacked_dims=unstacked_dims,
-                data_transforms=[{"name": "Qm_from_Q1_Q2"}],
-            ),
->>>>>>> ce02fe81
             mapper_config=dict(function="open_zarr", kwargs=dict(data_path=data_path)),
         )
         validation_data_filename = os.path.join(base_dir, "validation_data.yaml")
