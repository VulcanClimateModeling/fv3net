import numpy as np
import xarray as xr
from typing import Sequence
from fv3fit.pytorch.graph import GraphHyperparameters, train_graph_model
from fv3fit.tfdataset import iterable_to_tfdataset
import collections
import os
<<<<<<< HEAD
import pytest
=======
from fv3fit.pytorch.graph.train import TrainingLoopConfig
from fv3fit.pytorch.optimizer import OptimizerConfig
import fv3fit
>>>>>>> f29f7fdf


def get_tfdataset(nsamples, nbatch, ntime, nx, ny, nz):
    ntile = 6

    def sample_iterator():
        # creates a timeseries where each time is the negation of time before it
        for _ in range(nsamples):
            start = {
                "a": np.random.uniform(
                    low=-1, high=1, size=(nbatch, 1, ntile, nx, ny, nz)
                ),
                "b": np.random.uniform(low=-1, high=1, size=(nbatch, 1, ntile, nx, ny)),
            }
            out = {key: [value] for key, value in start.items()}
            for _ in range(ntime - 1):
                for varname in start.keys():
                    out[varname].append(out[varname][-1] * -1.0)
            for varname in out:
                out[varname] = np.concatenate(out[varname], axis=1)
            yield out

    return iterable_to_tfdataset(list(sample_iterator()))


def tfdataset_to_xr_dataset(tfdataset, dims: Sequence[str]):
    """
    Returns a [time, tile, x, y, z] dataset needed for evaluation.

    Assumes input samples have shape [sample, time, tile, x, y(, z)], will
    concatenate samples along the time axis before returning.
    """
    data_sequences = collections.defaultdict(list)
    for sample in tfdataset:
        for name, value in sample.items():
            data_sequences[name].append(
                value.numpy().reshape(
                    [value.shape[0] * value.shape[1]] + list(value.shape[2:])
                )
            )
    data_vars = {}
    for name in data_sequences:
        data = np.concatenate(data_sequences[name])
        data_vars[name] = xr.DataArray(data, dims=dims[: len(data.shape)])
    return xr.Dataset(data_vars)


@pytest.mark.slow
def test_train_graph_network(tmpdir):
    fv3fit.set_random_seed(0)
    # run the test in a temporary directory to delete artifacts when done
    os.chdir(tmpdir)
    sizes = {"nbatch": 2, "ntime": 2, "nx": 8, "ny": 8, "nz": 2}
    state_variables = ["a", "b"]
    train_tfdataset = get_tfdataset(nsamples=20, **sizes)
    val_tfdataset = get_tfdataset(nsamples=3, **sizes)
    # for test, need one continuous series so we consistently flip sign
    test_sizes = {"nbatch": 1, "ntime": 100, "nx": 8, "ny": 8, "nz": 2}
    test_xrdataset = tfdataset_to_xr_dataset(
        get_tfdataset(nsamples=1, **test_sizes), dims=["time", "tile", "x", "y", "z"]
    )
    hyperparameters = GraphHyperparameters(
        state_variables=state_variables,
        training_loop=TrainingLoopConfig(n_epoch=20),
        optimizer_config=OptimizerConfig(kwargs={"lr": 0.01}),
    )
    predictor = train_graph_model(hyperparameters, train_tfdataset, val_tfdataset)
    predicted, reference = predictor.predict(test_xrdataset, timesteps=1)
    bias = predicted.isel(time=1) - reference.isel(time=1)
    mean_bias: xr.Dataset = bias.mean()
    rmse: xr.Dataset = (bias ** 2).mean() ** 0.5
    for varname in state_variables:
        assert np.abs(mean_bias[varname]) < 0.1
        assert rmse[varname] < 0.1<|MERGE_RESOLUTION|>--- conflicted
+++ resolved
@@ -1,3 +1,4 @@
+from fv3fit.pytorch.training_loop import AutoregressiveTrainingConfig
 import numpy as np
 import xarray as xr
 from typing import Sequence
@@ -5,13 +6,9 @@
 from fv3fit.tfdataset import iterable_to_tfdataset
 import collections
 import os
-<<<<<<< HEAD
 import pytest
-=======
-from fv3fit.pytorch.graph.train import TrainingLoopConfig
 from fv3fit.pytorch.optimizer import OptimizerConfig
 import fv3fit
->>>>>>> f29f7fdf
 
 
 def get_tfdataset(nsamples, nbatch, ntime, nx, ny, nz):
@@ -75,7 +72,7 @@
     )
     hyperparameters = GraphHyperparameters(
         state_variables=state_variables,
-        training_loop=TrainingLoopConfig(n_epoch=20),
+        training_loop=AutoregressiveTrainingConfig(n_epoch=20),
         optimizer_config=OptimizerConfig(kwargs={"lr": 0.01}),
     )
     predictor = train_graph_model(hyperparameters, train_tfdataset, val_tfdataset)
