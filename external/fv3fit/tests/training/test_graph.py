--- conflicted
+++ resolved
@@ -72,11 +72,7 @@
     )
     hyperparameters = GraphHyperparameters(
         state_variables=state_variables,
-<<<<<<< HEAD
         training_loop=TrainingLoopConfig(n_epoch=100),
-=======
-        training_loop=AutoregressiveTrainingConfig(n_epoch=20),
->>>>>>> 35a8dff7
         optimizer_config=OptimizerConfig(kwargs={"lr": 0.01}),
     )
     predictor = train_graph_model(hyperparameters, train_tfdataset, val_tfdataset)
