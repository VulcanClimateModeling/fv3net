import numpy as np
import xarray as xr
from typing import Sequence
from fv3fit.pytorch.cyclegan import AutoencoderHyperparameters, train_autoencoder
from fv3fit.pytorch.cyclegan.train import TrainingConfig
import pytest
from fv3fit.data.synthetic import SyntheticWaves
import collections
import os
import fv3fit.pytorch
import fv3fit
<<<<<<< HEAD


def get_tfdataset(nsamples, nbatch, ntime, nx, nz):
=======


def get_synthetic_waves_tfdataset(nsamples, nbatch, ntime, nx, nz):
    """
    Returns a tfdataset of synthetic waves with varying period and amplitude.

    Samples are dictionaries of tensors with shape
    [batch, sample, time, tile, x, y, z].

    Dataset contains a variable "a" which is vertically-resolved
    and "b" which is a scalar.
    """
>>>>>>> a70aaa77
    config = SyntheticWaves(
        nsamples=nsamples,
        nbatch=nbatch,
        ntime=ntime,
        nx=nx,
        nz=nz,
<<<<<<< HEAD
=======
        wave_type="sinusoidal",
>>>>>>> a70aaa77
        scalar_names=["b"],
        scale_min=0.5,
        scale_max=1.5,
        period_min=8,
        period_max=16,
    )
    dataset = config.open_tfdataset(local_download_path=None, variable_names=["a", "b"])
    return dataset


def tfdataset_to_xr_dataset(tfdataset, dims: Sequence[str]):
    """
    Takes a tfdataset whose samples all have the same shape, and converts
    it to an xarray dataset with the given dimensions.

    Combines the first two dimensions into a single dimension labelled
    according to the first entry of `dims`. This is done because we need
    to convert [batch, sample] dimensions needed for tfdataset training
    into a single [time] dimension which matches the xarray datasets we see
    in production.
    """
    data_sequences = collections.defaultdict(list)
    for sample in tfdataset:
        for name, value in sample.items():
            data_sequences[name].append(
                value.numpy().reshape(
                    [value.shape[0] * value.shape[1]] + list(value.shape[2:])
                )
            )
    data_vars = {}
    for name in data_sequences:
        data = np.concatenate(data_sequences[name])
        data_vars[name] = xr.DataArray(data, dims=dims[: len(data.shape)])
    return xr.Dataset(data_vars)


@pytest.mark.slow
def test_autoencoder(tmpdir):
    fv3fit.set_random_seed(0)
    # run the test in a temporary directory to delete artifacts when done
    os.chdir(tmpdir)
    # need a larger nx, ny for the sample data here since we're training
    # on whether we can autoencode sin waves, and need to resolve full cycles
    nx = 32
    sizes = {"nbatch": 2, "ntime": 2, "nx": nx, "nz": 2}
    state_variables = ["a", "b"]
    # dataset is random sinusoidal waves with varying amplitude and period
    # doesn't particularly matter what the input data is, as long as the denoising
    # autoencoder can learn to remove noise from its samples. A dataset of
    # pure synthetic noise would not work, it must have some structure.
    train_tfdataset = get_synthetic_waves_tfdataset(nsamples=20, **sizes)
    val_tfdataset = get_synthetic_waves_tfdataset(nsamples=3, **sizes)
    hyperparameters = AutoencoderHyperparameters(
        state_variables=state_variables,
        generator=fv3fit.pytorch.GeneratorConfig(
            n_convolutions=2, n_resnet=3, max_filters=32
        ),
        training_loop=TrainingConfig(n_epoch=10, samples_per_batch=2),
        optimizer_config=fv3fit.pytorch.OptimizerConfig(name="Adam",),
        noise_amount=0.5,
    )
    predictor = train_autoencoder(hyperparameters, train_tfdataset, val_tfdataset)
<<<<<<< HEAD
    # for test, need one continuous series so we consistently flip sign
    test_sizes = {"nbatch": 1, "ntime": 100, "nx": nx, "nz": 2}
=======
    test_sizes = {"nbatch": 1, "ntime": 100, "nx": nx, "nz": 2}
    # predict takes xarray datasets, so we have to convert
>>>>>>> a70aaa77
    test_xrdataset = tfdataset_to_xr_dataset(
        get_synthetic_waves_tfdataset(nsamples=1, **test_sizes),
        dims=["time", "tile", "x", "y", "z"],
    )
    predicted = predictor.predict(test_xrdataset)
    reference = test_xrdataset
    # plotting code to uncomment if you'd like to manually check the results:
    # import matplotlib.pyplot as plt
    # for i in range(6):
    #     fig, ax = plt.subplots(1, 2)
    #     vmin = reference["a"][0, i, :, :, 0].values.min()
    #     vmax = reference["a"][0, i, :, :, 0].values.max()
    #     ax[0].imshow(reference["a"][0, i, :, :, 0].values, vmin=vmin, vmax=vmax)
    #     ax[1].imshow(predicted["a"][0, i, :, :, 0].values, vmin=vmin, vmax=vmax)
    #     plt.tight_layout()
    #     plt.show()
    bias = predicted.isel(time=1) - reference.isel(time=1)
    mean_bias: xr.Dataset = bias.mean()
    mse: xr.Dataset = (bias ** 2).mean() ** 0.5
    for varname in state_variables:
        assert np.abs(mean_bias[varname]) < 0.1
        assert mse[varname] < 0.1


@pytest.mark.slow
def test_autoencoder_overfit(tmpdir):
    """
    Test that the autoencoder training function can overfit on a single sample.

    This is an easier problem than fitting on a training dataset and testing
    on a validation dataset.
    """
    fv3fit.set_random_seed(0)
    # run the test in a temporary directory to delete artifacts when done
    os.chdir(tmpdir)
    # need a larger nx, ny for the sample data here since we're training
    # on whether we can autoencode sin waves, and need to resolve full cycles
    nx = 32
    sizes = {"nbatch": 1, "ntime": 1, "nx": nx, "nz": 2}
    state_variables = ["a", "b"]
    # for single-sample overfitting we can use any data, even pure noise
    train_tfdataset = get_synthetic_waves_tfdataset(nsamples=1, **sizes)
    train_tfdataset = train_tfdataset.cache()  # needed to keep sample identical
    hyperparameters = AutoencoderHyperparameters(
        state_variables=state_variables,
        generator=fv3fit.pytorch.GeneratorConfig(
            n_convolutions=2, n_resnet=1, max_filters=32
        ),
        training_loop=TrainingConfig(n_epoch=100, samples_per_batch=6),
        optimizer_config=fv3fit.pytorch.OptimizerConfig(name="Adam",),
        noise_amount=0.0,
    )
    predictor = train_autoencoder(
        hyperparameters, train_tfdataset, validation_batches=None
    )
    # predict takes xarray datasets, so we have to convert
    test_xrdataset = tfdataset_to_xr_dataset(
        train_tfdataset, dims=["time", "tile", "x", "y", "z"]
    )
    predicted = predictor.predict(test_xrdataset)
    reference = test_xrdataset
    # plotting code to uncomment if you'd like to manually check the results:
    # import matplotlib.pyplot as plt
    # for i in range(6):
    #     fig, ax = plt.subplots(1, 2)
    #     vmin = reference["a"][0, i, :, :, 0].values.min()
    #     vmax = reference["a"][0, i, :, :, 0].values.max()
    #     ax[0].imshow(reference["a"][0, i, :, :, 0].values, vmin=vmin, vmax=vmax)
    #     ax[1].imshow(predicted["a"][0, i, :, :, 0].values, vmin=vmin, vmax=vmax)
    #     plt.tight_layout()
    #     plt.show()
    bias = predicted - reference
    mean_bias: xr.Dataset = bias.mean()
    rmse: xr.Dataset = (bias ** 2).mean()
    for varname in state_variables:
        assert np.abs(mean_bias[varname]) < 0.1
        assert rmse[varname] < 0.1<|MERGE_RESOLUTION|>--- conflicted
+++ resolved
@@ -9,11 +9,6 @@
 import os
 import fv3fit.pytorch
 import fv3fit
-<<<<<<< HEAD
-
-
-def get_tfdataset(nsamples, nbatch, ntime, nx, nz):
-=======
 
 
 def get_synthetic_waves_tfdataset(nsamples, nbatch, ntime, nx, nz):
@@ -26,17 +21,13 @@
     Dataset contains a variable "a" which is vertically-resolved
     and "b" which is a scalar.
     """
->>>>>>> a70aaa77
     config = SyntheticWaves(
         nsamples=nsamples,
         nbatch=nbatch,
         ntime=ntime,
         nx=nx,
         nz=nz,
-<<<<<<< HEAD
-=======
         wave_type="sinusoidal",
->>>>>>> a70aaa77
         scalar_names=["b"],
         scale_min=0.5,
         scale_max=1.5,
@@ -99,13 +90,8 @@
         noise_amount=0.5,
     )
     predictor = train_autoencoder(hyperparameters, train_tfdataset, val_tfdataset)
-<<<<<<< HEAD
-    # for test, need one continuous series so we consistently flip sign
-    test_sizes = {"nbatch": 1, "ntime": 100, "nx": nx, "nz": 2}
-=======
     test_sizes = {"nbatch": 1, "ntime": 100, "nx": nx, "nz": 2}
     # predict takes xarray datasets, so we have to convert
->>>>>>> a70aaa77
     test_xrdataset = tfdataset_to_xr_dataset(
         get_synthetic_waves_tfdataset(nsamples=1, **test_sizes),
         dims=["time", "tile", "x", "y", "z"],
