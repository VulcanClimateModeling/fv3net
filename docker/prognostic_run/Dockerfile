# syntax=docker/dockerfile:experimental
ARG BASE_IMAGE
FROM ${BASE_IMAGE} as bld

COPY .environment-scripts/setup_environment_post_base.sh ${FV3NET_SCRIPTS}/

<<<<<<< HEAD
# Copy data and files required for building the fortran model
COPY external/fv3gfs-fortran/ ${FV3GFS_FORTRAN_DIR}
COPY .environment-scripts/install_fv3gfs_fortran.sh ${FV3NET_SCRIPTS}/
COPY .environment-scripts/${PLATFORM}/install_fv3gfs_fortran.sh ${FV3NET_SCRIPTS}/${PLATFORM}/
RUN bash /fv3net/.environment-scripts/setup_environment.sh \
    fv3gfs-fortran \
    ${PLATFORM} \
    ${CLONE_PREFIX} \
    ${INSTALL_PREFIX} \
    ${FV3NET_DIR} \
    ${CALLPYFORT}

# Copy data and files required for creating the Python environment
COPY .environment-scripts/install_fv3net_python_dependencies.sh ${FV3NET_SCRIPTS}/
COPY .environment-scripts/${PLATFORM}/install_fv3net_python_dependencies.sh ${FV3NET_SCRIPTS}/${PLATFORM}/
=======
# Install the Python requirements
>>>>>>> 99ff1740
COPY docker/prognostic_run/requirements.txt /fv3net/docker/prognostic_run/requirements.txt
RUN pip install --no-cache-dir -r /fv3net/docker/prognostic_run/requirements.txt

# Compile and install the wrapper. Then import fv3gfs.wrapper as a minimal test
# that it works.
COPY .environment-scripts/install_python_wrapper.sh .
RUN CALLPYFORT=Y bash install_python_wrapper.sh /tmp/fortran-build/FV3
RUN python3 -c 'import fv3gfs.wrapper'

# Install the fv3net packages.  Do this last, because these packages change the most
# frequently during our development.  This allows us to get the most out of caching
# the prior build steps.
COPY .environment-scripts/install_fv3net_packages.sh .
COPY external/vcm /fv3net/external/vcm
COPY external/artifacts /fv3net/external/artifacts
COPY external/loaders /fv3net/external/loaders
COPY external/fv3fit /fv3net/external/fv3fit
COPY external/fv3kube /fv3net/external/fv3kube
COPY workflows/post_process_run /fv3net/workflows/post_process_run
COPY workflows/prognostic_c48_run/ /fv3net/workflows/prognostic_c48_run
COPY external/emulation /fv3net/external/emulation
COPY external/radiation /fv3net/external/radiation
<<<<<<< HEAD
RUN bash /fv3net/.environment-scripts/setup_environment.sh \
    fv3net-python \
    ${PLATFORM} \
    ${CLONE_PREFIX} \
    ${INSTALL_PREFIX} \
    ${FV3NET_DIR} \
    ${CALLPYFORT}

# Copy data and files required for building the Python wrapper
COPY .environment-scripts/install_python_wrapper.sh ${FV3NET_SCRIPTS}/
COPY .environment-scripts/${PLATFORM}/install_python_wrapper.sh ${FV3NET_SCRIPTS}/${PLATFORM}
RUN bash /fv3net/.environment-scripts/setup_environment.sh \
    wrapper \
    ${PLATFORM} \
    ${CLONE_PREFIX} \
    ${INSTALL_PREFIX} \
    ${FV3NET_DIR} \
    ${CALLPYFORT}
RUN python3 -c 'import fv3gfs.wrapper'

# Add emulation project scripts and script for post-build steps
COPY .environment-scripts/post_build_steps.sh ${FV3NET_SCRIPTS}/
COPY projects/microphysics/scripts /fv3net/projects/microphysics/scripts
RUN bash /fv3net/.environment-scripts/setup_environment.sh \
    post-build \
    ${PLATFORM} \
    ${CLONE_PREFIX} \
    ${INSTALL_PREFIX} \
    ${FV3NET_DIR} \
    ${CALLPYFORT}
=======
RUN bash install_fv3net_packages.sh \
    /fv3net/external/vcm \
    /fv3net/external/artifacts \
    /fv3net/external/loaders \
    /fv3net/external/fv3fit \
    /fv3net/external/fv3kube \
    /fv3net/workflows/post_process_run \
    /fv3net/workflows/prognostic_c48_run \
    /fv3net/external/emulation \
    /fv3net/external/radiation
>>>>>>> 99ff1740

RUN echo "ulimit -s unlimited" >> /etc/bash.bashrc && \
    mkdir /outdir && \
    chmod -R 777 /outdir

COPY .environment-scripts/environment_variables.sh ${FV3NET_SCRIPTS}/

WORKDIR /fv3net/workflows/prognostic_c48_run
COPY .environment-scripts/gnu_docker/activate_environment.sh ${FV3NET_SCRIPTS}/${PLATFORM}/
RUN chmod +x ${FV3NET_SCRIPTS}/${PLATFORM}/activate_environment.sh
ENTRYPOINT ["/fv3net/.environment-scripts/gnu_docker/activate_environment.sh"]
CMD = ["bash"]

###############################################################################
#  prognostic-run image
###############################################################################
FROM bld AS prognostic-run
# Copy results from test stage to ensure docker buildkit executes it

RUN make -C docs html

ARG COMMIT_SHA_ARG
ENV COMMIT_SHA=$COMMIT_SHA_ARG<|MERGE_RESOLUTION|>--- conflicted
+++ resolved
@@ -4,7 +4,6 @@
 
 COPY .environment-scripts/setup_environment_post_base.sh ${FV3NET_SCRIPTS}/
 
-<<<<<<< HEAD
 # Copy data and files required for building the fortran model
 COPY external/fv3gfs-fortran/ ${FV3GFS_FORTRAN_DIR}
 COPY .environment-scripts/install_fv3gfs_fortran.sh ${FV3NET_SCRIPTS}/
@@ -18,36 +17,11 @@
     ${CALLPYFORT}
 
 # Copy data and files required for creating the Python environment
-COPY .environment-scripts/install_fv3net_python_dependencies.sh ${FV3NET_SCRIPTS}/
-COPY .environment-scripts/${PLATFORM}/install_fv3net_python_dependencies.sh ${FV3NET_SCRIPTS}/${PLATFORM}/
-=======
-# Install the Python requirements
->>>>>>> 99ff1740
+COPY .environment-scripts/install_python_requirements.sh ${FV3NET_SCRIPTS}/
+COPY .environment-scripts/${PLATFORM}/install_python_requirements.sh ${FV3NET_SCRIPTS}/${PLATFORM}/
 COPY docker/prognostic_run/requirements.txt /fv3net/docker/prognostic_run/requirements.txt
-RUN pip install --no-cache-dir -r /fv3net/docker/prognostic_run/requirements.txt
-
-# Compile and install the wrapper. Then import fv3gfs.wrapper as a minimal test
-# that it works.
-COPY .environment-scripts/install_python_wrapper.sh .
-RUN CALLPYFORT=Y bash install_python_wrapper.sh /tmp/fortran-build/FV3
-RUN python3 -c 'import fv3gfs.wrapper'
-
-# Install the fv3net packages.  Do this last, because these packages change the most
-# frequently during our development.  This allows us to get the most out of caching
-# the prior build steps.
-COPY .environment-scripts/install_fv3net_packages.sh .
-COPY external/vcm /fv3net/external/vcm
-COPY external/artifacts /fv3net/external/artifacts
-COPY external/loaders /fv3net/external/loaders
-COPY external/fv3fit /fv3net/external/fv3fit
-COPY external/fv3kube /fv3net/external/fv3kube
-COPY workflows/post_process_run /fv3net/workflows/post_process_run
-COPY workflows/prognostic_c48_run/ /fv3net/workflows/prognostic_c48_run
-COPY external/emulation /fv3net/external/emulation
-COPY external/radiation /fv3net/external/radiation
-<<<<<<< HEAD
 RUN bash /fv3net/.environment-scripts/setup_environment.sh \
-    fv3net-python \
+    python-requirements \
     ${PLATFORM} \
     ${CLONE_PREFIX} \
     ${INSTALL_PREFIX} \
@@ -66,6 +40,27 @@
     ${CALLPYFORT}
 RUN python3 -c 'import fv3gfs.wrapper'
 
+# Install the fv3net packages.  Do this last, because these packages change the most
+# frequently during our development.  This allows us to get the most out of caching
+# the prior build steps.
+COPY .environment-scripts/install_fv3net_packages.sh .
+COPY external/vcm /fv3net/external/vcm
+COPY external/artifacts /fv3net/external/artifacts
+COPY external/loaders /fv3net/external/loaders
+COPY external/fv3fit /fv3net/external/fv3fit
+COPY external/fv3kube /fv3net/external/fv3kube
+COPY workflows/post_process_run /fv3net/workflows/post_process_run
+COPY workflows/prognostic_c48_run/ /fv3net/workflows/prognostic_c48_run
+COPY external/emulation /fv3net/external/emulation
+COPY external/radiation /fv3net/external/radiation
+RUN bash /fv3net/.environment-scripts/setup_environment.sh \
+    fv3net-packages \
+    ${PLATFORM} \
+    ${CLONE_PREFIX} \
+    ${INSTALL_PREFIX} \
+    ${FV3NET_DIR} \
+    ${CALLPYFORT}
+
 # Add emulation project scripts and script for post-build steps
 COPY .environment-scripts/post_build_steps.sh ${FV3NET_SCRIPTS}/
 COPY projects/microphysics/scripts /fv3net/projects/microphysics/scripts
@@ -76,18 +71,6 @@
     ${INSTALL_PREFIX} \
     ${FV3NET_DIR} \
     ${CALLPYFORT}
-=======
-RUN bash install_fv3net_packages.sh \
-    /fv3net/external/vcm \
-    /fv3net/external/artifacts \
-    /fv3net/external/loaders \
-    /fv3net/external/fv3fit \
-    /fv3net/external/fv3kube \
-    /fv3net/workflows/post_process_run \
-    /fv3net/workflows/prognostic_c48_run \
-    /fv3net/external/emulation \
-    /fv3net/external/radiation
->>>>>>> 99ff1740
 
 RUN echo "ulimit -s unlimited" >> /etc/bash.bashrc && \
     mkdir /outdir && \
