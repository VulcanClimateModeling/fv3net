--- conflicted
+++ resolved
@@ -47,11 +47,8 @@
 
 
 ENV ESMF_DIR=/usr/local/esmf
-<<<<<<< HEAD
 ENV CALLPY_DIR=/usr/local
-=======
 ENV FMS_DIR=/FMS
->>>>>>> 595e7f04
 ENV FV3GFS_FORTRAN_DIR=/external/fv3gfs-fortran
 ENV ESMF_INC="-I${ESMF_DIR}/include -I${ESMF_DIR}/mod/modO3/Linux.gfortran.64.mpiuni.default/"
 
@@ -61,20 +58,15 @@
 ENV CALLPYFORT_INCL=${CALLPY_DIR}/include
 ENV LD_LIBRARY_PATH=${LD_LIBRARY_PATH}:${ESMF_LIB}:${FMS_LIB}:${CALLPYFORT_LIB}
 
-<<<<<<< HEAD
-COPY --from=us.gcr.io/vcm-ml/esmf-build@sha256:981815d85ca19999a585fe3e6430c8cd4fd9efd898ad7b9fa3b391e5ede63cf5 /esmf ${ESMF_DIR}
-COPY --from=us.gcr.io/vcm-ml/esmf-build@sha256:981815d85ca19999a585fe3e6430c8cd4fd9efd898ad7b9fa3b391e5ede63cf5 /esmf/lib/libO3/Linux.gfortran.64.mpiuni.default/*.so* ${ESMF_LIB}/
+# TODO install call pyfort
 
-COPY --from=us.gcr.io/vcm-ml/emulation-build@sha256:da8cb12448a07a63222f645bd89670e20a9df3d1eb7516f9e8ce995c541ee90d /usr/local/lib/*  ${CALLPYFORT_LIB}/
-COPY --from=us.gcr.io/vcm-ml/emulation-build@sha256:da8cb12448a07a63222f645bd89670e20a9df3d1eb7516f9e8ce995c541ee90d /usr/local/include/callpy_mod.mod  ${CALLPYFORT_INCL}/
-=======
 # build/install the fortran model
 COPY external/fv3gfs-fortran/ /tmp/fortran-build
 RUN cd /tmp/fortran-build/FV3 && \
     ./configure gnu_docker && \
+    sed -i "33i CALLPYFORT=Y" conf/configure.fv3 && \
     make -j 8 && \
     PREFIX=/usr/local make install
->>>>>>> 595e7f04
 
 #
 # Python Stuff Here
@@ -89,32 +81,8 @@
 # Equivalent to passing --no-cache-dir to every pip install
 ENV PIP_NO_CACHE_DIR=off
 
-<<<<<<< HEAD
-RUN pip3 install wheel && \
-    pip3 install --upgrade pip==20.2.4 setuptools==40.1.0 && \
-    ln -s /bin/python3 /bin/python && \
-    ln -s /bin/pip3 /bin/pip
-
-# build/install the fortran model
-COPY external/fv3gfs-fortran/ /tmp/fortran-build
-RUN cd /tmp/fortran-build/FV3 && \
-    ./configure gnu_docker && \
-    sed -i "33i CALLPYFORT=Y" conf/configure.fv3 && \
-    make clean_no_dycore && make libs_no_dycore -j16
-
-RUN cd /tmp/fortran-build/FV3 && \
-    make -j16 && \
-    PREFIX=/usr/local make install
-
-# Build the wrapper
-RUN apt-get install -y pkg-config
-COPY /external/fv3gfs-wrapper /fv3gfs-wrapper
-RUN pip3 install jinja2 && make -C /fv3gfs-wrapper/lib
-
 # copy dependency packages
-=======
 # fv3gfs-util
->>>>>>> 595e7f04
 COPY /external/fv3gfs-util /external/fv3gfs-util
 RUN pip3 install /external/fv3gfs-util 
 
