--- conflicted
+++ resolved
@@ -5,12 +5,6 @@
     external/vcm/vcm/cubedsphere \
     fv3net/pipelines/restarts_to_zarr/ \
     workflows/prognostic_c48_run \
-<<<<<<< HEAD
-    fv3net/regression/sklearn \
-    fv3net/regression/keras \
-    external/loaders/loaders/mappers/_local.py
-=======
     external/fv3fit/fv3fit \
     external/loaders/loaders/mappers/_local.py \
-    workflows/nudging
->>>>>>> 1a229e8a
+    workflows/nudging