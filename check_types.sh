#!/bin/bash

mypy --follow-imports silent \
    external/vcm/vcm/cloud \
    external/vcm/vcm/cubedsphere \
    fv3net/pipelines/restarts_to_zarr/ \
    workflows/prognostic_c48_run \
    fv3net/regression/sklearn \
<<<<<<< HEAD
    fv3net/regression/keras
=======
    workflows/nudging
>>>>>>> 5125f632
<|MERGE_RESOLUTION|>--- conflicted
+++ resolved
@@ -6,8 +6,5 @@
     fv3net/pipelines/restarts_to_zarr/ \
     workflows/prognostic_c48_run \
     fv3net/regression/sklearn \
-<<<<<<< HEAD
-    fv3net/regression/keras
-=======
-    workflows/nudging
->>>>>>> 5125f632
+    fv3net/regression/keras \
+    workflows/nudging