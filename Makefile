.PHONY: clean data lint requirements sync_data_to_s3 sync_data_from_s3

#################################################################################
# GLOBALS                                                                       #
#################################################################################
<<<<<<< HEAD

=======
>>>>>>> a5fcb293
VERSION ?= $(shell git rev-parse HEAD)
ENVIRONMENT_SCRIPTS = .environment-scripts
PROJECT_DIR := $(shell dirname $(realpath $(lastword $(MAKEFILE_LIST))))
BUCKET = [OPTIONAL] your-bucket-for-syncing-data (do not include 's3://')
PROFILE = default
PROJECT_NAME = fv3net
PYTHON_INTERPRETER = python3
DATA = data/interim/advection/2019-07-17-FV3_DYAMOND_0.25deg_15minute_regrid_1degree.zarr.dvc
IMAGE = fv3net
GCR_IMAGE = us.gcr.io/vcm-ml/fv3net

FV3NET_IMAGE = us.gcr.io/vcm-ml/fv3net
PROGNOSTIC_RUN_IMAGE = us.gcr.io/vcm-ml/prognostic_run

ifeq (,$(shell which conda))
HAS_CONDA=False
else
HAS_CONDA=True
endif

#################################################################################
# COMMANDS                                                                      #
#################################################################################

.PHONY: build_images push_image run_integration_tests image_name_explicit

# pattern rule for building docker images
build_image_%:
	docker build . -f docker/$*/Dockerfile  -t $*
	
enter_%:
	docker run -ti -w /fv3net -v $(shell pwd):/fv3net $* bash

build_images: build_image_fv3net build_image_prognostic_run

push_images: push_image_prognostic_run push_image_fv3net

push_image_%:
	docker tag $* us.gcr.io/vcm-ml/$*:$(VERSION)
	docker push us.gcr.io/vcm-ml/$*:$(VERSION)

enter: build_image
	docker run -it -v $(shell pwd):/code \
		-e GOOGLE_CLOUD_PROJECT=vcm-ml \
		-w /code $(IMAGE)  bash

#		-e GOOGLE_APPLICATION_CREDENTIALS=/google_creds.json \
#		-v $(HOME)/.config/gcloud/application_default_credentials.json:/google_creds.json \

build_ci_image:
	docker build -t us.gcr.io/vcm-ml/circleci-miniconda-gfortran:latest - < .circleci/dockerfile

# run integration tests
run_integration_tests:
	./tests/end_to_end_integration/run_integration_with_wait.sh \
	    $(PROGNOSTIC_RUN_IMAGE):$(VERSION) \
	    $(FV3NET_IMAGE):$(VERSION) \


test:
	pytest external/* tests

## Make Dataset
.PHONY: data update_submodules create_environment overwrite_baseline_images
data:
	dvc repro $(DATA)

## Delete all compiled Python files
clean:
	find . -type f -name "*.py[co]" -delete
	find . -type d -name "__pycache__" -delete


## Set up python interpreter environment
update_submodules:
	git submodule sync --recursive
	git submodule update --recursive --init


install_deps:
	bash $(ENVIRONMENT_SCRIPTS)/build_environment.sh $(PROJECT_NAME)

install_local_packages:
	bash $(ENVIRONMENT_SCRIPTS)/install_local_packages.sh $(PROJECT_NAME)

create_environment:
	bash $(ENVIRONMENT_SCRIPTS)/build_environment.sh $(PROJECT_NAME)
	bash $(ENVIRONMENT_SCRIPTS)/install_local_packages.sh $(PROJECT_NAME)


overwrite_baseline_images:
	pytest tests/test_diagnostics_plots.py --mpl-generate-path tests/baseline_images

#################################################################################
# PROJECT RULES                                                                 #
#################################################################################

snakemake_k8s: push_image
	make -C k8s-workflows/scale-snakemake/

snakemake:
	bash -c 'snakemake 2> >(tee snakemake_log.txt)'


PYTHON_FILES = $(shell git ls-files | grep -e 'py$$' | grep -v -e '__init__.py')
PYTHON_INIT_FILES = $(shell git ls-files | grep '__init__.py')

lint:
	black --diff --check $(PYTHON_FILES) $(PYTHON_INIT_FILES)
	flake8 $(PYTHON_FILES)
	# ignore unused import error in __init__.py files
	flake8 --ignore=F401 E203 $(PYTHON_INIT_FILES)
	@echo "LINTING SUCCESSFUL"

reformat:
	black $(PYTHON_FILES) $(PYTHON_INIT_FILES)

#################################################################################
# Self Documenting Commands                                                     #
#################################################################################

.DEFAULT_GOAL := help

# Inspired by <http://marmelab.com/blog/2016/02/29/auto-documented-makefile.html>
# sed script explained:
# /^##/:
# 	* save line in hold space
# 	* purge line
# 	* Loop:
# 		* append newline + line to hold space
# 		* go to next line
# 		* if line starts with doc comment, strip comment character off and loop
# 	* remove target prerequisites
# 	* append hold space (+ newline) to line
# 	* replace newline plus comments by `---`
# 	* print line
# Separate expressions are necessary because labels cannot be delimited by
# semicolon; see <http://stackoverflow.com/a/11799865/1968>
.PHONY: help
help:
	@echo "$$(tput bold)Available rules:$$(tput sgr0)"
	@echo
	@sed -n -e "/^## / { \
		h; \
		s/.*//; \
		:doc" \
		-e "H; \
		n; \
		s/^## //; \
		t doc" \
		-e "s/:.*//; \
		G; \
		s/\\n## /---/; \
		s/\\n/ /g; \
		p; \
	}" ${MAKEFILE_LIST} \
	| LC_ALL='C' sort --ignore-case \
	| awk -F '---' \
		-v ncol=$$(tput cols) \
		-v indent=19 \
		-v col_on="$$(tput setaf 6)" \
		-v col_off="$$(tput sgr0)" \
	'{ \
		printf "%s%*s%s ", col_on, -indent, $$1, col_off; \
		n = split($$2, words, " "); \
		line_length = ncol - indent; \
		for (i = 1; i <= n; i++) { \
			line_length -= length(words[i]) + 1; \
			if (line_length <= 0) { \
				line_length = ncol - indent - length(words[i]) - 1; \
				printf "\n%*s ", -indent, " "; \
			} \
			printf "%s ", words[i]; \
		} \
		printf "\n"; \
	}' \
	| more $(shell test $(shell uname) = Darwin && echo '--no-init --raw-control-chars')<|MERGE_RESOLUTION|>--- conflicted
+++ resolved
@@ -3,10 +3,6 @@
 #################################################################################
 # GLOBALS                                                                       #
 #################################################################################
-<<<<<<< HEAD
-
-=======
->>>>>>> a5fcb293
 VERSION ?= $(shell git rev-parse HEAD)
 ENVIRONMENT_SCRIPTS = .environment-scripts
 PROJECT_DIR := $(shell dirname $(realpath $(lastword $(MAKEFILE_LIST))))
