.PHONY: clean data lint requirements sync_data_to_s3 sync_data_from_s3

#################################################################################
# GLOBALS                                                                       #
#################################################################################
<<<<<<< HEAD
VERSION ?= $(shell git rev-parse HEAD)
=======

VERSION ?= v0.1.1
>>>>>>> ee1a7906
ENVIRONMENT_SCRIPTS = .environment-scripts
PROJECT_DIR := $(shell dirname $(realpath $(lastword $(MAKEFILE_LIST))))
BUCKET = [OPTIONAL] your-bucket-for-syncing-data (do not include 's3://')
PROFILE = default
PROJECT_NAME = fv3net
PYTHON_INTERPRETER = python3
DATA = data/interim/advection/2019-07-17-FV3_DYAMOND_0.25deg_15minute_regrid_1degree.zarr.dvc
IMAGE = fv3net
GCR_IMAGE = us.gcr.io/vcm-ml/fv3net

ifeq (,$(shell which conda))
HAS_CONDA=False
else
HAS_CONDA=True
endif

#################################################################################
# COMMANDS                                                                      #
#################################################################################

.PHONY: build_images push_image run_integration_tests image_name_explicit

image_name = us.gcr.io/vcm-ml/$(1):$(VERSION)

image_name_explicit:
image_name_%: image_name_explicit
	@echo $(call image_name,$*)

# pattern rule for building docker images
build_image_%:
	docker build . -f docker/$*/Dockerfile -t $(call image_name,$*)

enter_%:
	docker run -ti -w /fv3net -v $(shell pwd):/fv3net $(call image_name,$*) bash

build_images: build_image_fv3net build_image_prognostic_run

push_images: push_image_prognostic_run push_image_fv3net

push_image_%:
	docker push $(call image_name,$*)

enter: build_image
	docker run -it -v $(shell pwd):/code \
		-e GOOGLE_CLOUD_PROJECT=vcm-ml \
		-w /code $(IMAGE)  bash

#		-e GOOGLE_APPLICATION_CREDENTIALS=/google_creds.json \
#		-v $(HOME)/.config/gcloud/application_default_credentials.json:/google_creds.json \

build_ci_image:
	docker build -t us.gcr.io/vcm-ml/circleci-miniconda-gfortran:latest - < .circleci/dockerfile

# run integration tests
run_integration_tests:
	./tests/end_to_end_integration/.test_run_scripts/prepare_integration_test_configs.sh $(VERSION)
	./tests/end_to_end_integration/.test_run_scripts/run_integration_with_wait.sh

test:
	pytest external/* tests

## Make Dataset
.PHONY: data update_submodules create_environment overwrite_baseline_images
data:
	dvc repro $(DATA)

## Delete all compiled Python files
clean:
	find . -type f -name "*.py[co]" -delete
	find . -type d -name "__pycache__" -delete


## Set up python interpreter environment
update_submodules:
	git submodule sync --recursive
	git submodule update --recursive --init


install_deps:
	bash $(ENVIRONMENT_SCRIPTS)/build_environment.sh $(PROJECT_NAME)

install_local_packages:
	bash $(ENVIRONMENT_SCRIPTS)/install_local_packages.sh $(PROJECT_NAME)

create_environment:
	bash $(ENVIRONMENT_SCRIPTS)/build_environment.sh $(PROJECT_NAME)
	bash $(ENVIRONMENT_SCRIPTS)/install_local_packages.sh $(PROJECT_NAME)


overwrite_baseline_images:
	pytest tests/test_diagnostics_plots.py --mpl-generate-path tests/baseline_images

#################################################################################
# PROJECT RULES                                                                 #
#################################################################################

snakemake_k8s: push_image
	make -C k8s-workflows/scale-snakemake/

snakemake:
	bash -c 'snakemake 2> >(tee snakemake_log.txt)'


PYTHON_FILES = $(shell git ls-files | grep -e 'py$$' | grep -v -e '__init__.py')
PYTHON_INIT_FILES = $(shell git ls-files | grep '__init__.py')

lint:
	black --diff --check $(PYTHON_FILES) $(PYTHON_INIT_FILES)
	flake8 $(PYTHON_FILES)
	# ignore unused import error in __init__.py files
	flake8 --ignore=F401 E203 $(PYTHON_INIT_FILES)
	@echo "LINTING SUCCESSFUL"

reformat:
	black $(PYTHON_FILES) $(PYTHON_INIT_FILES)

#################################################################################
# Self Documenting Commands                                                     #
#################################################################################

.DEFAULT_GOAL := help

# Inspired by <http://marmelab.com/blog/2016/02/29/auto-documented-makefile.html>
# sed script explained:
# /^##/:
# 	* save line in hold space
# 	* purge line
# 	* Loop:
# 		* append newline + line to hold space
# 		* go to next line
# 		* if line starts with doc comment, strip comment character off and loop
# 	* remove target prerequisites
# 	* append hold space (+ newline) to line
# 	* replace newline plus comments by `---`
# 	* print line
# Separate expressions are necessary because labels cannot be delimited by
# semicolon; see <http://stackoverflow.com/a/11799865/1968>
.PHONY: help
help:
	@echo "$$(tput bold)Available rules:$$(tput sgr0)"
	@echo
	@sed -n -e "/^## / { \
		h; \
		s/.*//; \
		:doc" \
		-e "H; \
		n; \
		s/^## //; \
		t doc" \
		-e "s/:.*//; \
		G; \
		s/\\n## /---/; \
		s/\\n/ /g; \
		p; \
	}" ${MAKEFILE_LIST} \
	| LC_ALL='C' sort --ignore-case \
	| awk -F '---' \
		-v ncol=$$(tput cols) \
		-v indent=19 \
		-v col_on="$$(tput setaf 6)" \
		-v col_off="$$(tput sgr0)" \
	'{ \
		printf "%s%*s%s ", col_on, -indent, $$1, col_off; \
		n = split($$2, words, " "); \
		line_length = ncol - indent; \
		for (i = 1; i <= n; i++) { \
			line_length -= length(words[i]) + 1; \
			if (line_length <= 0) { \
				line_length = ncol - indent - length(words[i]) - 1; \
				printf "\n%*s ", -indent, " "; \
			} \
			printf "%s ", words[i]; \
		} \
		printf "\n"; \
	}' \
	| more $(shell test $(shell uname) = Darwin && echo '--no-init --raw-control-chars')<|MERGE_RESOLUTION|>--- conflicted
+++ resolved
@@ -3,12 +3,7 @@
 #################################################################################
 # GLOBALS                                                                       #
 #################################################################################
-<<<<<<< HEAD
 VERSION ?= $(shell git rev-parse HEAD)
-=======
-
-VERSION ?= v0.1.1
->>>>>>> ee1a7906
 ENVIRONMENT_SCRIPTS = .environment-scripts
 PROJECT_DIR := $(shell dirname $(realpath $(lastword $(MAKEFILE_LIST))))
 BUCKET = [OPTIONAL] your-bucket-for-syncing-data (do not include 's3://')
