--- conflicted
+++ resolved
@@ -121,13 +121,8 @@
 enter_emulation:
 	PROGNOSTIC_RUN_WORKDIR=/fv3net/external/emulation $(MAKE) enter_prognostic_run
 
-<<<<<<< HEAD
 enter_%:
-	docker run \
-=======
-enter_prognostic_run:
 	tools/docker-run \
->>>>>>> 5a391f79
 		--rm \
 		$(DOCKER_INTERACTIVE_ARGS) \
 		-w $(PROGNOSTIC_RUN_WORKDIR) \
