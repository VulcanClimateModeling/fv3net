.PHONY: clean data lint

#################################################################################
# GLOBALS                                                                       #
#################################################################################
VERSION ?= $(shell git rev-parse HEAD)
REGISTRY ?= us.gcr.io/vcm-ml
ENVIRONMENT_SCRIPTS = .environment-scripts
PROJECT_NAME ?= fv3net
CACHE_TAG =latest
BEAM_VERSION = 2.37.0

IMAGES = fv3net post_process_run prognostic_run

.PHONY: build_images push_image run_integration_tests image_name_explicit
############################################################
# Docker Image Management
############################################################
# pattern rule for building docker images
build_image_%: ARGS
build_image_%:
	tools/docker_build_cached.sh us.gcr.io/vcm-ml/$*:$(CACHE_TAG) \
		$(ARGS) \
		-f docker/$*/Dockerfile -t $(REGISTRY)/$*:$(VERSION) .

build_images: $(addprefix build_image_, $(IMAGES))
push_images: $(addprefix push_image_, $(IMAGES))

build_image_prognostic_run:
	tools/docker_build_cached.sh us.gcr.io/vcm-ml/prognostic_run:$(CACHE_TAG) \
		-f docker/prognostic_run/Dockerfile -t $(REGISTRY)/prognostic_run:$(VERSION) \
		--target prognostic-run \
		--build-arg BASE_IMAGE=ubuntu:20.04 .

build_image_prognostic_run_gpu:
	tools/docker_build_cached.sh us.gcr.io/vcm-ml/prognostic_run_gpu:$(CACHE_TAG) \
		-f docker/prognostic_run/Dockerfile -t $(REGISTRY)/prognostic_run_gpu:$(VERSION) \
		--target prognostic-run \
		--build-arg BASE_IMAGE=nvidia/cuda:11.2.2-cudnn8-runtime-ubuntu20.04 .


build_image_dataflow: ARGS = --build-arg BEAM_VERSION=$(BEAM_VERSION)

image_test_dataflow: push_image_dataflow
	docker run \
		-v ${GOOGLE_APPLICATION_CREDENTIALS}:/tmp/key.json \
		-e GOOGLE_APPLICATION_CREDENTIALS=/tmp/key.json \
		-w /tmp/dataflow \
		--entrypoint="pytest" \
		$(REGISTRY)/dataflow:$(VERSION) \
		tests/integration -s

image_test_prognostic_run:
	docker run \
		--rm \
		-v ${GOOGLE_APPLICATION_CREDENTIALS}:/tmp/key.json \
		-e GOOGLE_APPLICATION_CREDENTIALS=/tmp/key.json \
		-w /fv3net/workflows/prognostic_c48_run \
		$(REGISTRY)/prognostic_run:$(VERSION) pytest

image_test_%:
	echo "No tests specified"

push_image_%: build_image_%
	docker push $(REGISTRY)/$*:$(VERSION)

pull_image_%:
	docker pull $(REGISTRY)/$*:$(VERSION)

enter_emulation:
	cd projects/microphysics && docker-compose run --rm -w /fv3net/external/emulation fv3 bash

<<<<<<< HEAD
enter_microphysics:
	cd projects/microphysics && docker-compose run --rm fv3 bash
=======
enter_prognostic_run:
	docker run \
		--tty \
		--interactive \
		--rm \
		-v ${GOOGLE_APPLICATION_CREDENTIALS}:/tmp/key.json \
		-e GOOGLE_APPLICATION_CREDENTIALS=/tmp/key.json \
		-v $(shell pwd)/workflows:/fv3net/workflows \
		-w /fv3net/workflows/prognostic_c48_run \
		$(REGISTRY)/prognostic_run:$(VERSION) bash
>>>>>>> 00851a37

############################################################
# Documentation (rules match "deploy_docs_%")
############################################################

## Deploy documentation to vulcanclimatemodeling.com
deploy_docs_%:
	@echo "Nothing to do."

## Deploy documentation for fv3net to vulcanclimatemodeling.com
deploy_docs_fv3net:
	mkdir -p fv3net_docs
	# use tar to grab already-built docs from inside the docker image and extract them to "./fv3net_docs"
	docker run us.gcr.io/vcm-ml/fv3net:$(VERSION) tar -C fv3net_docs -c . | tar -C fv3net_docs -x
	gsutil -m rsync -R fv3net_docs gs://vulcanclimatemodeling-com-static/docs
	rm -rf fv3net_docs

## Deploy documentation for prognostic run to vulcanclimatemodeling.com
deploy_docs_prognostic_run:
	mkdir html
	# use tar to grab docs from inside the docker image and extract them to "./html"
	docker run us.gcr.io/vcm-ml/prognostic_run tar -C docs/_build/html  -c . | tar -C html -x
	gsutil -m rsync -R html gs://vulcanclimatemodeling-com-static/docs/prognostic_c48_run
	rm -rf html

############################################################
# Testing
############################################################
run_integration_tests:
	./tests/end_to_end_integration/run_test.sh $(REGISTRY) $(VERSION)

test_prognostic_run:
	docker run us.gcr.io/vcm-ml/prognostic_run:$(VERSION) pytest $(ARGS)


test_prognostic_run_report:
	bash workflows/diagnostics/tests/prognostic/test_integration.sh

test_%: ARGS =
test_%:
	cd external/$* && tox -- $(ARGS)

test_unit: test_fv3kube test_vcm test_fv3fit test_artifacts
	coverage run -m pytest -m "not regression" --mpl --mpl-baseline-path=tests/baseline_images $(ARGS)

test_regression:
	pytest -vv -m regression -s $(ARGS)

test_dataflow:
	coverage run -m pytest -vv workflows/dataflow/tests/integration -s $(ARGS)

coverage_report:
	coverage report -i --omit='**/test_*.py',conftest.py,'external/fv3config/**.py','external/fv3gfs-wrapper/**.py','external/fv3gfs-fortran/**.py'

htmlcov:
	rm -rf $@
	coverage html -i --omit='**/test_*.py',conftest.py,'external/fv3config/**.py','external/fv3gfs-wrapper/**.py','external/fv3gfs-fortran/**.py'

test_argo:
	make -C workflows/argo/ test

## Make Dataset
.PHONY: data update_submodules create_environment overwrite_baseline_images

## Delete all compiled Python files
clean:
	find . -type f -name "*.py[co]" -delete
	find . -type d -name "__pycache__" -delete


## Set up python interpreter environment
update_submodules:
	git submodule sync --recursive
	git submodule update --init \
		external/fv3gfs-fortran \
		external/fv3gfs-wrapper


overwrite_baseline_images:
	pytest tests/test_diagnostics_plots.py --mpl-generate-path tests/baseline_images


############################################################
# Dependency Management
############################################################

lock_deps: lock_pip
	conda-lock -f environment.yml
	# external directories must be explicitly listed to avoid model requirements files which use locked versions

constraints.txt:
	docker run -ti --entrypoint="pip" apache/beam_python3.8_sdk:$(BEAM_VERSION) freeze \
		| sed 's/apache-beam.*/apache-beam=='$(BEAM_VERSION)'/'> .dataflow-versions.txt

	pip-compile  \
	--no-annotate \
	.dataflow-versions.txt \
	external/vcm/setup.py \
	pip-requirements.txt \
	external/fv3kube/setup.py \
	external/fv3fit/setup.py \
	external/*.requirements.in \
	workflows/post_process_run/requirements.txt \
	workflows/prognostic_c48_run/requirements.in \
	$< \
	--output-file constraints.txt
	# remove extras in name: e.g. apache-beam[gcp] --> apache-beam
	sed -i.bak  's/\[.*\]//g' constraints.txt
	rm -f constraints.txt.bak .dataflow-versions.txt
	@echo "remember to update numpy version in external/vcm/pyproject.toml"

docker/prognostic_run/requirements.txt: constraints.txt
	cp constraints.txt docker/prognostic_run/requirements.txt
	# this will subset the needed dependencies from constraints.txt
	# while preserving the versions
	pip-compile --no-annotate \
		--output-file docker/prognostic_run/requirements.txt \
		external/artifacts/setup.py \
		external/fv3fit/setup.py \
		external/fv3gfs-wrapper.requirements.in \
		external/fv3kube/setup.py \
		external/vcm/setup.py \
		workflows/post_process_run/requirements.txt \
		workflows/prognostic_c48_run/requirements.in

.PHONY: lock_pip constraints.txt docker/prognostic_run/requirements.txt
## Lock the pip dependencies of this repo
lock_pip: constraints.txt docker/prognostic_run/requirements.txt

## Install External Dependencies
install_deps:
	bash $(ENVIRONMENT_SCRIPTS)/build_environment.sh $(PROJECT_NAME)

## Install Local Packages for the "fv3net" environment
install_local_packages:
	bash $(ENVIRONMENT_SCRIPTS)/install_local_packages.sh $(PROJECT_NAME)

create_environment: update_submodules
	bash $(ENVIRONMENT_SCRIPTS)/build_environment.sh $(PROJECT_NAME)
	bash $(ENVIRONMENT_SCRIPTS)/install_local_packages.sh $(PROJECT_NAME)

############################################################
# Linting
############################################################

setup-hooks:
	pip install -c constraints.txt pre-commit
	pre-commit install

typecheck:
	pre-commit run --all-files mypy

lint:
	pre-commit run --all-files
	@echo "LINTING SUCCESSFUL"

reformat:
	pre-commit run --all-files black

#################################################################################
# Self Documenting Commands                                                     #
#################################################################################

.DEFAULT_GOAL := help

# Inspired by <http://marmelab.com/blog/2016/02/29/auto-documented-makefile.html>
# sed script explained:
# /^##/:
# 	* save line in hold space
# 	* purge line
# 	* Loop:
# 		* append newline + line to hold space
# 		* go to next line
# 		* if line starts with doc comment, strip comment character off and loop
# 	* remove target prerequisites
# 	* append hold space (+ newline) to line
# 	* replace newline plus comments by `---`
# 	* print line
# Separate expressions are necessary because labels cannot be delimited by
# semicolon; see <http://stackoverflow.com/a/11799865/1968>
.PHONY: help
help:
	@echo "$$(tput bold)Available rules:$$(tput sgr0)"
	@echo
	@sed -n -e "/^## / { \
		h; \
		s/.*//; \
		:doc" \
		-e "H; \
		n; \
		s/^## //; \
		t doc" \
		-e "s/:.*//; \
		G; \
		s/\\n## /---/; \
		s/\\n/ /g; \
		p; \
	}" ${MAKEFILE_LIST} \
	| LC_ALL='C' sort --ignore-case \
	| awk -F '---' \
		-v ncol=$$(tput cols) \
		-v indent=19 \
		-v col_on="$$(tput setaf 6)" \
		-v col_off="$$(tput sgr0)" \
	'{ \
		printf "%s%*s%s ", col_on, -indent, $$1, col_off; \
		n = split($$2, words, " "); \
		line_length = ncol - indent; \
		for (i = 1; i <= n; i++) { \
			line_length -= length(words[i]) + 1; \
			if (line_length <= 0) { \
				line_length = ncol - indent - length(words[i]) - 1; \
				printf "\n%*s ", -indent, " "; \
			} \
			printf "%s ", words[i]; \
		} \
		printf "\n"; \
	}' \
	| more $(shell test $(shell uname) = Darwin && echo '--no-init --raw-control-chars')<|MERGE_RESOLUTION|>--- conflicted
+++ resolved
@@ -70,10 +70,9 @@
 enter_emulation:
 	cd projects/microphysics && docker-compose run --rm -w /fv3net/external/emulation fv3 bash
 
-<<<<<<< HEAD
 enter_microphysics:
 	cd projects/microphysics && docker-compose run --rm fv3 bash
-=======
+
 enter_prognostic_run:
 	docker run \
 		--tty \
@@ -84,7 +83,6 @@
 		-v $(shell pwd)/workflows:/fv3net/workflows \
 		-w /fv3net/workflows/prognostic_c48_run \
 		$(REGISTRY)/prognostic_run:$(VERSION) bash
->>>>>>> 00851a37
 
 ############################################################
 # Documentation (rules match "deploy_docs_%")
