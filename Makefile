--- conflicted
+++ resolved
@@ -44,7 +44,8 @@
 ## Deploy documentation for fv3net to vulcanclimatemodeling.com
 deploy_docs_fv3net:
 	mkdir -p docs/_build/html
-<<<<<<< HEAD
+	# use tar to grab already-built docs from inside the docker image and extract them to "./html"
+	# will have one docker and gsutil command for each project whose docs are built in the fv3net image
 	docker run us.gcr.io/vcm-ml/fv3net:$(VERSION) tar -C docs/_build/html -c . | tar -C docs/_build/html -x
 	gsutil -m rsync -R docs/_build/html gs://vulcanclimatemodeling-com-static/docs/fv3net
 
@@ -56,13 +57,6 @@
 	gsutil -m rsync -R html gs://vulcanclimatemodeling-com-static/docs/fv3fit
 	rm -rf html
 
-=======
-	# use tar to grab already-built docs from inside the docker image and extract them to "./html"
-	# will have one docker and gsutil command for each project whose docs are built in the fv3net image
-	docker run us.gcr.io/vcm-ml/fv3net:$(VERSION) tar -C docs/_build/html -c . | tar -C docs/_build/html -x
-	gsutil -m rsync -R docs/_build/html gs://vulcanclimatemodeling-com-static/docs/fv3net
-
->>>>>>> 494ae53c
 ## Deploy documentation for prognostic run to vulcanclimatemodeling.com
 deploy_docs_prognostic_run:
 	mkdir html
