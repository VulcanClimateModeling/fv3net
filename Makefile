--- conflicted
+++ resolved
@@ -78,10 +78,9 @@
 enter_emulation:
 	cd projects/microphysics && docker-compose run --rm -w /fv3net/external/emulation fv3 bash
 
-<<<<<<< HEAD
 enter_microphysics:
 	cd projects/microphysics && docker-compose run --rm fv3 bash
-=======
+
 enter_prognostic_run:
 	docker run \
 		--tty \
@@ -93,7 +92,6 @@
 		-v $(shell pwd)/external:/fv3net/external \
 		-w /fv3net/workflows/prognostic_c48_run \
 		$(REGISTRY)/prognostic_run:$(VERSION) bash
->>>>>>> 79ebe213
 
 ############################################################
 # Documentation (rules match "deploy_docs_%")
