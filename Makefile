--- conflicted
+++ resolved
@@ -43,20 +43,6 @@
 
 ## Deploy documentation for fv3net to vulcanclimatemodeling.com
 deploy_docs_fv3net:
-<<<<<<< HEAD
-
-	# use tar to grab already-built docs from inside the docker image and extract them to "./html"
-	# will have one docker and gsutil command for each project whose docs are built in the fv3net image
-    
-	mkdir -p docs/_build/html
-	docker run us.gcr.io/vcm-ml/fv3net:$(VERSION) tar -C docs/_build/html -c . | tar -C docs/_build/html -x
-	gsutil -m rsync -R docs/_build/html gs://vulcanclimatemodeling-com-static/docs/fv3net
-    
-	mkdir fv3viz_html
-	docker run us.gcr.io/vcm-ml/fv3net:$(VERSION) tar -C external/fv3viz/docs/_build/html  -c . | tar -C fv3viz_html -x
-	gsutil -m rsync -R fv3viz_html gs://vulcanclimatemodeling-com-static/docs/fv3viz
-	rm -rf fv3viz_html
-=======
 	mkdir -p fv3net_docs
 	# use tar to grab already-built docs from inside the docker image and extract them to "./fv3net_docs"
 	docker run us.gcr.io/vcm-ml/fv3net:$(VERSION) tar -C fv3net_docs -c . | tar -C fv3net_docs -x
@@ -70,7 +56,6 @@
 	docker run --entrypoint="tar" us.gcr.io/vcm-ml/fv3fit:$(VERSION) -C /fv3fit/docs/_build/html  -c . | tar -C html -x
 	gsutil -m rsync -R html gs://vulcanclimatemodeling-com-static/docs/fv3fit
 	rm -rf html
->>>>>>> 5c8715ad
 
 ## Deploy documentation for prognostic run to vulcanclimatemodeling.com
 deploy_docs_prognostic_run:
