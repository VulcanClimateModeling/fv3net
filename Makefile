--- conflicted
+++ resolved
@@ -3,12 +3,8 @@
 #################################################################################
 # GLOBALS                                                                       #
 #################################################################################
-<<<<<<< HEAD
-VERSION ?= v0.1.0-a1
-=======
 
 VERSION ?= v0.1.1
->>>>>>> 1dd08208
 ENVIRONMENT_SCRIPTS = .environment-scripts
 PROJECT_DIR := $(shell dirname $(realpath $(lastword $(MAKEFILE_LIST))))
 BUCKET = [OPTIONAL] your-bucket-for-syncing-data (do not include 's3://')
