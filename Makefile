.PHONY: clean data lint

#################################################################################
# GLOBALS                                                                       #
#################################################################################
VERSION ?= $(shell git rev-parse HEAD)
REGISTRY ?= us.gcr.io/vcm-ml
ENVIRONMENT_SCRIPTS = .environment-scripts
PROJECT_NAME = fv3net
CACHE_TAG =latest

IMAGES = fv3net fv3fit post_process_run prognostic_run

.PHONY: build_images push_image run_integration_tests image_name_explicit
############################################################
# Docker Image Management
############################################################
# pattern rule for building docker images
build_image_%:
	tools/docker_build_cached.sh us.gcr.io/vcm-ml/$*:$(CACHE_TAG) \
		-f docker/$*/Dockerfile -t $(REGISTRY)/$*:$(VERSION) .

build_images: $(addprefix build_image_, $(IMAGES))
push_images: $(addprefix push_image_, $(IMAGES))

push_image_%: build_image_%
	docker push $(REGISTRY)/$*:$(VERSION)

pull_image_%:
	docker pull $(REGISTRY)/$*:$(VERSION)

build_image_ci:
	docker build -t us.gcr.io/vcm-ml/circleci-miniconda-gfortran:latest - < .circleci/dockerfile

############################################################
# Documentation (rules match "deploy_docs_%")
############################################################

## Empty rule for deploying docs
deploy_docs_%: 
	@echo "Nothing to do."


## Deploy documentation for fv3net to vulcanclimatemodeling.com
deploy_docs_fv3net:
	mkdir -p docs/_build/html
<<<<<<< HEAD
=======
	# use tar to grab already-built docs from inside the docker image and extract them to "./html"
	# will have one docker and gsutil command for each project whose docs are built in the fv3net image
>>>>>>> 494ae53c
	docker run us.gcr.io/vcm-ml/fv3net:$(VERSION) tar -C docs/_build/html -c . | tar -C docs/_build/html -x
	gsutil -m rsync -R docs/_build/html gs://vulcanclimatemodeling-com-static/docs/fv3net

## Deploy documentation for prognostic run to vulcanclimatemodeling.com
deploy_docs_prognostic_run:
	mkdir html
	# use tar to grab docs from inside the docker image and extract them to "./html"
	docker run us.gcr.io/vcm-ml/prognostic_run tar -C docs/_build/html  -c . | tar -C html -x
	gsutil -m rsync -R html gs://vulcanclimatemodeling-com-static/docs/prognostic_c48_run
	rm -rf html
    
## Deploy documentation for fv3viz to vulcanclimatemodeling.com
deploy_docs_fv3viz:
	mkdir fv3viz_html
	# use tar to grab docs from inside the docker image and extract them to "./html"
	docker run us.gcr.io/vcm-ml/fv3net:$(VERSION) tar -C external/fv3viz/docs/_build/html  -c . | tar -C fv3viz_html -x
	gsutil -m rsync -R fv3viz_html gs://vulcanclimatemodeling-com-static/docs/fv3viz
	rm -rf fv3viz_html


############################################################
# Local Kubernetes
############################################################

## Install K8s and cluster manifests for local development
## Do not run for the GKE cluster
deploy_local:
	kubectl apply -f https://raw.githubusercontent.com/argoproj/argo/v2.11.6/manifests/install.yaml
	kubectl create secret generic gcp-key --from-file="${GOOGLE_APPLICATION_CREDENTIALS}"
	kubectl apply -f workflows/argo/cluster

############################################################
# Testing
############################################################
run_integration_tests:
	./tests/end_to_end_integration/run_test.sh $(REGISTRY) $(VERSION)

test_prognostic_run:
	docker run prognostic_run pytest

test_prognostic_run_report:
	bash workflows/prognostic_run_diags/tests/test_integration.sh

test_%:
	cd external/$* && tox

test_unit: test_fv3kube test_vcm
	coverage run -m pytest -m "not regression" --mpl --mpl-baseline-path=tests/baseline_images

test_regression:
	coverage run -m pytest -vv -m regression -s

test_dataflow:
	coverage run -m pytest -vv workflows/dataflow/tests/integration -s

coverage_report:
	coverage report -i --omit='**/test_*.py',conftest.py,'external/fv3config/**.py','external/fv3gfs-util/**.py','external/fv3gfs-wrapper/**.py','external/fv3gfs-fortran/**.py'

htmlcov:
	rm -rf $@
	coverage html -i --omit='**/test_*.py',conftest.py,'external/fv3config/**.py','external/fv3gfs-util/**.py''external/fv3gfs-wrapper/**.py','external/fv3gfs-fortran/**.py'

test_argo:
	make -C workflows/argo/ test

## Make Dataset
.PHONY: data update_submodules create_environment overwrite_baseline_images

## Delete all compiled Python files
clean:
	find . -type f -name "*.py[co]" -delete
	find . -type d -name "__pycache__" -delete


## Set up python interpreter environment
update_submodules:
	git submodule sync --recursive
	git submodule update --recursive --init


overwrite_baseline_images:
	pytest tests/test_diagnostics_plots.py --mpl-generate-path tests/baseline_images


############################################################
# Dependency Management
############################################################

lock_deps: lock_pip
	conda-lock -f environment.yml
	# external directories must be explicitly listed to avoid model requirements files which use locked versions

.PHONY: lock_pip
lock_pip:
	pip-compile  \
	--no-annotate \
	external/vcm/setup.py \
	pip-requirements.txt \
	external/fv3fit/requirements.txt \
	workflows/post_process_run/requirements.txt \
	workflows/prognostic_run_diags/requirements.txt \
	docker/**/requirements.txt \
	--output-file constraints.txt
	# remove extras in name: e.g. apache-beam[gcp] --> apache-beam
	sed -i.bak  's/\[.*\]//g' constraints.txt
	rm -f constraints.txt.bak

## Install External Dependencies
install_deps:
	bash $(ENVIRONMENT_SCRIPTS)/build_environment.sh $(PROJECT_NAME)

## Install Local Packages for the "fv3net" environment
install_local_packages:
	bash $(ENVIRONMENT_SCRIPTS)/install_local_packages.sh $(PROJECT_NAME)

create_environment:
	bash $(ENVIRONMENT_SCRIPTS)/build_environment.sh $(PROJECT_NAME)
	bash $(ENVIRONMENT_SCRIPTS)/install_local_packages.sh $(PROJECT_NAME)

############################################################
# Linting
############################################################

PYTHON_FILES = $(shell git ls-files | grep -e 'py$$' | grep -v -e '__init__.py')
PYTHON_INIT_FILES = $(shell git ls-files | grep '__init__.py')

check_file_size:
	./tests/check_for_large_files.sh

typecheck:
	./check_types.sh

lint: check_file_size
	black --diff --check $(PYTHON_FILES) $(PYTHON_INIT_FILES)
	flake8 $(PYTHON_FILES)
	# ignore unused import error in __init__.py files
	flake8 --ignore=F401 E203 $(PYTHON_INIT_FILES)
	@echo "LINTING SUCCESSFUL"

reformat:
	black $(PYTHON_FILES) $(PYTHON_INIT_FILES)

#################################################################################
# Self Documenting Commands                                                     #
#################################################################################

.DEFAULT_GOAL := help

# Inspired by <http://marmelab.com/blog/2016/02/29/auto-documented-makefile.html>
# sed script explained:
# /^##/:
# 	* save line in hold space
# 	* purge line
# 	* Loop:
# 		* append newline + line to hold space
# 		* go to next line
# 		* if line starts with doc comment, strip comment character off and loop
# 	* remove target prerequisites
# 	* append hold space (+ newline) to line
# 	* replace newline plus comments by `---`
# 	* print line
# Separate expressions are necessary because labels cannot be delimited by
# semicolon; see <http://stackoverflow.com/a/11799865/1968>
.PHONY: help
help:
	@echo "$$(tput bold)Available rules:$$(tput sgr0)"
	@echo
	@sed -n -e "/^## / { \
		h; \
		s/.*//; \
		:doc" \
		-e "H; \
		n; \
		s/^## //; \
		t doc" \
		-e "s/:.*//; \
		G; \
		s/\\n## /---/; \
		s/\\n/ /g; \
		p; \
	}" ${MAKEFILE_LIST} \
	| LC_ALL='C' sort --ignore-case \
	| awk -F '---' \
		-v ncol=$$(tput cols) \
		-v indent=19 \
		-v col_on="$$(tput setaf 6)" \
		-v col_off="$$(tput sgr0)" \
	'{ \
		printf "%s%*s%s ", col_on, -indent, $$1, col_off; \
		n = split($$2, words, " "); \
		line_length = ncol - indent; \
		for (i = 1; i <= n; i++) { \
			line_length -= length(words[i]) + 1; \
			if (line_length <= 0) { \
				line_length = ncol - indent - length(words[i]) - 1; \
				printf "\n%*s ", -indent, " "; \
			} \
			printf "%s ", words[i]; \
		} \
		printf "\n"; \
	}' \
	| more $(shell test $(shell uname) = Darwin && echo '--no-init --raw-control-chars')<|MERGE_RESOLUTION|>--- conflicted
+++ resolved
@@ -43,14 +43,18 @@
 
 ## Deploy documentation for fv3net to vulcanclimatemodeling.com
 deploy_docs_fv3net:
-	mkdir -p docs/_build/html
-<<<<<<< HEAD
-=======
+
 	# use tar to grab already-built docs from inside the docker image and extract them to "./html"
 	# will have one docker and gsutil command for each project whose docs are built in the fv3net image
->>>>>>> 494ae53c
+    
+	mkdir -p docs/_build/html
 	docker run us.gcr.io/vcm-ml/fv3net:$(VERSION) tar -C docs/_build/html -c . | tar -C docs/_build/html -x
 	gsutil -m rsync -R docs/_build/html gs://vulcanclimatemodeling-com-static/docs/fv3net
+    
+    mkdir fv3viz_html
+	docker run us.gcr.io/vcm-ml/fv3net:$(VERSION) tar -C external/fv3viz/docs/_build/html  -c . | tar -C fv3viz_html -x
+	gsutil -m rsync -R fv3viz_html gs://vulcanclimatemodeling-com-static/docs/fv3viz
+	rm -rf fv3viz_html
 
 ## Deploy documentation for prognostic run to vulcanclimatemodeling.com
 deploy_docs_prognostic_run:
@@ -59,15 +63,6 @@
 	docker run us.gcr.io/vcm-ml/prognostic_run tar -C docs/_build/html  -c . | tar -C html -x
 	gsutil -m rsync -R html gs://vulcanclimatemodeling-com-static/docs/prognostic_c48_run
 	rm -rf html
-    
-## Deploy documentation for fv3viz to vulcanclimatemodeling.com
-deploy_docs_fv3viz:
-	mkdir fv3viz_html
-	# use tar to grab docs from inside the docker image and extract them to "./html"
-	docker run us.gcr.io/vcm-ml/fv3net:$(VERSION) tar -C external/fv3viz/docs/_build/html  -c . | tar -C fv3viz_html -x
-	gsutil -m rsync -R fv3viz_html gs://vulcanclimatemodeling-com-static/docs/fv3viz
-	rm -rf fv3viz_html
-
 
 ############################################################
 # Local Kubernetes
