import xarray as xr
import numpy as np

from fv3net.regression.sklearn import train
<<<<<<< HEAD
from datetime import datetime
=======
from fv3net.regression.dataset_handler import _shuffled
>>>>>>> ed8a97f9


def test_train_save_output_succeeds(tmpdir):
    model = object()
    config = {"a": 1}
    url = str(tmpdir)
<<<<<<< HEAD
    timesteps = [datetime(2016, 8, 1), datetime(2016, 8, 2)]
    train.save_output(url, model, config, timesteps)
=======
    train.save_output(url, model, config)


def _dataset(sample_dim):
    m, n = 10, 2
    x = "x"
    sample = sample_dim
    return xr.Dataset(
        {"a": ([sample, x], np.ones((m, n))), "b": ([sample], np.ones((m)))},
        coords={x: np.arange(n), sample_dim: np.arange(m)},
    )


def test__shuffled():
    dataset = _dataset("sample")
    dataset.isel(sample=1)
    _shuffled(dataset, "sample", 1)


def test__shuffled_dask():
    dataset = _dataset("sample").chunk()
    _shuffled(dataset, "sample", 1)
>>>>>>> ed8a97f9
<|MERGE_RESOLUTION|>--- conflicted
+++ resolved
@@ -2,22 +2,16 @@
 import numpy as np
 
 from fv3net.regression.sklearn import train
-<<<<<<< HEAD
 from datetime import datetime
-=======
 from fv3net.regression.dataset_handler import _shuffled
->>>>>>> ed8a97f9
 
 
 def test_train_save_output_succeeds(tmpdir):
     model = object()
     config = {"a": 1}
     url = str(tmpdir)
-<<<<<<< HEAD
     timesteps = [datetime(2016, 8, 1), datetime(2016, 8, 2)]
     train.save_output(url, model, config, timesteps)
-=======
-    train.save_output(url, model, config)
 
 
 def _dataset(sample_dim):
@@ -38,5 +32,4 @@
 
 def test__shuffled_dask():
     dataset = _dataset("sample").chunk()
-    _shuffled(dataset, "sample", 1)
->>>>>>> ed8a97f9
+    _shuffled(dataset, "sample", 1)