--- conflicted
+++ resolved
@@ -7,9 +7,4 @@
     $TRAINING_DATA \
     tests/sklearn_regression/train_sklearn_model_fineres_source.yml  \
     $OUTPUT \
-<<<<<<< HEAD
-    --no-train-subdir-append \
-    --timesteps-file times.json
-=======
-    --no-train-subdir-append 
->>>>>>> 9a3b585e
+    --no-train-subdir-append 