--- conflicted
+++ resolved
@@ -4,13 +4,8 @@
 reference-restarts: gs://vcm-ml-code-testing-data/c48-restarts-for-e2e
 nudging-times: |
   [
-<<<<<<< HEAD
     "20160801.003000",
     "20160801.010000",
-=======
-    "20160801.001500",
-    "20160801.014500"
->>>>>>> bdafdfb3
   ]
 train-times: |
   [
