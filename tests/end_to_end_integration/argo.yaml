--- conflicted
+++ resolved
@@ -182,13 +182,8 @@
           - name: test-times
             value: "{{workflow.parameters.test-times}}"
           - name: public-report-output
-<<<<<<< HEAD
             value: "{{workflow.parameters.root}}/offline-report"
-          - {name: work-volume-name, value: work-volume}
           - name: cpu-prog
             value: 24
           - name: memory-prog
-            value: "18Gi"
-=======
-            value: "{{workflow.parameters.root}}/offline-report"
->>>>>>> 67213b36
+            value: "18Gi"