--- conflicted
+++ resolved
@@ -188,12 +188,6 @@
             value: "{{workflow.parameters.nudge-to-fine-config}}"
           - name: segment-count
             value: "{{workflow.parameters.nudge-to-fine-segment-count}}"
-<<<<<<< HEAD
-          - {name: work-volume-name, value: work-volume}
-=======
-          - name: chunks
-            value: "{{workflow.parameters.nudge-to-fine-chunks}}"
->>>>>>> a3d92c36
           - name: cpu
             value: 6000m
           - name: memory
