import logging
import os
import tempfile

import numpy as np
import pytest
import xarray as xr
import yaml

import diagnostics_utils as utils
import synth
from fv3net.regression import shared
from fv3net.regression.sklearn import train
from fv3net.regression.sklearn._mapper import SklearnPredictionMapper
from loaders import SAMPLE_DIM_NAME, batches, mappers
from offline_ml_diags._metrics import calc_metrics

logger = logging.getLogger(__name__)

DOMAINS = ["land", "sea", "global"]
OUTPUT_NC_NAME = "diagnostics.nc"
TIME_DIM = "time"


@pytest.fixture
def training_diags_reference_schema():

    with open("./tests/training/training_diags_reference.json") as f:
        reference_output_schema = synth.load(f)
        yield reference_output_schema


@pytest.fixture
def training_data_diags_config():
    path = "./workflows/training_data_diags/training_data_sources_config.yml"
    with open(path, "r") as f:
        yield yaml.safe_load(f)


def get_data_source_training_diags_config(config, data_source_name):
    source_config = config["sources"][data_source_name]
    return {
        "mapping_function": source_config["mapping_function"],
        "mapping_kwargs": source_config.get("mapping_kwargs", {}),
    }


@pytest.mark.regression
def test_compute_training_diags(
    training_diags_reference_schema,
    one_step_dataset_path,
    nudging_dataset_path,
    fine_res_dataset_path,
    training_data_diags_config,
    grid_dataset,
):

    one_step_training_diags_config = get_data_source_training_diags_config(
        training_data_diags_config, "one_step_tendencies"
    )
    nudging_training_diags_config = get_data_source_training_diags_config(
        training_data_diags_config, "nudging_tendencies"
    )

    fine_res_config = get_data_source_training_diags_config(
        training_data_diags_config, "fine_res_apparent_sources"
    )

    data_config_mapping = {
        "one_step_tendencies": (one_step_dataset_path, one_step_training_diags_config),
        "nudging_tendencies": (nudging_dataset_path, nudging_training_diags_config),
        "fine_res_apparent_sources": (fine_res_dataset_path, fine_res_config),
    }

    variable_names = [
        "dQ1",
        "dQ2",
        "pQ1",
        "pQ2",
        "pressure_thickness_of_atmospheric_layer",
    ]

    diagnostic_datasets = {}
    timesteps_per_batch = 1

    for (
        data_source_name,
        (data_source_path, data_source_config),
    ) in data_config_mapping.items():
<<<<<<< HEAD
        if data_source_name != "fine_res_apparent_sources":
            ds_batches_one_step = batches.diagnostic_batches_from_geodata(
                data_source_path,
                variable_names,
                timesteps_per_batch=timesteps_per_batch,
                mapping_function=data_source_config["mapping_function"],
                mapping_kwargs=data_source_config["mapping_kwargs"],
            )
            ds_batches_one_step_concat = xr.concat(ds_batches_one_step, dim=TIME_DIM)
            ds_diagnostic = utils.reduce_to_diagnostic(
                ds_batches_one_step_concat, grid_dataset, domains=DOMAINS
            )
        else:
            rename_variables = {
                "delp": "pressure_thickness_of_atmospheric_layer",
                "pfull": "z",
                "grid_xt": "x",
                "grid_yt": "y",
            }
            ds_batches_fine_res = [
                xr.open_zarr(data_source_path).isel(time=0).rename(rename_variables),
                xr.open_zarr(data_source_path).isel(time=1).rename(rename_variables),
            ]
            ds_batches_fine_res_concat = xr.concat(ds_batches_fine_res, dim=TIME_DIM)
            ds_diagnostic = utils.reduce_to_diagnostic(
                ds_batches_fine_res_concat, grid_dataset, domains=DOMAINS
            )
=======
        ds_batches_one_step = batches.diagnostic_batches_from_geodata(
            data_source_path,
            variable_names,
            timesteps_per_batch=timesteps_per_batch,
            mapping_function=data_source_config["mapping_function"],
            mapping_kwargs=data_source_config["mapping_kwargs"],
        )
        ds_diagnostic = utils.reduce_to_diagnostic(
            ds_batches_one_step, grid_dataset, domains=DOMAINS
        )
>>>>>>> 412a0c89
        diagnostic_datasets[data_source_name] = ds_diagnostic

    diagnostics_all = xr.concat(
        [
            dataset.expand_dims({"data_source": [data_source_name]})
            for data_source_name, dataset in diagnostic_datasets.items()
        ],
        dim="data_source",
    ).load()

    diags_output_schema_raw = synth.read_schema_from_dataset(diagnostics_all)
    # TODO standardize schema encoding in synth to avoid the casting that makes
    # the following line necessary (arrays vs lists)
    diags_output_schema = synth.loads(synth.dumps(diags_output_schema_raw))

    assert training_diags_reference_schema == diags_output_schema


def _one_step_train_config():
    path = "./tests/training/train_sklearn_model_onestep_source.yml"
    with open(path, "r") as f:
        config = yaml.safe_load(f)
    return train.ModelTrainingConfig(**config)


@pytest.fixture
def one_step_train_config():
    return _one_step_train_config()


def _nudging_train_config():
    path = "./tests/training/train_sklearn_model_nudged_source.yaml"
    with open(path, "r") as f:
        config = yaml.safe_load(f)
    return train.ModelTrainingConfig(**config)


@pytest.fixture
def nudging_train_config():
    return _nudging_train_config()


def _fine_res_train_config():
    path = "./tests/training/train_sklearn_model_fineres_source.yml"
    with open(path, "r") as f:
        config = yaml.safe_load(f)
    return train.ModelTrainingConfig(**config)


@pytest.fixture
def fine_res_train_config():
    return _fine_res_train_config()


@pytest.fixture
def data_source_train_config(data_source_name):
    if data_source_name == "one_step_tendencies":
        data_source_train_config = _one_step_train_config()
    elif data_source_name == "nudging_tendencies":
        data_source_train_config = _nudging_train_config()
    elif data_source_name == "fine_res_apparent_sources":
        data_source_train_config = _fine_res_train_config()
    else:
        raise NotImplementedError()
    return data_source_train_config


@pytest.fixture
def training_batches(data_source_name, data_source_path, data_source_train_config):
    return shared.load_data_sequence(data_source_path, data_source_train_config)


@pytest.mark.regression
def test_sklearn_regression(training_batches, data_source_train_config):

    assert len(training_batches) == 2
    wrapper = train.train_model(training_batches, data_source_train_config)
    assert wrapper.model.n_estimators == 2


@pytest.fixture
def offline_diags_reference_schema(data_source_name):

    if data_source_name != "fine_res_apparent_sources":
        reference_schema_file = "./tests/training/offline_diags_reference.json"
    else:
        reference_schema_file = "./tests/training/offline_diags_reference_fine_res.json"

    # test against reference
    with open(reference_schema_file) as f:
        reference_output_schema = synth.load(f)
        yield reference_output_schema


def mock_predict_function(feature_data_arrays):
    return sum(feature_data_arrays)


class MockSklearnWrappedModel:
    def __init__(self, input_vars, output_vars):
        self.input_vars_ = input_vars
        self.output_vars_ = output_vars

    def predict(self, ds_stacked, sample_dim=SAMPLE_DIM_NAME):
        ds_pred = xr.Dataset()
        for output_var in self.output_vars_:
            feature_vars = [ds_stacked[var] for var in self.input_vars_]
            mock_prediction = mock_predict_function(feature_vars)
            ds_pred[output_var] = mock_prediction
        return ds_pred


input_vars = ("air_temperature", "specific_humidity")
output_vars = ("dQ1", "dQ2")


@pytest.fixture
def mock_model():
    return MockSklearnWrappedModel(input_vars, output_vars)


def _one_step_offline_diags_config(datadir):
    path = f"{datadir}/offline_diags_one_step_config.yml"
    with open(path, "r") as f:
        config = yaml.safe_load(f)
    return config


@pytest.fixture
def one_step_offline_diags_config(datadir):
    return _one_step_offline_diags_config(datadir)


def _nudging_offline_diags_config(datadir):
    path = f"{datadir}/offline_diags_nudging_config.yml"
    with open(path, "r") as f:
        config = yaml.safe_load(f)
    return config


@pytest.fixture
def nudging_offline_diags_config(datadir):
    return _nudging_offline_diags_config(datadir)


<<<<<<< HEAD
def _fine_res_offline_diags_config(datadir):
    path = f"{datadir}/offline_diags_fine_res_config.yml"
    with open(path, "r") as f:
        config = yaml.safe_load(f)
    return config


@pytest.fixture
def fine_res_offline_diags_config(datadir):
    return _fine_res_offline_diags_config(datadir)


=======
>>>>>>> 412a0c89
@pytest.fixture
def data_source_offline_config(data_source_name, datadir):
    if data_source_name == "one_step_tendencies":
<<<<<<< HEAD
        data_source_offline_config = _one_step_offline_diags_config(datadir)
    elif data_source_name == "nudging_tendencies":
        data_source_offline_config = _nudging_offline_diags_config(datadir)
    elif data_source_name == "fine_res_apparent_sources":
        data_source_offline_config = _fine_res_offline_diags_config(datadir)
=======
        return _one_step_offline_diags_config()
    elif data_source_name == "nudging_tendencies":
        return _nudging_offline_diags_config()
    elif data_source_name == "fine_res_apparent_sources":
        with open("./workflows/offline_ml_diags/tests/test_fine_res_config.yml") as f:
            return yaml.safe_load(f)
>>>>>>> 412a0c89
    else:
        raise NotImplementedError()


@pytest.fixture
def prediction_mapper(
    mock_model, data_source_name, data_source_path, data_source_offline_config
):

    base_mapping_function = getattr(
        mappers, data_source_offline_config["mapping_function"]
    )
    base_mapper = base_mapping_function(
        data_source_path, **data_source_offline_config.get("mapping_kwargs", {})
    )

    prediction_mapper = SklearnPredictionMapper(
        base_mapper,
        mock_model,
        **data_source_offline_config.get("model_mapper_kwargs", {}),
    )

    return prediction_mapper


@pytest.fixture
def diagnostic_batches(prediction_mapper, data_source_offline_config):

    diagnostic_batches = batches.diagnostic_batches_from_mapper(
        prediction_mapper,
        data_source_offline_config["variables"],
        **data_source_offline_config["batch_kwargs"],
    )

    return diagnostic_batches


@pytest.mark.regression
def test_compute_offline_diags(
    offline_diags_reference_schema, diagnostic_batches, grid_dataset
):
    diagnostic_batches_concat = xr.concat(diagnostic_batches, dim=TIME_DIM)
    ds_diagnostic = utils.reduce_to_diagnostic(
        diagnostic_batches_concat,
        grid_dataset,
        domains=DOMAINS,
        primary_vars=["dQ1", "dQ2"],
    )

    # TODO standardize schema encoding in synth to avoid the casting that makes
    # the following lines necessary
    with tempfile.TemporaryDirectory() as output_dir:
        output_file = os.path.join(output_dir, "offline_diags.nc")
        xr.merge([grid_dataset, ds_diagnostic]).to_netcdf(output_file)
        with open(output_file, "rb") as f:
            ds = xr.open_dataset(f).load()
    offline_diags_output_schema_raw = synth.read_schema_from_dataset(ds)
    offline_diags_output_schema = synth.loads(
        synth.dumps(offline_diags_output_schema_raw)
    )

    assert offline_diags_reference_schema == offline_diags_output_schema

    # compute metrics
    metrics = calc_metrics(diagnostic_batches, area=grid_dataset["area"])
    assert isinstance(metrics, dict)
    assert len(metrics) == 16
    for metric, metric_dict in metrics.items():
        assert isinstance(metric, str)
        assert isinstance(metric_dict, dict)
        for metric_key, metric_value in metric_dict.items():
            assert isinstance(metric_key, str)
            assert isinstance(metric_value, (float, np.float32))<|MERGE_RESOLUTION|>--- conflicted
+++ resolved
@@ -87,35 +87,6 @@
         data_source_name,
         (data_source_path, data_source_config),
     ) in data_config_mapping.items():
-<<<<<<< HEAD
-        if data_source_name != "fine_res_apparent_sources":
-            ds_batches_one_step = batches.diagnostic_batches_from_geodata(
-                data_source_path,
-                variable_names,
-                timesteps_per_batch=timesteps_per_batch,
-                mapping_function=data_source_config["mapping_function"],
-                mapping_kwargs=data_source_config["mapping_kwargs"],
-            )
-            ds_batches_one_step_concat = xr.concat(ds_batches_one_step, dim=TIME_DIM)
-            ds_diagnostic = utils.reduce_to_diagnostic(
-                ds_batches_one_step_concat, grid_dataset, domains=DOMAINS
-            )
-        else:
-            rename_variables = {
-                "delp": "pressure_thickness_of_atmospheric_layer",
-                "pfull": "z",
-                "grid_xt": "x",
-                "grid_yt": "y",
-            }
-            ds_batches_fine_res = [
-                xr.open_zarr(data_source_path).isel(time=0).rename(rename_variables),
-                xr.open_zarr(data_source_path).isel(time=1).rename(rename_variables),
-            ]
-            ds_batches_fine_res_concat = xr.concat(ds_batches_fine_res, dim=TIME_DIM)
-            ds_diagnostic = utils.reduce_to_diagnostic(
-                ds_batches_fine_res_concat, grid_dataset, domains=DOMAINS
-            )
-=======
         ds_batches_one_step = batches.diagnostic_batches_from_geodata(
             data_source_path,
             variable_names,
@@ -126,7 +97,6 @@
         ds_diagnostic = utils.reduce_to_diagnostic(
             ds_batches_one_step, grid_dataset, domains=DOMAINS
         )
->>>>>>> 412a0c89
         diagnostic_datasets[data_source_name] = ds_diagnostic
 
     diagnostics_all = xr.concat(
@@ -272,38 +242,15 @@
     return _nudging_offline_diags_config(datadir)
 
 
-<<<<<<< HEAD
-def _fine_res_offline_diags_config(datadir):
-    path = f"{datadir}/offline_diags_fine_res_config.yml"
-    with open(path, "r") as f:
-        config = yaml.safe_load(f)
-    return config
-
-
-@pytest.fixture
-def fine_res_offline_diags_config(datadir):
-    return _fine_res_offline_diags_config(datadir)
-
-
-=======
->>>>>>> 412a0c89
 @pytest.fixture
 def data_source_offline_config(data_source_name, datadir):
     if data_source_name == "one_step_tendencies":
-<<<<<<< HEAD
-        data_source_offline_config = _one_step_offline_diags_config(datadir)
-    elif data_source_name == "nudging_tendencies":
-        data_source_offline_config = _nudging_offline_diags_config(datadir)
-    elif data_source_name == "fine_res_apparent_sources":
-        data_source_offline_config = _fine_res_offline_diags_config(datadir)
-=======
         return _one_step_offline_diags_config()
     elif data_source_name == "nudging_tendencies":
         return _nudging_offline_diags_config()
     elif data_source_name == "fine_res_apparent_sources":
         with open("./workflows/offline_ml_diags/tests/test_fine_res_config.yml") as f:
             return yaml.safe_load(f)
->>>>>>> 412a0c89
     else:
         raise NotImplementedError()
 
