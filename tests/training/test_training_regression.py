--- conflicted
+++ resolved
@@ -1,11 +1,4 @@
-<<<<<<< HEAD
-import xarray as xr
-import numpy as np
-import pytest
-import yaml
-=======
 import logging
->>>>>>> 78671a59
 import os
 import tempfile
 
@@ -16,13 +9,6 @@
 
 import diagnostics_utils as utils
 import synth
-<<<<<<< HEAD
-from loaders import mappers, batches, SAMPLE_DIM_NAME
-from loaders.mappers._fine_resolution_budget import FineResolutionSources
-from loaders.mappers._merged import MergeOverlappingData
-from fv3net.regression.sklearn import train
-=======
->>>>>>> 78671a59
 from fv3net.regression import shared
 from fv3net.regression.sklearn import train
 from fv3net.regression.sklearn._mapper import SklearnPredictionMapper
@@ -102,14 +88,7 @@
             one_step_clouds_off_training_diags_config,
         ),
         "nudging_tendencies": (nudging_dataset_path, nudging_training_diags_config),
-<<<<<<< HEAD
-        "fine_res_apparent_sources": (
-            fine_res_dataset_path,
-            fine_res_training_diags_config,
-        ),
-=======
         "fine_res_apparent_sources": (fine_res_dataset_path, fine_res_config),
->>>>>>> 78671a59
     }
 
     variable_names = [
@@ -129,54 +108,6 @@
         data_source_name,
         (data_source_path, data_source_config),
     ) in data_config_mapping.items():
-<<<<<<< HEAD
-        if data_source_name != "fine_res_apparent_sources":
-            if "shield_diags_url" in data_source_config["mapping_kwargs"]:
-                data_source_config["mapping_kwargs"][
-                    "shield_diags_url"
-                ] = C48_SHiELD_diags_dataset_path
-            ds_batches = batches.diagnostic_batches_from_geodata(
-                data_source_path,
-                variable_names,
-                timesteps_per_batch=timesteps_per_batch,
-                mapping_function=data_source_config["mapping_function"],
-                mapping_kwargs=data_source_config["mapping_kwargs"],
-            )
-
-        else:
-            # this function is a patch for the actual until synth is netcdf-compatible
-            fine_res_ds = xr.open_zarr(data_source_path)
-            time_mapper = {
-                fine_res_ds.time.values[0]: (fine_res_ds.isel(time=0)),
-                fine_res_ds.time.values[1]: (fine_res_ds.isel(time=1)),
-            }
-            fine_resolution_sources_mapper = FineResolutionSources(
-                time_mapper,
-                rename_vars=data_source_config["mapping_kwargs"]["rename_vars"],
-            )
-            if data_source_config["mapping_kwargs"].get("shield_diags_url") is not None:
-                data_source_config["mapping_kwargs"][
-                    "shield_diags_url"
-                ] = C48_SHiELD_diags_dataset_path
-                shield_diags_mapper = mappers.open_high_res_diags(
-                    data_source_config["mapping_kwargs"]["shield_diags_url"]
-                )
-                fine_resolution_sources_mapper = MergeOverlappingData(
-                    shield_diags_mapper,
-                    fine_resolution_sources_mapper,
-                    source_name_left="coarsened_SHiELD",
-                    source_name_right="coarse_FV3GFS",
-                )
-
-            ds_batches = batches.diagnostic_batches_from_mapper(
-                fine_resolution_sources_mapper,
-                variable_names,
-                timesteps_per_batch=timesteps_per_batch,
-            )
-
-        ds_diagnostic = utils.reduce_to_diagnostic(
-            ds_batches, grid_dataset, domains=DOMAINS
-=======
         ds_batches_one_step = batches.diagnostic_batches_from_geodata(
             data_source_path,
             variable_names,
@@ -186,7 +117,6 @@
         )
         ds_diagnostic = utils.reduce_to_diagnostic(
             ds_batches_one_step, grid_dataset, domains=DOMAINS
->>>>>>> 78671a59
         )
         diagnostic_datasets[data_source_name] = ds_diagnostic
 
@@ -335,7 +265,6 @@
     return _nudging_offline_diags_config(C48_SHiELD_diags_dataset_path)
 
 
-<<<<<<< HEAD
 def _fine_res_offline_diags_config(C48_SHiELD_diags_dataset_path):
     path = "./workflows/offline_ml_diags/tests/test_fine_res_config.yml"
     with open(path, "r") as f:
@@ -350,14 +279,11 @@
     return _fine_res_offline_diags_config(C48_SHiELD_diags_dataset_path)
 
 
-=======
->>>>>>> 78671a59
 @pytest.fixture
 def data_source_offline_config(data_source_name, C48_SHiELD_diags_dataset_path):
     if data_source_name == "one_step_tendencies":
         return _one_step_offline_diags_config()
     elif data_source_name == "nudging_tendencies":
-<<<<<<< HEAD
         data_source_offline_config = _nudging_offline_diags_config(
             C48_SHiELD_diags_dataset_path
         )
@@ -365,12 +291,6 @@
         data_source_offline_config = _fine_res_offline_diags_config(
             C48_SHiELD_diags_dataset_path
         )
-=======
-        return _nudging_offline_diags_config()
-    elif data_source_name == "fine_res_apparent_sources":
-        with open("./workflows/offline_ml_diags/tests/test_fine_res_config.yml") as f:
-            return yaml.safe_load(f)
->>>>>>> 78671a59
     else:
         raise NotImplementedError()
 
@@ -380,48 +300,12 @@
     mock_model, data_source_name, data_source_path, data_source_offline_config
 ):
 
-<<<<<<< HEAD
-    if data_source_name != "fine_res_apparent_sources":
-        base_mapping_function = getattr(
-            mappers, data_source_offline_config["mapping_function"]
-        )
-        base_mapper = base_mapping_function(
-            data_source_path, **data_source_offline_config.get("mapping_kwargs", {})
-        )
-    else:
-
-        # this function is a patch for the actual until synth is netcdf-compatible
-        fine_res_ds = xr.open_zarr(data_source_path)
-        time_mapper = {
-            fine_res_ds.time.values[0]: (fine_res_ds.isel(time=0)),
-            fine_res_ds.time.values[1]: (fine_res_ds.isel(time=1)),
-        }
-        base_mapper = FineResolutionSources(
-            time_mapper,
-            rename_vars=data_source_offline_config["mapping_kwargs"]["rename_vars"],
-            dim_order=data_source_offline_config["mapping_kwargs"]["dim_order"],
-        )
-        if (
-            data_source_offline_config["mapping_kwargs"].get("shield_diags_url")
-            is not None
-        ):
-            shield_diags_mapper = mappers.open_high_res_diags(
-                data_source_offline_config["mapping_kwargs"]["shield_diags_url"]
-            )
-            base_mapper = MergeOverlappingData(
-                shield_diags_mapper,
-                base_mapper,
-                source_name_left="coarsened_SHiELD",
-                source_name_right="coarse_FV3GFS",
-            )
-=======
     base_mapping_function = getattr(
         mappers, data_source_offline_config["mapping_function"]
     )
     base_mapper = base_mapping_function(
         data_source_path, **data_source_offline_config.get("mapping_kwargs", {})
     )
->>>>>>> 78671a59
 
     prediction_mapper = SklearnPredictionMapper(
         base_mapper,
@@ -476,8 +360,4 @@
         assert isinstance(metric_dict, dict)
         for metric_key, metric_value in metric_dict.items():
             assert isinstance(metric_key, str)
-<<<<<<< HEAD
-            assert isinstance(metric_value, np.floating)
-=======
-            assert isinstance(metric_value, (float, np.float32))
->>>>>>> 78671a59
+            assert isinstance(metric_value, np.floating)