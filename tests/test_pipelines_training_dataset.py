import numpy as np
import pytest
import xarray as xr

<<<<<<< HEAD
from fv3net.pipelines.create_training_data.pipeline import _add_apparent_sources
=======
from fv3net.pipelines.create_training_data.pipeline import (
    _add_apparent_sources,
    _add_physics_tendencies,
)
from fv3net.pipelines.create_training_data.helpers import (
    _convert_forecast_time_to_timedelta,
)
>>>>>>> 94181457


@pytest.fixture
def test_training_raw_ds():
    centered_coords = {
        "initial_time": [
            np.datetime64("2020-01-01T00:00").astype("M8[ns]"),
            np.datetime64("2020-01-01T00:15").astype("M8[ns]"),
        ],
<<<<<<< HEAD
        "forecast_time": np.array([0.0, 60.0, 120.0]).astype(np.dtype("<m8[s]")),
=======
        "forecast_time": np.array([0.0, 60.0, 120.0]),
        "step": ["after_dynamics", "after_physics"],
>>>>>>> 94181457
    }

    # hi res changes by 0 K, C48 changes by 1 K and 26 K
    T_da = xr.DataArray(
<<<<<<< HEAD
        [[273.0, 274.0, 300.0], [273.0, 275.0, 310.0]],
        dims=["initial_time", "forecast_time"],
=======
        [
            [[273.0, 274.0, 300.0], [273.0, 275.0, 310.0]],
            [[-273.0, -274.0, -300.0], [-273.0, -275.0, -310.0]],
        ],
        dims=["step", "initial_time", "forecast_time"],
>>>>>>> 94181457
        coords=centered_coords,
    )

    return xr.Dataset({"air_temperature": T_da})
<<<<<<< HEAD


def test__add_apparent_sources(test_training_raw_ds):
    train_ds = _add_apparent_sources(
        test_training_raw_ds,
        tendency_tstep_onestep=1,
        tendency_tstep_highres=1,
        init_time_dim="initial_time",
        forecast_time_dim="forecast_time",
        var_source_name_map={"air_temperature": "dQ1"},
    )
    assert train_ds.dQ1.values == pytest.approx(1.0 / (15.0 * 60) - 26.0 / 60)
=======


def test__add_apparent_sources(test_training_raw_ds):
    ds = test_training_raw_ds.sel(step="after_dynamics")
    ds = _convert_forecast_time_to_timedelta(ds, "forecast_time")

    train_ds = _add_apparent_sources(
        ds,
        tendency_tstep_onestep=1,
        tendency_tstep_highres=1,
        init_time_dim="initial_time",
        forecast_time_dim="forecast_time",
        var_source_name_map={"air_temperature": "dQ1"},
    )
    assert train_ds.dQ1.values == pytest.approx(1.0 / (15.0 * 60) - 26.0 / 60)


def test__add_physics_tendencies(test_training_raw_ds):
    train_ds = _add_physics_tendencies(
        test_training_raw_ds,
        physics_tendency_names={"air_temperature": "pQ1"},
        forecast_time_dim="forecast_time",
        step_dim="step",
        coord_before_physics="after_dynamics",
        coord_after_physics="after_physics",
    )
    assert train_ds["pQ1"].isel(initial_time=0).values == pytest.approx(
        np.array([-273 * 2 / 60.0, -274 * 2 / 60.0, -300 * 2 / 60])
    )
>>>>>>> 94181457
<|MERGE_RESOLUTION|>--- conflicted
+++ resolved
@@ -2,9 +2,6 @@
 import pytest
 import xarray as xr
 
-<<<<<<< HEAD
-from fv3net.pipelines.create_training_data.pipeline import _add_apparent_sources
-=======
 from fv3net.pipelines.create_training_data.pipeline import (
     _add_apparent_sources,
     _add_physics_tendencies,
@@ -12,7 +9,6 @@
 from fv3net.pipelines.create_training_data.helpers import (
     _convert_forecast_time_to_timedelta,
 )
->>>>>>> 94181457
 
 
 @pytest.fixture
@@ -22,44 +18,21 @@
             np.datetime64("2020-01-01T00:00").astype("M8[ns]"),
             np.datetime64("2020-01-01T00:15").astype("M8[ns]"),
         ],
-<<<<<<< HEAD
-        "forecast_time": np.array([0.0, 60.0, 120.0]).astype(np.dtype("<m8[s]")),
-=======
         "forecast_time": np.array([0.0, 60.0, 120.0]),
         "step": ["after_dynamics", "after_physics"],
->>>>>>> 94181457
     }
 
     # hi res changes by 0 K, C48 changes by 1 K and 26 K
     T_da = xr.DataArray(
-<<<<<<< HEAD
-        [[273.0, 274.0, 300.0], [273.0, 275.0, 310.0]],
-        dims=["initial_time", "forecast_time"],
-=======
         [
             [[273.0, 274.0, 300.0], [273.0, 275.0, 310.0]],
             [[-273.0, -274.0, -300.0], [-273.0, -275.0, -310.0]],
         ],
         dims=["step", "initial_time", "forecast_time"],
->>>>>>> 94181457
         coords=centered_coords,
     )
 
     return xr.Dataset({"air_temperature": T_da})
-<<<<<<< HEAD
-
-
-def test__add_apparent_sources(test_training_raw_ds):
-    train_ds = _add_apparent_sources(
-        test_training_raw_ds,
-        tendency_tstep_onestep=1,
-        tendency_tstep_highres=1,
-        init_time_dim="initial_time",
-        forecast_time_dim="forecast_time",
-        var_source_name_map={"air_temperature": "dQ1"},
-    )
-    assert train_ds.dQ1.values == pytest.approx(1.0 / (15.0 * 60) - 26.0 / 60)
-=======
 
 
 def test__add_apparent_sources(test_training_raw_ds):
@@ -88,5 +61,4 @@
     )
     assert train_ds["pQ1"].isel(initial_time=0).values == pytest.approx(
         np.array([-273 * 2 / 60.0, -274 * 2 / 60.0, -300 * 2 / 60])
-    )
->>>>>>> 94181457
+    )