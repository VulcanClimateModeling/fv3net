version: 2.1
orbs:
  gcp-gcr: circleci/gcp-gcr@0.14.1
  slack: circleci/slack@3.4.2
jobs:
  pytest:
    parameters:
      kind:
        description: "Type of test"
        default: "test_unit"
        type: enum
        enum: ["test_unit", "test_regression", "typecheck", "test_dataflow", "test_prognostic_run_report"]
    docker:
      - image: us.gcr.io/vcm-ml/circleci-miniconda3-gfortran:latest
        auth:
          username: _json_key
          password: $DECODED_GOOGLE_CREDENTIALS
        environment:
          GOOGLE_APPLICATION_CREDENTIALS: /etc/key.json
    steps:
      - checkout
      - add_ssh_keys:
          fingerprints:
            - "28:8a:c3:e4:58:e7:c0:11:2c:fc:62:84:85:91:1f:7d" # github user key
      - run:
          name: "Setup google cloud credentials"
          command: |
            # Setup credentials
            echo $ENCODED_GOOGLE_CREDENTIALS | \
            base64 --decode > $GOOGLE_APPLICATION_CREDENTIALS
      - run: make update_submodules
      - run:
          name: "Concatenate package dependency files"
          command: cat conda-linux-64.lock constraints.txt > combined_deps.txt
      - restore_cache:
          keys:
            # change this string to invalidate cache
            - v2-fv3net-env-{{ checksum "combined_deps.txt" }}
      - run:
          name: "Install fv3net dependencies"
          command: |
            make install_deps
      - save_cache:
          key: v2-fv3net-env-{{ checksum "combined_deps.txt" }}
          paths:
            - /opt/conda/envs/fv3net
      - run:
          name: "Install fv3net packages"
          command: |
            make install_local_packages
            source activate fv3net && pip freeze
      - run:
          name: "Run test"
          no_output_timeout: 20m
          command: |
            source activate fv3net
            make <<parameters.kind>>
      - run:
          name: "Coverage Report"
          command: |
            # initialize output directory
            mkdir -p /tmp/coverage

            source activate fv3net

            set +e
            make coverage_report

            make htmlcov
            mv htmlcov /tmp/coverage/htmlcov-<<parameters.kind>>
            set -e
            exit 0
      - store_artifacts:
          path: /tmp/coverage/
  argo:
    machine:
      image: ubuntu-2004:202111-02
    steps:
      - checkout
      - run: |
            sudo apt-get update && sudo apt-get install -y apt-transport-https gnupg2
            curl -s https://packages.cloud.google.com/apt/doc/apt-key.gpg | sudo apt-key add -
            echo "deb https://apt.kubernetes.io/ kubernetes-xenial main" | sudo tee -a /etc/apt/sources.list.d/kubernetes.list
            sudo apt-get update
            sudo apt-get install -y kubectl
      - run: sudo apt-get install make
      - run: make test_argo

  build_default:
    parameters:
      image:
        default: fv3net
        type: enum
        enum:
          - prognostic_run
          - prognostic_run_gpu
          - post_process_run
          - fv3net
          - artifacts
    machine:
<<<<<<< HEAD
      image: ubuntu-1604:202007-01
=======
      image: ubuntu-2004:202111-02
>>>>>>> f3c3f155
    environment:
      GOOGLE_PROJECT_ID: vcm-ml
      GOOGLE_COMPUTE_ZONE: us-central1
      GOOGLE_APPLICATION_CREDENTIALS: /tmp/key.json
      IMAGE: <<parameters.image>>
    steps:
      - checkout
      - run: sudo apt-get update && sudo apt-get install -y make jq
      - add_ssh_keys:
          fingerprints:
            - "28:8a:c3:e4:58:e7:c0:11:2c:fc:62:84:85:91:1f:7d" # github user key
      - run: make update_submodules
      - run:
          name: "gcloud auth"
          command: |
            echo $ENCODED_GOOGLE_CREDENTIALS | base64 -d > $GOOGLE_APPLICATION_CREDENTIALS
            echo "export GCLOUD_SERVICE_KEY=\$(echo \$ENCODED_GOOGLE_CREDENTIALS | base64 --decode)" >> $BASH_ENV
      - gcp-gcr/gcr-auth
      - run: sudo -E .circleci/build_and_push_image.sh
  lint:
    docker:
      - image: circleci/python:3.7
    steps:
      - checkout
      - run: sudo pip install -c constraints.txt pre-commit xarray
      - run: make lint

  integration_tests:
    docker:
      - image: google/cloud-sdk
    environment:
      GOOGLE_APPLICATION_CREDENTIALS: /tmp/key.json
      CLUSTER_NAME: ml-cluster-dev
    steps:
      - checkout
      - run:
          name: Install dependencies
          command: |
            apt-get install -y wget jq make gettext gzip
            pip3 install yq==2.11.0

            # install kustomize
            wget "https://raw.githubusercontent.com/\
            kubernetes-sigs/kustomize/master/hack/install_kustomize.sh"
            chmod +x install_kustomize.sh
            ./install_kustomize.sh  3.8.6
            mv kustomize /usr/local/bin/

            # Install argo
            curl -sLO https://github.com/argoproj/argo-workflows/releases/download/v2.11.6/argo-linux-amd64.gz
            gunzip argo-linux-amd64.gz
            chmod +x argo-linux-amd64
            mv ./argo-linux-amd64 /usr/local/bin/argo
      - run:
          name: Setup firewall rule
          command: |
            ci_public_ip=$(wget -qO- http://ipecho.net/plain | xargs echo)
            echo $ENCODED_GOOGLE_CREDENTIALS | base64 -d > $GOOGLE_APPLICATION_CREDENTIALS
            gcloud config set project $K8S_PROXY_PROJECT
            gcloud auth activate-service-account --key-file=$GOOGLE_APPLICATION_CREDENTIALS
            proxy_ip=$(gcloud compute instances list --filter="labels.role=$K8S_PROXY_TARGET_TAG" \
                --filter="labels.cluster=$CLUSTER_NAME" \
                --format="value(networkInterfaces.accessConfigs[0].natIP)")
            firewall_name="ci-to-gke-proxy-"$(openssl rand -hex 5)
            echo 'export firewall_name='$firewall_name >> $BASH_ENV
            echo 'export proxy_ip='$proxy_ip >> $BASH_ENV
            gcloud compute firewall-rules create $firewall_name \
                --allow tcp:$K8S_PROXY_PORT \
                --network $K8S_PROXY_NETWORK --direction IN \
                --source-ranges $ci_public_ip
      - run:
          name: Setup kubectl
          command: |
            gcloud container clusters get-credentials --zone us-central1-c  $CLUSTER_NAME
            kube_cluster_name=$(kubectl config get-clusters | grep $CLUSTER_NAME)
            kubectl config set-cluster $kube_cluster_name --server="https://"$proxy_ip
            echo $K8S_PROXY_ENCODED_CA_CRT | base64 -d > proxy.crt
            kubectl config set-cluster $kube_cluster_name --certificate-authority="./proxy.crt"
      - run:
          name: Submit integration tests
          command: |
            make run_integration_tests VERSION=$CIRCLE_SHA1
      - run:
          name: Firewall rule deletion
          when: always
          command: gcloud compute firewall-rules delete $firewall_name
      - slack/status:
          fail_only: true
          mentions: "channel"
workflows:
  version: 2
  test_and_lint:
    jobs:
      - lint
      - argo
      - pytest:
          name: pytest-<<matrix.kind>>
          matrix:
            parameters:
              kind: ["test_unit", "test_regression", "test_prognostic_run_report"]
      - hold:
          type: approval
          filters:
            branches:
              ignore:
                - master
      # manually trigger on PRs
      - pytest:
          name: "Test Dataflow (held)"
          kind: test_dataflow
          requires:
            - hold
          filters:
            tags:
              ignore: /^v.*/
            branches:
              ignore: master
      # automatically trigger on master
      - pytest:
          name: "Test Dataflow (not held)"
          kind: test_dataflow
          filters:
            tags:
              only: /^v.*/
            branches:
              only: master
      - build_default:
          matrix:
            parameters:
              image:
                - prognostic_run
                - prognostic_run_gpu
                - post_process_run
                - fv3net
                - artifacts
      # manually trigger on PRs
      - integration_tests:
          requires:
            - build_default
            - hold
          filters:
            tags:
              ignore: /^v.*/
            branches:
              ignore: master
      # automatically trigger on master
      - integration_tests:
          requires:
            - build_default
          filters:
            tags:
              only: /^v.*/
            branches:
              only: master<|MERGE_RESOLUTION|>--- conflicted
+++ resolved
@@ -98,11 +98,7 @@
           - fv3net
           - artifacts
     machine:
-<<<<<<< HEAD
-      image: ubuntu-1604:202007-01
-=======
       image: ubuntu-2004:202111-02
->>>>>>> f3c3f155
     environment:
       GOOGLE_PROJECT_ID: vcm-ml
       GOOGLE_COMPUTE_ZONE: us-central1
