--- conflicted
+++ resolved
@@ -92,8 +92,6 @@
       - slack/status:
           fail_only: true
           mentions: 'channel'
-
-
   
   lint:
     docker:
@@ -103,7 +101,6 @@
     - run: sudo pip install black==19.10b0 flake8
     - run: make lint
 
-<<<<<<< HEAD
   integration_tests:
     docker:
       - image: google/cloud-sdk
@@ -155,8 +152,6 @@
           fail_only: true
           mentions: 'channel'
   
-=======
->>>>>>> 46b723dc
 workflows:
   version: 2
   test_and_lint:
@@ -178,6 +173,4 @@
             tags:
               only: /^v.*/
             branches:
-              only: master
-            
-              +              only: master