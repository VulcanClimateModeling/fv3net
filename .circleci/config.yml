--- conflicted
+++ resolved
@@ -21,18 +21,22 @@
       - checkout
       - add_ssh_keys:
           fingerprints:
-<<<<<<< HEAD
-            - 28:8a:c3:e4:58:e7:c0:11:2c:fc:62:84:85:91:1f:7d  # mcgibbon user key
-      - run: apt-get update && apt-get install -y uuid
-=======
             - "28:8a:c3:e4:58:e7:c0:11:2c:fc:62:84:85:91:1f:7d"
       - run: apt-get update && apt-get install -y uuid gnupg
->>>>>>> 061c8e0e
-      - run:
-          name: "Save GCS for tests."
-          command: |
+      - run:
+          name: "Setup google-cloud-sdk"
+          command: |
+            # Install Google Cloud sdk
+            echo "deb [signed-by=/usr/share/keyrings/cloud.google.gpg] https://packages.cloud.google.com/apt cloud-sdk main" | tee -a /etc/apt/sources.list.d/google-cloud-sdk.list &&\
+            curl https://packages.cloud.google.com/apt/doc/apt-key.gpg | apt-key --keyring /usr/share/keyrings/cloud.google.gpg add -
+            apt-get update && apt-get install -y google-cloud-sdk
+            gcloud config set project vcm-ml
+
+            # Setup credentials
             echo $ENCODED_GOOGLE_CREDENTIALS | \
             base64 --decode > $GOOGLE_APPLICATION_CREDENTIALS
+
+
       - run: make update_submodules
       - run:
           name: "Concatenate package dependency files"
@@ -52,9 +56,12 @@
       - run:
           name: "Install fv3net packages"
           command: make install_local_packages
-      - run: |
-          source activate fv3net
-          make <<parameters.kind>>
+      - run: 
+          name: "Run test"
+          no_output_timeout: 20m
+          command: |
+            source activate fv3net
+            make <<parameters.kind>>
       - run:
           name: "Coverage Report"
           command: |
@@ -111,11 +118,7 @@
       - checkout
       - add_ssh_keys:
           fingerprints:
-<<<<<<< HEAD
-            - 28:8a:c3:e4:58:e7:c0:11:2c:fc:62:84:85:91:1f:7d  # mcgibbon user key
-=======
             - "28:8a:c3:e4:58:e7:c0:11:2c:fc:62:84:85:91:1f:7d"
->>>>>>> 061c8e0e
       - run: apt-get install -y make jq
       - run:
           name: "Pull submodules"
@@ -242,18 +245,12 @@
           requires:
             - hold
       - build_default:
-          name: build_fv3gfs_fv3net
-          matrix:
-            parameters:
-              image: ["fv3gfs_fv3net"]
-      - build_default:
           matrix:
             parameters:
               image: ["prognostic_run", "fv3net", "post_process_run", "fv3fit"]
-            alias: build_docker_images
       - integration_tests:
           requires:
-            - build_docker_images
+            - build_default
             - hold
   master_tests:
     jobs:
