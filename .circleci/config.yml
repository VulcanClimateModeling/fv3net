--- conflicted
+++ resolved
@@ -87,23 +87,15 @@
       image:
         default: fv3net
         type: enum
-<<<<<<< HEAD
-        enum: ["prognostic_run", "post_process_run", "fv3net"]
     docker:
       - image: google/cloud-sdk
-=======
         enum: ["prognostic_run", "post_process_run", "fv3net", "fv3fit"]
-    machine:
-      docker_layer_caching: true
-      image: ubuntu-1604:201903-01
->>>>>>> ec98e550
     environment:
       GOOGLE_PROJECT_ID: vcm-ml
       GOOGLE_COMPUTE_ZONE: us-central1
       GOOGLE_APPLICATION_CREDENTIALS: /tmp/key.json
       IMAGE: <<parameters.image>>
     steps:
-<<<<<<< HEAD
       - setup_remote_docker:
           docker_layer_caching: true
       - run:
@@ -112,8 +104,6 @@
             echo "$ENCODED_GOOGLE_CREDENTIALS" | base64 -d > "$GOOGLE_APPLICATION_CREDENTIALS"
             gcloud auth activate-service-account --key-file "$GOOGLE_APPLICATION_CREDENTIALS"
             gcloud auth configure-docker
-=======
->>>>>>> ec98e550
       - checkout
       - add_ssh_keys:
           fingerprints:
