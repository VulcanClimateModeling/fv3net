from scipy.interpolate import UnivariateSpline
import os
import xarray as xr

import fv3net
from fv3net.pipelines.create_training_data import (
    SUFFIX_COARSE_TRAIN_DIAG,
    VAR_Q_HEATING_ML,
    VAR_Q_MOISTENING_ML,
)
<<<<<<< HEAD
from vcm.calc import mass_integrate, thermo
=======
from vcm.calc import mass_integrate, thermo, r2_score
>>>>>>> 9eb7c18d
from vcm.cloud.fsspec import get_fs
from vcm.convenience import round_time
from vcm.cubedsphere.constants import (
    INIT_TIME_DIM,
    COORD_X_CENTER,
    COORD_Y_CENTER,
    TILE_COORDS,
)
from vcm.regrid import regrid_to_shared_coords
from vcm.select import mask_to_surface_type
from vcm.constants import (
    kg_m2s_to_mm_day,
    kg_m2_to_mm,
    SPECIFIC_HEAT_CONST_PRESSURE,
    GRAVITY,
    SEC_PER_DAY,
)

SAMPLE_DIM = "sample"
STACK_DIMS = ["tile", INIT_TIME_DIM, COORD_X_CENTER, COORD_Y_CENTER]


<<<<<<< HEAD
=======
def r2_2d_var_summary(ds_pe, ds_heating):
    r2_summary = {}
    for var, dataset in zip(["heating", "P-E_total"], [ds_heating, ds_pe]):
        r2_summary[f"R2_global_{var}_vs_target"] = r2_score(
            dataset.sel(dataset="prediction").stack(STACK_DIMS),
            dataset.sel(dataset="target C48").stack(STACK_DIMS),
            "sample"
        )
        r2_summary[f"R2_global_{var}_vs_hires"] = r2_score(
            dataset.sel(dataset="prediction").stack(STACK_DIMS),
            dataset.sel(dataset="coarsened high res").stack(STACK_DIMS),
            "sample"
        )
        r2_summary[f"R2_sea_{var}_vs_target"] = r2_score(
            mask_to_surface_type(dataset.sel(dataset="prediction"), "sea").stack(STACK_DIMS),
            mask_to_surface_type(dataset.sel(dataset="target C48"), "sea").stack(STACK_DIMS),
            "sample"
        )
        r2_summary[f"R2_sea_{var}_vs_hires"] = r2_score(
            mask_to_surface_type(dataset.sel(dataset="prediction"), "sea").stack(STACK_DIMS),
            mask_to_surface_type(dataset.sel(dataset="coarsened high res"), "sea").stack(STACK_DIMS),
            "sample"
        )
        r2_summary[f"R2_land_{var}_vs_target"] = r2_score(
            mask_to_surface_type(dataset.sel(dataset="prediction"), "land").stack(STACK_DIMS),
            mask_to_surface_type(dataset.sel(dataset="target C48"), "land").stack(STACK_DIMS),
            "sample"
        )
        r2_summary[f"R2_land_{var}_vs_hires"] = r2_score(
            mask_to_surface_type(dataset.sel(dataset="prediction"), "land").stack(STACK_DIMS),
            mask_to_surface_type(dataset.sel(dataset="coarsened high res"), "land").stack(STACK_DIMS),
            "sample"
        )
    return r2_summary


>>>>>>> 9eb7c18d
def predict_on_test_data(
    test_data_path,
    model_path,
    num_test_zarrs,
    model_type="rf",
    downsample_time_factor=1,
):
    if model_type == "rf":
        from fv3net.regression.sklearn.test import (
            load_test_dataset,
            load_model,
            predict_dataset,
        )

        ds_test = load_test_dataset(
            test_data_path, num_test_zarrs, downsample_time_factor
        )
        sk_wrapped_model = load_model(model_path)
        ds_pred = predict_dataset(sk_wrapped_model, ds_test)
        return ds_test.unstack(), ds_pred
    else:
        raise ValueError(
            "Cannot predict using model type {model_type},"
            "only 'rf' is currently implemented."
        )


def load_high_res_diag_dataset(coarsened_hires_diags_path, init_times):
    fs = get_fs(coarsened_hires_diags_path)
    ds_hires = xr.open_zarr(
        # fs.get_mapper functions like a zarr store
        fs.get_mapper(
            os.path.join(coarsened_hires_diags_path, fv3net.COARSENED_DIAGS_ZARR_NAME)
        ),
        consolidated=True,
    ).rename({"time": INIT_TIME_DIM})
    ds_hires = ds_hires.assign_coords(
        {
            INIT_TIME_DIM: [round_time(t) for t in ds_hires[INIT_TIME_DIM].values],
            "tile": TILE_COORDS,
        }
    )
    ds_hires = ds_hires.sel({INIT_TIME_DIM: list(set(init_times))})
    if set(ds_hires[INIT_TIME_DIM].values) != set(init_times):
        raise ValueError(
            f"Timesteps {set(init_times)-set(ds_hires[INIT_TIME_DIM].values)}"
            f"are not matched in high res dataset."
        )

    evaporation = thermo.latent_heat_flux_to_evaporation(ds_hires["LHTFLsfc_coarse"])
    ds_hires["P-E_total"] = SEC_PER_DAY * (ds_hires["PRATEsfc_coarse"] - evaporation)
    ds_hires["heating_total"] = thermo.net_heating_from_dataset(
        ds_hires, suffix="coarse"
    )
    return ds_hires


def add_column_heating_moistening(ds):
    """ Integrates column dQ1, dQ2 and sum with model's heating/moistening to calculate
    heating and P-E. Modifies in place.
    
    Args:
        ds (xarray dataset): train/test or prediction dataset
            that has dQ1, dQ2, delp, precip and LHF data variables
    """
    ds["P-E_total"] = (
        mass_integrate(-ds[VAR_Q_MOISTENING_ML], ds.delp)
        - thermo.latent_heat_flux_to_evaporation(
            ds[f"LHTFLsfc_{SUFFIX_COARSE_TRAIN_DIAG}"]
        )
        + ds[f"PRATEsfc_{SUFFIX_COARSE_TRAIN_DIAG}"]
    ) * kg_m2s_to_mm_day

    ds["heating_total"] = SPECIFIC_HEAT_CONST_PRESSURE * mass_integrate(
        ds[VAR_Q_HEATING_ML], ds.delp
    ) + thermo.net_heating_from_dataset(ds, suffix=SUFFIX_COARSE_TRAIN_DIAG)


def integrate_for_Q(P, sphum, lower_bound=55000, upper_bound=85000):
    spline = UnivariateSpline(P, sphum)
    return (spline.integral(lower_bound, upper_bound) / GRAVITY) * kg_m2_to_mm


def lower_tropospheric_stability(ds):
    pressure = thermo.pressure_at_midpoint_log(ds.delp)
    T_at_700mb = (
        regrid_to_shared_coords(
            ds["T"],
            [70000],
            pressure,
            regrid_dim_name="p700mb",
            replace_dim_name="pfull",
        )
        .squeeze()
        .drop("p700mb")
    )
    theta_700mb = thermo.potential_temperature(70000, T_at_700mb)
    return theta_700mb - ds["tsea"]<|MERGE_RESOLUTION|>--- conflicted
+++ resolved
@@ -8,11 +8,7 @@
     VAR_Q_HEATING_ML,
     VAR_Q_MOISTENING_ML,
 )
-<<<<<<< HEAD
-from vcm.calc import mass_integrate, thermo
-=======
 from vcm.calc import mass_integrate, thermo, r2_score
->>>>>>> 9eb7c18d
 from vcm.cloud.fsspec import get_fs
 from vcm.convenience import round_time
 from vcm.cubedsphere.constants import (
@@ -35,8 +31,6 @@
 STACK_DIMS = ["tile", INIT_TIME_DIM, COORD_X_CENTER, COORD_Y_CENTER]
 
 
-<<<<<<< HEAD
-=======
 def r2_2d_var_summary(ds_pe, ds_heating):
     r2_summary = {}
     for var, dataset in zip(["heating", "P-E_total"], [ds_heating, ds_pe]):
@@ -73,7 +67,6 @@
     return r2_summary
 
 
->>>>>>> 9eb7c18d
 def predict_on_test_data(
     test_data_path,
     model_path,
