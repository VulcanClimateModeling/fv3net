import argparse
import os
import shutil
import xarray as xr
from vcm.cloud import fsspec
from vcm.cubedsphere.constants import INIT_TIME_DIM
from fv3net.diagnostics.sklearn_model_performance.data_funcs_sklearn import (
    predict_on_test_data,
    load_high_res_diag_dataset,
    add_integrated_Q_vars,
)
from fv3net.diagnostics.sklearn_model_performance.plotting_sklearn import make_all_plots
from fv3net.diagnostics.create_report import create_report

TEMP_OUTPUT_DIR = "temp_sklearn_prediction_report_output"

if __name__ == "__main__":
    parser = argparse.ArgumentParser()
    parser.add_argument(
        "model_path", type=str, help="Model file location. Can be local or remote."
    )
    parser.add_argument(
        "test_data_path",
        type=str,
        help="Path to directory containing test data zarrs."
            "Can be local or remote.",
    )
    parser.add_argument(
        "high_res_data_path",
        type=str,
        help="Path to C48 coarsened high res diagnostic data.",
    )
    parser.add_argument(
        "output_path",
        type=str,
        help="Output dir to write results to. Can be local or a GCS path.",
    )
    parser.add_argument(
        "num_test_zarrs",
        type=int,
        help="Number of zarrs to concat together for use as test set.",
    )
    parser.add_argument(
        "--model-type",
        type=str,
        default="rf",
        help="Type of model to use. Default is random forest 'rf'. "
        "The only type implemented right now is 'rf'.",
    )
    parser.add_argument(
        "--delete-local-results-after-upload",
        type=bool,
        default=False,
        help="If uploading to a remote results dir, delete the local copies"
<<<<<<< HEAD
            "after upload."
=======
        " after upload.",
>>>>>>> cfaf5467
    )
    args = parser.parse_args()

    # if output path is remote GCS location, save results to local output dir first
    proto = fsspec.get_protocol(args.output_path)
    if proto == "" or proto == "file":
        output_dir = args.output_path
    elif proto == "gs":
        remote_data_path, output_dir = os.path.split(args.output_path.strip("/"))

    fs_output = fsspec.get_fs(args.output_path)
    fs_output.makedirs(output_dir, exist_ok=True)

    ds_test, ds_pred = predict_on_test_data(
        args.test_data_path, args.model_path, args.num_test_zarrs, args.model_type
    )
    add_integrated_Q_vars(ds_test)
    add_integrated_Q_vars(ds_pred)
    init_times = list(set(ds_test[INIT_TIME_DIM].values))
    ds_hires = load_high_res_diag_dataset(args.high_res_data_path, init_times)

    grid_path = os.path.join(os.path.dirname(args.test_data_path), "grid_spec.zarr")
    fs_input = fsspec.get_fs(args.test_data_path)
    grid = xr.open_zarr(fs_input.get_mapper(grid_path))
    report_sections = make_all_plots(ds_pred, ds_test, ds_hires, grid, output_dir)
    create_report(report_sections, "ml_model_predict_diagnostics", output_dir)

    if proto == "gs":
<<<<<<< HEAD
        fs_output.put(output_dir, remote_data_path)
=======
        gsutil.copy(output_dir, args.output_path)
>>>>>>> cfaf5467
        if args.delete_local_results_after_upload is True:
            shutil.rmtree(output_dir)<|MERGE_RESOLUTION|>--- conflicted
+++ resolved
@@ -52,11 +52,7 @@
         type=bool,
         default=False,
         help="If uploading to a remote results dir, delete the local copies"
-<<<<<<< HEAD
-            "after upload."
-=======
         " after upload.",
->>>>>>> cfaf5467
     )
     args = parser.parse_args()
 
@@ -85,10 +81,6 @@
     create_report(report_sections, "ml_model_predict_diagnostics", output_dir)
 
     if proto == "gs":
-<<<<<<< HEAD
         fs_output.put(output_dir, remote_data_path)
-=======
-        gsutil.copy(output_dir, args.output_path)
->>>>>>> cfaf5467
         if args.delete_local_results_after_upload is True:
             shutil.rmtree(output_dir)