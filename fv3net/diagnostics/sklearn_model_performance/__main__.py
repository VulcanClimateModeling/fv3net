--- conflicted
+++ resolved
@@ -1,19 +1,11 @@
 import argparse
 import os
-<<<<<<< HEAD
 import tempfile
 import xarray as xr
 import yaml
 
 from vcm.cloud.fsspec import get_fs
 from vcm.cloud.gsutil import copy
-=======
-import xarray as xr
-from vcm.cloud.fsspec import get_fs
-from vcm.cloud.gsutil import copy
-import tempfile
-from vcm.cubedsphere.constants import INIT_TIME_DIM
->>>>>>> 541ae515
 
 from ..create_report import create_report
 from ..data import merge_comparison_datasets
@@ -40,21 +32,16 @@
 }
 
 
-<<<<<<< HEAD
 def _is_remote(path):
     return path.startswith("gs://")
 
 
 def compute_metrics_and_plot(ds, output_dir, names):
-=======
-def compute_metrics_and_plot(ds, output_dir):
->>>>>>> 541ae515
     # TODO refactor this "and" function into two routines
     ds_pred = ds.sel(dataset=DATASET_NAME_PREDICTION)
     ds_test = ds.sel(dataset=DATASET_NAME_FV3_TARGET)
     ds_hires = ds.sel(dataset=DATASET_NAME_SHIELD_HIRES)
 
-<<<<<<< HEAD
     ds_metrics = create_metrics_dataset(ds_pred, ds_test, ds_hires, names)
     ds_metrics.to_netcdf(os.path.join(output_dir, "metrics.nc"))
 
@@ -68,29 +55,12 @@
         output_dir=output_dir,
         dpi_figures=DPI_FIGURES,
         names=names,
-=======
-    ds_metrics = create_metrics_dataset(ds_pred, ds_test, ds_hires)
-    ds_metrics.to_netcdf(os.path.join(output_dir, "metrics.nc"))
-
-    # TODO This should be another script
-    metrics_plot_sections = plot_metrics(ds_metrics, output_dir, DPI_FIGURES)
-
-    diag_report_sections = plot_diagnostics(
-        ds_pred, ds_test, ds_hires, output_dir=output_dir, dpi_figures=DPI_FIGURES
->>>>>>> 541ae515
     )
 
     combined_report_sections = {**metrics_plot_sections, **diag_report_sections}
     create_report(combined_report_sections, "ml_offline_diagnostics", output_dir)
 
 
-<<<<<<< HEAD
-=======
-def _is_remote(path):
-    return path.startswith("gs://")
-
-
->>>>>>> 541ae515
 def load_data_and_predict_with_ml(
     test_data_path,
     model_path,
@@ -98,10 +68,7 @@
     num_test_zarrs,
     model_type,
     downsample_time_factor,
-<<<<<<< HEAD
     names,
-=======
->>>>>>> 541ae515
 ):
 
     # if output path is remote GCS location, save results to local output dir first
@@ -109,21 +76,16 @@
     # TODO this function mixes I/O and computation
     # Should just be 1. load_data, 2. make a prediction
     ds_test, ds_pred = predict_on_test_data(
-<<<<<<< HEAD
         test_data_path,
         model_path,
         num_test_zarrs,
         names["pred_vars_to_keep"],
         model_type,
         downsample_time_factor,
-=======
-        test_data_path, model_path, num_test_zarrs, model_type, downsample_time_factor,
->>>>>>> 541ae515
     )
 
     fs_input = get_fs(args.test_data_path)
 
-<<<<<<< HEAD
     ds_test = add_column_heating_moistening(
         ds_test,
         names["suffix_coarse_train_diag"],
@@ -144,32 +106,16 @@
 
     # TODO Do all data merginig and loading before computing anything
     init_times = list(set(ds_test[names["init_time_dim"]].values))
-=======
-    # TODO these should be pure functions rather than mutating their arguments
-    add_column_heating_moistening(ds_test)
-    add_column_heating_moistening(ds_pred)
-
-    # TODO Do all data merginig and loading before computing anything
-    init_times = list(set(ds_test[INIT_TIME_DIM].values))
->>>>>>> 541ae515
     ds_hires = load_high_res_diag_dataset(high_res_data_path, init_times)
     grid_path = os.path.join(os.path.dirname(test_data_path), "grid_spec.zarr")
 
     # TODO ditto: do all merging of data before computing anything
     grid = xr.open_zarr(fs_input.get_mapper(grid_path))
-<<<<<<< HEAD
     slmsk = ds_test[names["var_land_sea_mask"]].isel({names["init_time_dim"]: 0})
 
     # TODO ditto: do all merging of data before computing anything
     return merge_comparison_datasets(
         data_vars=names["data_vars"],
-=======
-    slmsk = ds_test["slmsk"].isel({INIT_TIME_DIM: 0})
-
-    # TODO ditto: do all merging of data before computing anything
-    return merge_comparison_datasets(
-        data_vars=DATA_VARS,
->>>>>>> 541ae515
         datasets=[ds_pred, ds_test, ds_hires],
         dataset_labels=[
             DATASET_NAME_PREDICTION,
@@ -226,12 +172,9 @@
     args = parser.parse_args()
     args.test_data_path = os.path.join(args.test_data_path, "test")
 
-<<<<<<< HEAD
     with open(args.variable_names_file, "r") as f:
         names = yaml.safe_load(f)
 
-=======
->>>>>>> 541ae515
     # remove trailing slash since in GCS some/path// is different than some/path/
     output_dir = args.output_path.rstrip("/")
 
@@ -256,14 +199,7 @@
     if _is_remote(args.output_path):
         with tempfile.TemporaryDirectory() as local_dir:
             # TODO another "and" indicates this needs to be refactored.
-<<<<<<< HEAD
             compute_metrics_and_plot(ds, local_dir, names)
             copy(local_dir, output_dir)
     else:
-        compute_metrics_and_plot(ds, args.output_path, names)
-=======
-            compute_metrics_and_plot(ds, local_dir)
-            copy(local_dir, output_dir)
-    else:
-        compute_metrics_and_plot(ds, args.output_path)
->>>>>>> 541ae515
+        compute_metrics_and_plot(ds, args.output_path, names)