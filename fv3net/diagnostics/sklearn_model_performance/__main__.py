--- conflicted
+++ resolved
@@ -126,14 +126,9 @@
 
     add_column_heating_moistening(ds_test)
     add_column_heating_moistening(ds_pred)
-<<<<<<< HEAD
     init_times = list(set(ds_test[names["init_time_dim"]].values))
     ds_hires = load_high_res_diag_dataset(args.high_res_data_path, init_times, init_time_dim=names["init_time_dim_hires"])
 
-=======
-    init_times = list(set(ds_test[INIT_TIME_DIM].values))
-    ds_hires = load_high_res_diag_dataset(args.high_res_data_path, init_times)
->>>>>>> 82b76145
     grid_path = os.path.join(os.path.dirname(args.test_data_path), "grid_spec.zarr")
 
     grid = xr.open_zarr(fs_input.get_mapper(grid_path))
