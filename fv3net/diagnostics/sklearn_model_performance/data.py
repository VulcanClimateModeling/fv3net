--- conflicted
+++ resolved
@@ -51,11 +51,7 @@
             predict_dataset,
         )
 
-<<<<<<< HEAD
-        ds_test = load_test_dataset(test_data_path, init_time_dim, coord_z_center,)
-=======
         ds_test = load_test_dataset(test_data_path, init_time_dim, coord_z_center)
->>>>>>> 8df67dd7
         sk_wrapped_model = load_model(model_path)
         logger.info("Making prediction with sklearn model")
         ds_pred = predict_dataset(sk_wrapped_model, ds_test, pred_vars_to_keep)
@@ -70,11 +66,7 @@
 def load_high_res_diag_dataset(
     coarsened_hires_diags_path, init_times, init_time_dim, renamed_hires_grid_vars
 ):
-<<<<<<< HEAD
-    logging.info("load_high_res_diag_dataset")
-=======
     logger.info("load_high_res_diag_dataset")
->>>>>>> 8df67dd7
     fs = get_fs(coarsened_hires_diags_path)
     ds_hires = xr.open_zarr(
         # fs.get_mapper functions like a zarr store
