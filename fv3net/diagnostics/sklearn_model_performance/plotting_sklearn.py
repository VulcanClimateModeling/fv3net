--- conflicted
+++ resolved
@@ -362,12 +362,8 @@
 
     plt.clf()
     fig = plt.figure()
-<<<<<<< HEAD
     pos_mask_target, neg_mask_target = ds_target["P-E_total"] > 0, ds_target["P-E_total"] < 0
     pos_mask_pred, neg_mask_pred = ds_pred["P-E_total"] > 0, ds_pred["P-E_total"] < 0
-=======
-    pos_mask, neg_mask = ds_target["P-E_total"] > 0, ds_target["P-E_total"] < 0
->>>>>>> fb19786b
     ds_pred = regrid_to_common_pressure(ds_pred[var], ds_pred["delp"])
     ds_target = regrid_to_common_pressure(ds_target[var], ds_target["delp"])
 
