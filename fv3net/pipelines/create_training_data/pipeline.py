--- conflicted
+++ resolved
@@ -17,10 +17,7 @@
 
 TIME_FMT = "%Y%m%d.%H%M%S"
 GRID_SPEC_FILENAME = "grid_spec.zarr"
-<<<<<<< HEAD
-=======
 ZARR_NAME = "big.zarr"
->>>>>>> ced15aa5
 
 # forecast time step used to calculate the FV3 run tendency
 FORECAST_TIME_INDEX_FOR_C48_TENDENCY = 13
@@ -31,7 +28,7 @@
 def run(args, pipeline_args, names):
     """ Divide full one step output data into batches to be sent
     through a beam pipeline, which writes training/test data zarrs
-    
+
     Args:
         args ([arg namespace]): for named args in the main function
         pipeline_args ([arg namespace]): additional args for the pipeline
@@ -40,13 +37,9 @@
             by the pipeline.
     """
     fs = get_fs(args.gcs_input_data_path)
-<<<<<<< HEAD
-    ds_full = xr.open_zarr(fs.get_mapper(args.gcs_input_data_path))
-=======
     ds_full = xr.open_zarr(
         fs.get_mapper(os.path.join(args.gcs_input_data_path, ZARR_NAME))
     )
->>>>>>> ced15aa5
     ds_full = _str_time_dim_to_datetime(ds_full, names["init_time_dim"])
     _save_grid_spec(
         ds_full,
@@ -132,7 +125,7 @@
         ds_full (xr dataset): dataset read in from the big zarr of all one step outputs
         timesteps_per_output_file (int): number of timesteps to save per train batch
         train_fraction (float): fraction of initial timesteps to use as training
-    
+
     Returns:
         tuple (
             list of datasets selected to the timesteps for each output,
@@ -285,13 +278,8 @@
         return ds
     except (KeyError, ValueError) as e:
         logger.error(f"Failed step PreprocessTrainData: {e}")
-<<<<<<< HEAD
-
-
-=======
-
-
->>>>>>> ced15aa5
+
+
 def _add_apparent_sources(
     ds,
     tendency_tstep_onestep,
