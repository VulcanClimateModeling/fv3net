import apache_beam as beam
from apache_beam.options.pipeline_options import PipelineOptions
import fsspec
import logging
import os
import shutil
import xarray as xr

from . import helpers
from vcm.calc import apparent_source
from vcm.cloud import gsutil
from vcm.cubedsphere.constants import (
    VAR_LON_CENTER,
    VAR_LAT_CENTER,
    VAR_LON_OUTER,
    VAR_LAT_OUTER,
    INIT_TIME_DIM,
    FORECAST_TIME_DIM,
)
from vcm.cubedsphere import open_cubed_sphere
from vcm.cubedsphere.coarsen import rename_centered_xy_coords, shift_edge_var_to_center
from vcm.fv3_restarts import (
    open_restarts_with_time_coordinates,
    _split_url,
)
<<<<<<< HEAD
from vcm import parse_timestep_from_path, parse_time_from_string
=======
from vcm import parse_timestep_str_from_path, parse_datetime_from_str
>>>>>>> 39b83574
from vcm.select import mask_to_surface_type
from fv3net import COARSENED_DIAGS_ZARR_NAME

logger = logging.getLogger()
logger.setLevel(logging.INFO)

SAMPLE_DIM = "sample"
SAMPLE_CHUNK_SIZE = 1500

RESTART_VARS = [
    "sphum",
    "T",
    "delp",
    "u",
    "v",
    "slmsk",
    "phis",
    "tsea",
    "slope",
    "DZ",
    "W",
]
TARGET_VARS = ["Q1", "Q2", "QU", "QV"]
HIRES_VARS = [
    "LHTFLsfc_coarse",
    "SHTFLsfc_coarse",
    "PRATEsfc_coarse",
    "DSWRFtoa_coarse",
    "DSWRFsfc_coarse",
    "USWRFtoa_coarse",
    "USWRFsfc_coarse",
    "DLWRFsfc_coarse",
    "ULWRFtoa_coarse",
    "ULWRFsfc_coarse",
]
RENAMED_HIRES_VARS = {
    "DSWRFtoa_coarse": "insolation",
    "LHTFLsfc_coarse": "LHF",
    "SHTFLsfc_coarse": "SHF",
    "PRATEsfc_coarse": "precip_sfc",
}


def run(args, pipeline_args):
    proto, path = _split_url(args.gcs_input_data_path)
    fs = fsspec.filesystem(proto)
    gcs_urls = [
        "gs://" + run_dir_path
        for run_dir_path in sorted(fs.ls(path))
        if _filter_timestep(run_dir_path)
    ]
    _save_grid_spec(fs, gcs_urls[0], args.gcs_output_data_dir)
    data_batch_urls = _get_url_batches(gcs_urls, args.timesteps_per_output_file)
    train_test_labels = _test_train_split(data_batch_urls, args.train_fraction)
    data_batch_urls_reordered = _reorder_batches(data_batch_urls, args.train_fraction)

    logger.info(f"Processing {len(data_batch_urls)} subsets...")
    beam_options = PipelineOptions(flags=pipeline_args, save_main_session=True)
    with beam.Pipeline(options=beam_options) as p:
        (
            p
            | beam.Create(data_batch_urls_reordered)
            | "LoadCloudData" >> beam.Map(_open_cloud_data)
            | "CreateTrainingCols" >> beam.Map(_create_train_cols)
            | "MergeHiresDiagVars"
            >> beam.Map(_merge_hires_data, diag_c48_path=args.diag_c48_path)
            | "MaskToSurfaceType"
            >> beam.Map(
                _try_mask_to_surface_type, surface_type=args.mask_to_surface_type
            )
            | "WriteToZarr"
            >> beam.Map(
                _write_remote_train_zarr,
                gcs_output_dir=args.gcs_output_data_dir,
                train_test_labels=train_test_labels,
            )
        )


def _reorder_batches(sorted_batches, train_frac):
    """Uniformly distribute the test batches within the list of batches to run,
    so that they are not all left to the end of the job. This is so that we don't
    have to run a training data job to completion in order to get the desired
    train/test ratio.

    Args:
        sorted_batches (nested list):of run dirs per batch
        train_frac (float): fraction of batches for use in training

    Returns:
        nested list of batch urls, reordered so that test times are uniformly
        distributed in list
    """
    num_batches = len(sorted_batches)
    split_index = int(train_frac * num_batches)
    train_set = sorted_batches[:split_index]
    test_set = sorted_batches[split_index:]
    train_test_ratio = int(train_frac / (1 - train_frac))
    reordered_batches = []
    while len(train_set) > 0:
        if len(test_set) > 0:
            reordered_batches.append(test_set.pop(0))
        for i in range(train_test_ratio):
            if len(train_set) > 0:
                reordered_batches.append(train_set.pop(0))
    return reordered_batches


def _save_grid_spec(fs, run_dir, gcs_output_data_dir):
    """ Reads grid spec from diag files in a run dir and writes to GCS

    Args:
        fs: GCSFileSystem object
        run_dir: run dir to read grid data from. Using the first timestep should be fine
        gcs_output_data_dir: Write path

    Returns:
        None
    """
    grid_info_files = [
        "gs://" + filename
        for filename in fs.ls(run_dir)
        if "atmos_dt_atmos" in filename
    ]
    os.makedirs("temp_grid_spec", exist_ok=True)
    gsutil.copy_many(grid_info_files, "temp_grid_spec")
    grid = open_cubed_sphere(
        "temp_grid_spec/atmos_dt_atmos",
        num_subtiles=1,
        pattern="{prefix}.tile{tile:d}.nc",
    )[["area", VAR_LAT_OUTER, VAR_LON_OUTER, VAR_LAT_CENTER, VAR_LON_CENTER]]
    _write_remote_train_zarr(grid, gcs_output_data_dir, zarr_name="grid_spec.zarr")
    logger.info(
        f"Wrote grid spec to " f"{os.path.join(gcs_output_data_dir, 'grid_spec.zarr')}"
    )
    shutil.rmtree("temp_grid_spec")


def _get_url_batches(gcs_urls, timesteps_per_output_file):
    """ Groups the time ordered urls into lists of max length
    (args.timesteps_per_output_file + 1). The last file in each grouping is only
    used to calculate the hi res tendency, and is dropped from the final
    batch training zarr.

    Args:
        gcs_urls: list of urls to be grouped into batches
        timesteps_per_output_file: number of initialization timesteps that will be in
        each final train dataset batch
    Returns:
        nested list where inner lists are groupings of input urls
    """
    num_outputs = (len(gcs_urls) - 1) // timesteps_per_output_file
    data_urls = []
    for i in range(num_outputs):
        start_ind = timesteps_per_output_file * i
        stop_ind = timesteps_per_output_file * i + (timesteps_per_output_file + 1)
        data_urls.append(gcs_urls[start_ind:stop_ind])
    num_leftover = len(gcs_urls) % timesteps_per_output_file
    remainder_urls = [gcs_urls[-num_leftover:]] if num_leftover > 1 else []
    data_urls += remainder_urls
    return data_urls


def _test_train_split(url_batches, train_frac):
    """ Randomly assigns train/test set labels to each batch

    Args:
        url_batches: nested list where inner lists are groupings of input urls,
        ordered by time
        train_frac: Float [0, 1]

    Returns:
        dict lookup for each batch's set to save to
    """
    if train_frac > 1:
        train_frac = 1
        logger.warning("Train fraction provided > 1. Will set to 1.")
    num_train_batches = int(len(url_batches) * train_frac)
    labels = {
        "train": [
<<<<<<< HEAD
            parse_timestep_from_path(batch_urls[0])
            for batch_urls in url_batches[:num_train_batches]
        ],
        "test": [
            parse_timestep_from_path(batch_urls[0])
=======
            parse_timestep_str_from_path(batch_urls[0])
            for batch_urls in url_batches[:num_train_batches]
        ],
        "test": [
            parse_timestep_str_from_path(batch_urls[0])
>>>>>>> 39b83574
            for batch_urls in url_batches[num_train_batches:]
        ],
    }
    return labels


def _open_cloud_data(run_dirs):
    """Opens multiple run directories into a single dataset, where the init time
    of each run dir is the INIT_TIME_DIM and the times within

    Args:
        fs: GCSFileSystem
        run_dirs: list of GCS urls to open

    Returns:
        xarray dataset of concatenated zarrs in url list
    """
    try:
        logger.info(
            f"Using run dirs for batch: "
            f"{[os.path.basename(run_dir[:-1]) for run_dir in run_dirs]}"
        )
        ds_runs = []
        for run_dir in run_dirs:
<<<<<<< HEAD
            t_init = parse_timestep_from_path(run_dir)
=======
            t_init = parse_timestep_str_from_path(run_dir)
>>>>>>> 39b83574
            ds_run = (
                open_restarts_with_time_coordinates(run_dir)[RESTART_VARS]
                .rename({"time": FORECAST_TIME_DIM})
                .isel({FORECAST_TIME_DIM: slice(-2, None)})
<<<<<<< HEAD
                .expand_dims(dim={INIT_TIME_DIM: [parse_time_from_string(t_init)]})
=======
                .expand_dims(dim={INIT_TIME_DIM: [parse_datetime_from_str(t_init)]})
>>>>>>> 39b83574
            )

            ds_run = helpers._set_relative_forecast_time_coord(ds_run)
            ds_runs.append(ds_run)
        return xr.concat(ds_runs, INIT_TIME_DIM)
    except (ValueError, TypeError, AttributeError) as e:
        logger.error(f"Failed to open restarts from cloud: {e}")


def _create_train_cols(ds, cols_to_keep=RESTART_VARS + TARGET_VARS):
    """

    Args:
        ds: xarray dataset, must have variables ['u', 'v', 'T', 'sphum']

    Returns:
        xarray dataset with variables in RESTART_VARS + TARGET_VARS + GRID_VARS
    """
    try:
        da_centered_u = rename_centered_xy_coords(shift_edge_var_to_center(ds["u"]))
        da_centered_v = rename_centered_xy_coords(shift_edge_var_to_center(ds["v"]))
        ds["u"] = da_centered_u
        ds["v"] = da_centered_v
        ds["QU"] = apparent_source(ds.u)
        ds["QV"] = apparent_source(ds.v)
        ds["Q1"] = apparent_source(ds.T)
        ds["Q2"] = apparent_source(ds.sphum)
        ds = (
            ds[cols_to_keep]
            .isel(
                {
                    INIT_TIME_DIM: slice(None, ds.sizes[INIT_TIME_DIM] - 1),
                    FORECAST_TIME_DIM: 0,
                }
            )
            .drop(FORECAST_TIME_DIM)
        )
        if "file_prefix" in ds.coords:
            ds = ds.drop("file_prefix")
        return ds
    except (ValueError, TypeError) as e:
        logger.error(f"Failed step CreateTrainingCols: {e}")


def _merge_hires_data(ds_run, diag_c48_path):
    if not diag_c48_path:
        return ds_run
    try:
        init_times = ds_run[INIT_TIME_DIM].values
        full_zarr_path = os.path.join(diag_c48_path, COARSENED_DIAGS_ZARR_NAME)
        diags_c48 = helpers.load_diag(full_zarr_path, init_times)[HIRES_VARS]
        features_diags_c48 = diags_c48.rename(RENAMED_HIRES_VARS)
        return xr.merge([ds_run, features_diags_c48])
    except (KeyError, AttributeError, ValueError, TypeError) as e:
        logger.error(f"Failed to merge in features from high res diagnostics: {e}")


def _try_mask_to_surface_type(ds, surface_type):
    surface_type = None if surface_type == "None" else surface_type
    try:
        return mask_to_surface_type(ds, surface_type)
    except (AttributeError, ValueError, TypeError) as e:
        logger.error(f"Failed masking to surface type: {e}")


def _write_remote_train_zarr(
    ds, gcs_output_dir, zarr_name=None, train_test_labels=None,
):
    """Writes temporary zarr on worker and moves it to GCS

    Args:
        ds: xr dataset for single training batch
        gcs_dest_path: write location on GCS
        zarr_filename: name for zarr, use first timestamp as label
        train_test_labels: optional dict with
    Returns:
        None
    """
    try:
        if not zarr_name:
            zarr_name = helpers._path_from_first_timestep(ds, train_test_labels)
        output_path = os.path.join(gcs_output_dir, zarr_name)
        ds.to_zarr(zarr_name, mode="w", consolidated=True)
        gsutil.copy(zarr_name, output_path)
        logger.info(f"Done writing zarr to {output_path}")
        shutil.rmtree(zarr_name)
    except (ValueError, AttributeError, TypeError, RuntimeError) as e:
        logger.error(f"Failed to write zarr: {e}")


def _filter_timestep(path):
    try:
        parse_timestep_str_from_path(path)
        return True
    except ValueError:
        return False<|MERGE_RESOLUTION|>--- conflicted
+++ resolved
@@ -23,11 +23,7 @@
     open_restarts_with_time_coordinates,
     _split_url,
 )
-<<<<<<< HEAD
-from vcm import parse_timestep_from_path, parse_time_from_string
-=======
 from vcm import parse_timestep_str_from_path, parse_datetime_from_str
->>>>>>> 39b83574
 from vcm.select import mask_to_surface_type
 from fv3net import COARSENED_DIAGS_ZARR_NAME
 
@@ -208,19 +204,11 @@
     num_train_batches = int(len(url_batches) * train_frac)
     labels = {
         "train": [
-<<<<<<< HEAD
-            parse_timestep_from_path(batch_urls[0])
-            for batch_urls in url_batches[:num_train_batches]
-        ],
-        "test": [
-            parse_timestep_from_path(batch_urls[0])
-=======
             parse_timestep_str_from_path(batch_urls[0])
             for batch_urls in url_batches[:num_train_batches]
         ],
         "test": [
             parse_timestep_str_from_path(batch_urls[0])
->>>>>>> 39b83574
             for batch_urls in url_batches[num_train_batches:]
         ],
     }
@@ -245,20 +233,12 @@
         )
         ds_runs = []
         for run_dir in run_dirs:
-<<<<<<< HEAD
-            t_init = parse_timestep_from_path(run_dir)
-=======
             t_init = parse_timestep_str_from_path(run_dir)
->>>>>>> 39b83574
             ds_run = (
                 open_restarts_with_time_coordinates(run_dir)[RESTART_VARS]
                 .rename({"time": FORECAST_TIME_DIM})
                 .isel({FORECAST_TIME_DIM: slice(-2, None)})
-<<<<<<< HEAD
-                .expand_dims(dim={INIT_TIME_DIM: [parse_time_from_string(t_init)]})
-=======
                 .expand_dims(dim={INIT_TIME_DIM: [parse_datetime_from_str(t_init)]})
->>>>>>> 39b83574
             )
 
             ds_run = helpers._set_relative_forecast_time_coord(ds_run)
