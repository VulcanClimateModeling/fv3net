import apache_beam as beam
from apache_beam.options.pipeline_options import PipelineOptions
import logging
import os
import shutil
import xarray as xr

from . import helpers
from vcm.calc import apparent_source
from vcm.cloud import gsutil
from vcm.cloud.fsspec import get_fs
from vcm import parse_datetime_from_str
from fv3net import COARSENED_DIAGS_ZARR_NAME

logger = logging.getLogger()
logger.setLevel(logging.INFO)

TIME_FMT = "%Y%m%d.%H%M%S"
GRID_SPEC_FILENAME = "grid_spec.zarr"
<<<<<<< HEAD
=======
ZARR_NAME = "big.zarr"
>>>>>>> 94181457

# forecast time step used to calculate the FV3 run tendency
FORECAST_TIME_INDEX_FOR_C48_TENDENCY = 13
# forecast time step used to calculate the high res tendency
FORECAST_TIME_INDEX_FOR_HIRES_TENDENCY = FORECAST_TIME_INDEX_FOR_C48_TENDENCY


def run(args, pipeline_args, names):
    """ Divide full one step output data into batches to be sent
    through a beam pipeline, which writes training/test data zarrs
    
    Args:
        args ([arg namespace]): for named args in the main function
        pipeline_args ([arg namespace]): additional args for the pipeline
        names ([dict]): Contains information related to the variable
            and dimension names from the one step output and created
            by the pipeline.
    """
    fs = get_fs(args.gcs_input_data_path)
<<<<<<< HEAD
    ds_full = xr.open_zarr(fs.get_mapper(args.gcs_input_data_path))
=======
    ds_full = xr.open_zarr(
        fs.get_mapper(os.path.join(args.gcs_input_data_path, ZARR_NAME))
    )
>>>>>>> 94181457
    ds_full = _str_time_dim_to_datetime(ds_full, names["init_time_dim"])
    _save_grid_spec(
        ds_full,
        args.gcs_output_data_dir,
        grid_vars=names["grid_vars"],
        grid_spec_filename=GRID_SPEC_FILENAME,
        init_time_dim=names["init_time_dim"],
    )
    data_batches, train_test_labels = _divide_data_batches(
        ds_full,
        args.timesteps_per_output_file,
        args.train_fraction,
        init_time_dim=names["init_time_dim"],
    )
    chunk_sizes = {
        "tile": 1,
        names["init_time_dim"]: 1,
        names["coord_y_center"]: 24,
        names["coord_x_center"]: 24,
        names["coord_z_center"]: 79,
    }
    logger.info(f"Processing {len(data_batches)} subsets...")
    beam_options = PipelineOptions(flags=pipeline_args, save_main_session=True)
    with beam.Pipeline(options=beam_options) as p:
        (
            p
            | beam.Create(data_batches)
<<<<<<< HEAD
=======
            | "AddPhysicsTendencies"
            >> beam.Map(
                _add_physics_tendencies,
                physics_tendency_names=names["physics_tendency_names"],
                forecast_time_dim=names["forecast_time_dim"],
                step_dim=names["step_time_dim"],
                coord_before_physics=names["coord_before_physics"],
                coord_after_physics=names["coord_after_physics"],
            )
>>>>>>> 94181457
            | "PreprocessOneStepData"
            >> beam.Map(
                _preprocess_one_step_data,
                flux_vars=names["diag_vars"],
                suffix_coarse_train=names["suffix_coarse_train"],
                step_time_dim=names["step_time_dim"],
                forecast_time_dim=names["forecast_time_dim"],
                coord_begin_step=names["coord_begin_step"],
                wind_vars=(names["var_x_wind"], names["var_y_wind"]),
                edge_to_center_dims=names["edge_to_center_dims"],
            )
            | "AddApparentSources"
            >> beam.Map(
                _add_apparent_sources,
                init_time_dim=names["init_time_dim"],
                forecast_time_dim=names["forecast_time_dim"],
                var_source_name_map=names["var_source_name_map"],
                tendency_tstep_onestep=FORECAST_TIME_INDEX_FOR_C48_TENDENCY,
                tendency_tstep_highres=FORECAST_TIME_INDEX_FOR_HIRES_TENDENCY,
            )
            | "SelectOneStepCols" >> beam.Map(lambda x: x[list(names["one_step_vars"])])
            | "MergeHiresDiagVars"
            >> beam.Map(
                _merge_hires_data,
                diag_c48_path=args.diag_c48_path,
                coarsened_diags_zarr_name=COARSENED_DIAGS_ZARR_NAME,
                flux_vars=names["diag_vars"],
                suffix_hires=names["suffix_hires"],
                init_time_dim=names["init_time_dim"],
                renamed_dims=names["renamed_dims"],
            )
            | "WriteToZarr"
            >> beam.Map(
                _write_remote_train_zarr,
                chunk_sizes=chunk_sizes,
                init_time_dim=names["init_time_dim"],
                gcs_output_dir=args.gcs_output_data_dir,
                train_test_labels=train_test_labels,
            )
        )


def _str_time_dim_to_datetime(ds, time_dim):
    datetime_coords = [
        parse_datetime_from_str(time_str) for time_str in ds[time_dim].values
    ]
    return ds.assign_coords({time_dim: datetime_coords})


def _divide_data_batches(
    ds_full, timesteps_per_output_file, train_fraction, init_time_dim
):
    """ Divides the full dataset of one step run outputs into batches designated
    for training or test sets.
    Args:
        ds_full (xr dataset): dataset read in from the big zarr of all one step outputs
        timesteps_per_output_file (int): number of timesteps to save per train batch
        train_fraction (float): fraction of initial timesteps to use as training
    
    Returns:
        tuple (
            list of datasets selected to the timesteps for each output,
            dict of train and test timesteps
            )
    """
    timestep_batches = _get_timestep_batches(
        ds_full, timesteps_per_output_file, init_time_dim
    )
    train_test_labels = _test_train_split(timestep_batches, train_fraction)
    timestep_batches_reordered = _reorder_batches(timestep_batches, train_fraction)
    data_batches = [
        ds_full.sel({init_time_dim: timesteps})
        for timesteps in timestep_batches_reordered
    ]
    return (data_batches, train_test_labels)


def _reorder_batches(sorted_batches, train_frac):
    """Uniformly distribute the test batches within the list of batches to run,
    so that they are not all left to the end of the job. This is so that we don't
    have to run a training data job to completion in order to get the desired
    train/test ratio.

    Args:
        sorted_batches (nested list):of run dirs per batch
        train_frac (float): fraction of batches for use in training

    Returns:
        nested list of batch urls, reordered so that test times are uniformly
        distributed in list
    """
    num_batches = len(sorted_batches)
    split_index = int(train_frac * num_batches)
    train_set = sorted_batches[:split_index]
    test_set = sorted_batches[split_index:]
    train_test_ratio = int(train_frac / (1 - train_frac))
    reordered_batches = []
    while len(train_set) > 0:
        if len(test_set) > 0:
            reordered_batches.append(test_set.pop(0))
        for i in range(train_test_ratio):
            if len(train_set) > 0:
                reordered_batches.append(train_set.pop(0))
    return reordered_batches


def _save_grid_spec(
    ds, gcs_output_data_dir, grid_vars, grid_spec_filename, init_time_dim
):
    """ Reads grid spec from diag files in a run dir and writes to GCS

    Args:
        fs: GCSFileSystem object
        run_dir: run dir to read grid data from. Using the first timestep should be fine
        gcs_output_data_dir: Write path

    Returns:
        None
    """
    grid = ds.isel({init_time_dim: 0})[grid_vars]
    _write_remote_train_zarr(
        grid, gcs_output_data_dir, init_time_dim, zarr_name=grid_spec_filename
<<<<<<< HEAD
    )
    logger.info(
        f"Wrote grid spec to "
        f"{os.path.join(gcs_output_data_dir, grid_spec_filename)}"
    )
=======
    )
    logger.info(
        f"Wrote grid spec to "
        f"{os.path.join(gcs_output_data_dir, grid_spec_filename)}"
    )
>>>>>>> 94181457
    return


def _get_timestep_batches(ds, timesteps_per_output_file, init_time_dim):
    """ Groups initalization timesteps into lists of max length
    (args.timesteps_per_output_file + 1). The last file in each grouping is only
    used to calculate the hi res tendency, and is dropped from the final
    batch training zarr.

    Args:
        gcs_urls: list of urls to be grouped into batches
        timesteps_per_output_file: number of initialization timesteps that will be in
        each final train dataset batch
    Returns:
        nested list where inner lists are groupings of timesteps
    """
    timesteps = sorted(ds[init_time_dim].values)
    num_outputs = (len(timesteps) - 1) // timesteps_per_output_file
    timestep_batches = []
    for i in range(num_outputs):
        start_ind = timesteps_per_output_file * i
        stop_ind = timesteps_per_output_file * i + (timesteps_per_output_file + 1)
        timestep_batches.append(timesteps[start_ind:stop_ind])
    num_leftover = len(timesteps) % timesteps_per_output_file
    remainder_urls = [timesteps[-num_leftover:]] if num_leftover > 1 else []
    timestep_batches += remainder_urls
    return timestep_batches


def _test_train_split(timestep_batches, train_frac):
    """ Assigns train/test set labels to each batch, split by init timestamp

    Args:
        url_batches: nested list where inner lists are groupings of input urls,
        ordered by time
        train_frac: Float [0, 1]

    Returns:
        dict lookup for each batch's set to save to
    """
    if train_frac > 1:
        train_frac = 1
        logger.warning("Train fraction provided > 1. Will set to 1.")
    num_train_batches = int(len(timestep_batches) * train_frac)
    labels = {
        "train": [
            timesteps[0].strftime(TIME_FMT)
            for timesteps in timestep_batches[:num_train_batches]
        ],
        "test": [
            timesteps[0].strftime(TIME_FMT)
            for timesteps in timestep_batches[num_train_batches:]
        ],
    }
    return labels


<<<<<<< HEAD
=======
def _add_physics_tendencies(
    ds,
    physics_tendency_names,
    forecast_time_dim,
    step_dim,
    coord_before_physics,
    coord_after_physics,
):
    # physics timestep is same as forecast time step [s]
    dt = ds[forecast_time_dim].values[1]
    for var, tendency in physics_tendency_names.items():
        ds[tendency] = (
            ds[var].sel({step_dim: coord_after_physics})
            - ds[var].sel({step_dim: coord_before_physics})
        ) / dt

    return ds


>>>>>>> 94181457
def _preprocess_one_step_data(
    ds,
    flux_vars,
    suffix_coarse_train,
    forecast_time_dim,
    step_time_dim,
    coord_begin_step,
    wind_vars,
    edge_to_center_dims,
):
    renamed_one_step_vars = {
        var: f"{var}_{suffix_coarse_train}"
        for var in flux_vars
        if var in list(ds.data_vars)
    }
    try:
        ds = ds.sel({step_time_dim: coord_begin_step}).drop(step_time_dim)
        ds = ds.rename(renamed_one_step_vars)
        ds = helpers._convert_forecast_time_to_timedelta(ds, forecast_time_dim)
        # center vars located on cell edges
        for wind_var in wind_vars:
            ds[wind_var] = helpers._shift_edge_var_to_center(
                ds[wind_var], edge_to_center_dims
            )
        return ds
    except (KeyError, ValueError) as e:
        logger.error(f"Failed step PreprocessTrainData: {e}")
<<<<<<< HEAD


=======


>>>>>>> 94181457
def _add_apparent_sources(
    ds,
    tendency_tstep_onestep,
    tendency_tstep_highres,
    init_time_dim,
    forecast_time_dim,
    var_source_name_map,
):
    try:
        for var_name, source_name in var_source_name_map.items():
            ds[source_name] = apparent_source(
                ds[var_name],
                coarse_tstep_idx=tendency_tstep_onestep,
                highres_tstep_idx=tendency_tstep_highres,
                t_dim=init_time_dim,
                s_dim=forecast_time_dim,
            )
        ds = ds.isel(
            {
                init_time_dim: slice(None, ds.sizes[init_time_dim] - 1),
                forecast_time_dim: 0,
            }
        ).drop(forecast_time_dim)
        return ds
    except (ValueError, TypeError) as e:
        logger.error(f"Failed step CreateTrainingCols: {e}")


def _merge_hires_data(
    ds_run,
    diag_c48_path,
    coarsened_diags_zarr_name,
    flux_vars,
    suffix_hires,
    init_time_dim,
    renamed_dims,
):

    renamed_high_res_vars = {
        **{
            f"{var}_coarse": f"{var}_{suffix_hires}"
            for var in flux_vars
            if var in list(ds_run.data_vars)
        },
        "LHTFLsfc_coarse": f"latent_heat_flux_{suffix_hires}",
        "SHTFLsfc_coarse": f"sensible_heat_flux_{suffix_hires}",
    }
    if not diag_c48_path:
        return ds_run
    try:
        init_times = ds_run[init_time_dim].values
        full_zarr_path = os.path.join(diag_c48_path, coarsened_diags_zarr_name)
        diags_c48 = helpers.load_hires_prog_diag(full_zarr_path, init_times)[
            list(renamed_high_res_vars.keys())
        ]
        renamed_dims = {
            dim: renamed_dims[dim] for dim in renamed_dims if dim in diags_c48.dims
        }
        features_diags_c48 = diags_c48.rename({**renamed_high_res_vars, **renamed_dims})
        return xr.merge([ds_run, features_diags_c48])
    except (KeyError, AttributeError, ValueError, TypeError) as e:
        logger.error(f"Failed to merge in features from high res diagnostics: {e}")


def _write_remote_train_zarr(
    ds,
    gcs_output_dir,
    init_time_dim,
    time_fmt=TIME_FMT,
    zarr_name=None,
    train_test_labels=None,
    chunk_sizes=None,
):
    """Writes temporary zarr on worker and moves it to GCS

    Args:
        ds: xr dataset for single training batch
        gcs_dest_path: write location on GCS
        zarr_filename: name for zarr, use first timestamp as label
        train_test_labels: optional dict with
    Returns:
        None
    """
    try:
        if not zarr_name:
            zarr_name = helpers._path_from_first_timestep(
                ds, init_time_dim, time_fmt, train_test_labels
            )
            ds = ds.chunk(chunk_sizes)
        output_path = os.path.join(gcs_output_dir, zarr_name)
        ds.to_zarr(zarr_name, mode="w", consolidated=True)
        gsutil.copy(zarr_name, output_path)
        logger.info(f"Done writing zarr to {output_path}")
        shutil.rmtree(zarr_name)
    except (ValueError, AttributeError, TypeError, RuntimeError) as e:
        logger.error(f"Failed to write zarr: {e}")<|MERGE_RESOLUTION|>--- conflicted
+++ resolved
@@ -17,10 +17,7 @@
 
 TIME_FMT = "%Y%m%d.%H%M%S"
 GRID_SPEC_FILENAME = "grid_spec.zarr"
-<<<<<<< HEAD
-=======
 ZARR_NAME = "big.zarr"
->>>>>>> 94181457
 
 # forecast time step used to calculate the FV3 run tendency
 FORECAST_TIME_INDEX_FOR_C48_TENDENCY = 13
@@ -40,13 +37,9 @@
             by the pipeline.
     """
     fs = get_fs(args.gcs_input_data_path)
-<<<<<<< HEAD
-    ds_full = xr.open_zarr(fs.get_mapper(args.gcs_input_data_path))
-=======
     ds_full = xr.open_zarr(
         fs.get_mapper(os.path.join(args.gcs_input_data_path, ZARR_NAME))
     )
->>>>>>> 94181457
     ds_full = _str_time_dim_to_datetime(ds_full, names["init_time_dim"])
     _save_grid_spec(
         ds_full,
@@ -74,8 +67,6 @@
         (
             p
             | beam.Create(data_batches)
-<<<<<<< HEAD
-=======
             | "AddPhysicsTendencies"
             >> beam.Map(
                 _add_physics_tendencies,
@@ -85,7 +76,6 @@
                 coord_before_physics=names["coord_before_physics"],
                 coord_after_physics=names["coord_after_physics"],
             )
->>>>>>> 94181457
             | "PreprocessOneStepData"
             >> beam.Map(
                 _preprocess_one_step_data,
@@ -208,19 +198,11 @@
     grid = ds.isel({init_time_dim: 0})[grid_vars]
     _write_remote_train_zarr(
         grid, gcs_output_data_dir, init_time_dim, zarr_name=grid_spec_filename
-<<<<<<< HEAD
     )
     logger.info(
         f"Wrote grid spec to "
         f"{os.path.join(gcs_output_data_dir, grid_spec_filename)}"
     )
-=======
-    )
-    logger.info(
-        f"Wrote grid spec to "
-        f"{os.path.join(gcs_output_data_dir, grid_spec_filename)}"
-    )
->>>>>>> 94181457
     return
 
 
@@ -278,8 +260,6 @@
     return labels
 
 
-<<<<<<< HEAD
-=======
 def _add_physics_tendencies(
     ds,
     physics_tendency_names,
@@ -299,7 +279,6 @@
     return ds
 
 
->>>>>>> 94181457
 def _preprocess_one_step_data(
     ds,
     flux_vars,
@@ -327,13 +306,8 @@
         return ds
     except (KeyError, ValueError) as e:
         logger.error(f"Failed step PreprocessTrainData: {e}")
-<<<<<<< HEAD
-
-
-=======
-
-
->>>>>>> 94181457
+
+
 def _add_apparent_sources(
     ds,
     tendency_tstep_onestep,
