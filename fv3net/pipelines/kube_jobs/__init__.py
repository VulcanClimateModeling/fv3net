from .utils import (
    wait_for_complete,
    transfer_local_to_remote,
    update_nested_dict,
    delete_completed_jobs,
    get_base_fv3config,
<<<<<<< HEAD
    job_failed,
    job_complete,
)
=======
)
from .nudge_to_obs import update_config_for_nudging
>>>>>>> 541ae515
<|MERGE_RESOLUTION|>--- conflicted
+++ resolved
@@ -4,11 +4,7 @@
     update_nested_dict,
     delete_completed_jobs,
     get_base_fv3config,
-<<<<<<< HEAD
     job_failed,
     job_complete,
 )
-=======
-)
-from .nudge_to_obs import update_config_for_nudging
->>>>>>> 541ae515
+from .nudge_to_obs import update_config_for_nudging