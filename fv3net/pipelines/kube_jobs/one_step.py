--- conflicted
+++ resolved
@@ -11,7 +11,6 @@
 
 import fv3config
 from . import utils
-from ..common import list_timesteps, subsample_timesteps_at_interval
 from vcm.cloud.fsspec import get_fs
 
 STDOUT_FILENAME = "stdout.log"
@@ -31,51 +30,6 @@
 }
 
 logger = logging.getLogger(__name__)
-
-
-def timesteps_to_process(
-<<<<<<< HEAD
-    input_url: str, n_steps: int, subsample_frequency: int = None,
-=======
-    input_url: str,
-    output_url: str,
-    i_start: int,
-    n_steps: int,
-    overwrite: bool,
-    subsample_frequency: int = None,
->>>>>>> ee1a7906
-) -> List[str]:
-    """
-    Return list of timesteps left to process. This is all the timesteps in
-    input_url at the subsampling frequency (if specified) minus the
-    successfully completed timesteps in output_url. List is
-    also limited to a length of n_steps (which can be None, i.e. no limit)
-    """
-    to_do = list_timesteps(input_url)
-    if subsample_frequency is not None:
-        to_do = subsample_timesteps_at_interval(to_do, subsample_frequency)
-<<<<<<< HEAD
-    timestep_list = sorted(to_do)[:n_steps]
-
-=======
-    done = check_runs_complete(rundirs_url)
-    if overwrite:
-        _delete_logs_of_done_timesteps(output_url, done)
-        done = []
-
-    if n_steps is None:
-        i_end = None
-    elif i_start is None:
-        i_end = n_steps
-    else:
-        i_end = i_start + n_steps
-    timestep_list = sorted(list(set(to_do) - set(done)))[i_start:i_end]
-
-    logger.info(f"Number of input times: {len(to_do)}")
-    logger.info(f"Number of completed times: {min(len(done), len(to_do))}")
->>>>>>> ee1a7906
-    logger.info(f"Number of times to process: {len(timestep_list)}")
-    return timestep_list
 
 
 def _current_date_from_timestep(timestep: str) -> List[int]:
