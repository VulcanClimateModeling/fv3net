import logging
import os
import fsspec
import pprint
from toolz import assoc
import uuid
import yaml
import re
from copy import deepcopy
<<<<<<< HEAD
from multiprocessing import Pool
from typing import List, Dict
=======
from typing import List, Dict
import kubernetes
from kubernetes.client import V1Job
>>>>>>> ced15aa5

import fv3config
from . import utils
from vcm.cloud.fsspec import get_fs

STDOUT_FILENAME = "stdout.log"
VERTICAL_GRID_FILENAME = "fv_core.res.nc"

SECONDS_IN_MINUTE = 60
SECONDS_IN_HOUR = SECONDS_IN_MINUTE * 60
SECONDS_IN_DAY = SECONDS_IN_HOUR * 24

KUBERNETES_CONFIG_DEFAULT = {
    "docker_image": "us.gcr.io/vcm-ml/fv3gfs-python",
    "cpu_count": 6,
    "gcp_secret": "gcp-key",
    "image_pull_policy": "Always",
    "capture_output": False,
    "memory_gb": 6.0,
}

KUBERNETES_NAMESPACE = "default"

logger = logging.getLogger(__name__)


def _current_date_from_timestep(timestep: str) -> List[int]:
    """Return timestep in the format required by fv3gfs namelist"""
    year = int(timestep[:4])
    month = int(timestep[4:6])
    day = int(timestep[6:8])
    hour = int(timestep[9:11])
    minute = int(timestep[11:13])
    second = int(timestep[13:15])
    return [year, month, day, hour, minute, second]


def _get_initial_condition_assets(input_url: str, timestep: str) -> List[dict]:
    """
    Get list of assets representing initial conditions for this timestep to pipeline.
    """
    initial_condition_assets = utils.update_tiled_asset_names(
        source_url=input_url,
        source_filename="{timestep}.{category}.tile{tile}.nc",
        target_url="INPUT",
        target_filename="{category}.tile{tile}.nc",
        timestep=timestep,
    )

    return initial_condition_assets


def _get_vertical_grid_asset(config_url: str) -> dict:
    """Get asset corresponding to fv_core.res.nc which describes vertical coordinate"""
    return fv3config.get_asset_dict(
        config_url,
        VERTICAL_GRID_FILENAME,
        target_location="INPUT",
        target_name=VERTICAL_GRID_FILENAME,
    )


def _get_experiment_name(first_tag: str, second_tag: str) -> str:
    """Return unique experiment name with only alphanumeric, hyphen or dot"""
    uuid_short = str(uuid.uuid4())[:8]
    exp_name = f"one-step.{first_tag}.{second_tag}.{uuid_short}"
    return re.sub(r"[^a-zA-Z0-9.\-]", "", exp_name)


def _update_config(
    workflow_name: str,
    base_config_version: str,
    user_model_config: dict,
    input_url: str,
    config_url: str,
    timestep: str,
) -> Dict:
    """
    Update kubernetes and fv3 configurations with user inputs
    to prepare for fv3gfs one-step runs.
    """
    base_model_config = utils.get_base_fv3config(base_config_version)
    model_config = utils.update_nested_dict(base_model_config, user_model_config)

    model_config = fv3config.enable_restart(model_config)
    model_config["experiment_name"] = _get_experiment_name(workflow_name, timestep)
    model_config["initial_conditions"] = _get_initial_condition_assets(
        input_url, timestep
    )
    model_config["initial_conditions"].append(_get_vertical_grid_asset(config_url))
    model_config["namelist"]["coupler_nml"].update(
        {
            "current_date": _current_date_from_timestep(timestep),
            "force_date_from_namelist": True,
        }
    )

    return model_config


def _upload_config_files(
    model_config: dict,
    config_url: str,
    local_vertical_grid_file,
    upload_config_filename="fv3config.yml",
) -> str:
    """
    Upload any files to remote paths necessary for fv3config and the
    fv3gfs one-step runs.
    """
    model_config["diag_table"] = utils.transfer_local_to_remote(
        model_config["diag_table"], config_url
    )

    if local_vertical_grid_file is not None:
        fs = get_fs(config_url)
        vfile_path = os.path.join(config_url, VERTICAL_GRID_FILENAME)
        fs.put(local_vertical_grid_file, vfile_path)

    config_path = os.path.join(config_url, upload_config_filename)
    with fsspec.open(config_path, "w") as config_file:
        config_file.write(yaml.dump(model_config))

    return config_path


def get_run_kubernetes_kwargs(user_kubernetes_config, config_url):

    kubernetes_config = utils.update_nested_dict(
        deepcopy(KUBERNETES_CONFIG_DEFAULT), user_kubernetes_config
<<<<<<< HEAD
    )

    if "runfile" in kubernetes_config:
        runfile_path = kubernetes_config["runfile"]
        kubernetes_config["runfile"] = utils.transfer_local_to_remote(
            runfile_path, config_url
        )

    return kubernetes_config
=======
    )

    if "runfile" in kubernetes_config:
        runfile_path = kubernetes_config["runfile"]
        kubernetes_config["runfile"] = utils.transfer_local_to_remote(
            runfile_path, config_url
        )

    return kubernetes_config


def _get_job(config_url, tmp_dir, labels, **kwargs) -> V1Job:
    job: V1Job = fv3config.run_kubernetes(
        config_url, tmp_dir, submit=False, **kwargs,
    )

    # increase back off limit
    job.spec.backoff_limit = 3

    # make the name better
    job.metadata.name = None
    job.metadata.generate_name = "one-steps-"

    job.metadata.labels = labels
    job.spec.template.metadata.labels = labels

    return job
>>>>>>> ced15aa5


def submit_jobs(
    timestep_list: List[str],
    workflow_name: str,
    one_step_config: dict,
    input_url: str,
    output_url: str,
    config_url: str,
    base_config_version: str,
    job_labels=None,
    local_vertical_grid_file=None,
) -> None:
    """Submit one-step job for all timesteps in timestep_list"""

<<<<<<< HEAD
=======
    # load API objects needed to submit jobs
    kubernetes.config.load_kube_config()
    client = kubernetes.client.BatchV1Api()

>>>>>>> ced15aa5
    zarr_url = os.path.join(output_url, "big.zarr")

    logger.info("Working on one-step jobs with arguments:")
    logger.info(pprint.pformat(locals()))
    # kube kwargs are shared by all jobs
    kube_kwargs = get_run_kubernetes_kwargs(one_step_config["kubernetes"], config_url)
<<<<<<< HEAD
=======
    logger.info(
        "To view job statuses: "
        f"`kubectl get jobs -lorchestrator-jobs={job_labels['orchestrator-jobs']}`"
    )
    logger.info(
        "To clean up jobs: "
        f"`kubectl delete jobs -lorchestrator-jobs={job_labels['orchestrator-jobs']}`"
    )
>>>>>>> ced15aa5

    def config_factory(**kwargs):
        timestep = timestep_list[kwargs["index"]]
        curr_input_url = os.path.join(input_url, timestep)
        curr_config_url = os.path.join(config_url, timestep)

        config = deepcopy(one_step_config)
        kwargs["url"] = zarr_url
        config["fv3config"]["one_step"] = kwargs

        model_config = _update_config(
            workflow_name,
            base_config_version,
            config["fv3config"],
            curr_input_url,
            curr_config_url,
            timestep,
        )
        return _upload_config_files(
            model_config, curr_config_url, local_vertical_grid_file
<<<<<<< HEAD
        )

    def run_job(wait=False, **kwargs):
        """Run a run_kubernetes job

        kwargs are passed workflows/one_step_jobs/runfile.py:post_process
        
        """
        uid = str(uuid.uuid4())
        labels = assoc(job_labels, "jobid", uid)
        model_config_url = config_factory(**kwargs)

        # the one step workflow doesn't need to upload its run directories any longer
        # since all the data is in the big zarr. Setting outdir to a pod-local path
        # avoids this unecessary upload step.
        local_tmp_dir = "/tmp/null"
        fv3config.run_kubernetes(
            model_config_url, local_tmp_dir, job_labels=labels, **kube_kwargs
        )
        if wait:
            utils.wait_for_complete(job_labels, sleep_interval=10)
=======
        )

    def run_job(wait=False, **kwargs):
        """Run a run_kubernetes job

        kwargs are passed workflows/one_step_jobs/runfile.py:post_process
        
        """
        uid = str(uuid.uuid4())
        labels = assoc(job_labels, "jobid", uid)
        model_config_url = config_factory(**kwargs)

        # the one step workflow doesn't need to upload its run directories any longer
        # since all the data is in the big zarr. Setting outdir to a pod-local path
        # avoids this unecessary upload step.
        local_tmp_dir = "/tmp/null"

        job = _get_job(model_config_url, local_tmp_dir, labels=labels, **kube_kwargs)

        # submit the k8s job
        client.create_namespaced_job(KUBERNETES_NAMESPACE, job)

        if wait:
            utils.wait_for_complete(labels, sleep_interval=10)
>>>>>>> ced15aa5

    for k, timestep in enumerate(timestep_list):
        if k == 0:
            logger.info("Running the first time step to initialize the zarr store")
            run_job(index=k, init=True, wait=True, timesteps=timestep_list)
        else:
            logger.info(f"Submitting job for timestep {timestep}")
<<<<<<< HEAD
            run_job(index=k, init=False)
=======
            run_job(index=k, init=False)

    utils.wait_for_complete(job_labels)
    utils.delete_completed_jobs(job_labels)
>>>>>>> ced15aa5
<|MERGE_RESOLUTION|>--- conflicted
+++ resolved
@@ -7,14 +7,9 @@
 import yaml
 import re
 from copy import deepcopy
-<<<<<<< HEAD
-from multiprocessing import Pool
-from typing import List, Dict
-=======
 from typing import List, Dict
 import kubernetes
 from kubernetes.client import V1Job
->>>>>>> ced15aa5
 
 import fv3config
 from . import utils
@@ -145,7 +140,6 @@
 
     kubernetes_config = utils.update_nested_dict(
         deepcopy(KUBERNETES_CONFIG_DEFAULT), user_kubernetes_config
-<<<<<<< HEAD
     )
 
     if "runfile" in kubernetes_config:
@@ -155,16 +149,6 @@
         )
 
     return kubernetes_config
-=======
-    )
-
-    if "runfile" in kubernetes_config:
-        runfile_path = kubernetes_config["runfile"]
-        kubernetes_config["runfile"] = utils.transfer_local_to_remote(
-            runfile_path, config_url
-        )
-
-    return kubernetes_config
 
 
 def _get_job(config_url, tmp_dir, labels, **kwargs) -> V1Job:
@@ -183,7 +167,6 @@
     job.spec.template.metadata.labels = labels
 
     return job
->>>>>>> ced15aa5
 
 
 def submit_jobs(
@@ -199,21 +182,16 @@
 ) -> None:
     """Submit one-step job for all timesteps in timestep_list"""
 
-<<<<<<< HEAD
-=======
     # load API objects needed to submit jobs
     kubernetes.config.load_kube_config()
     client = kubernetes.client.BatchV1Api()
 
->>>>>>> ced15aa5
     zarr_url = os.path.join(output_url, "big.zarr")
 
     logger.info("Working on one-step jobs with arguments:")
     logger.info(pprint.pformat(locals()))
     # kube kwargs are shared by all jobs
     kube_kwargs = get_run_kubernetes_kwargs(one_step_config["kubernetes"], config_url)
-<<<<<<< HEAD
-=======
     logger.info(
         "To view job statuses: "
         f"`kubectl get jobs -lorchestrator-jobs={job_labels['orchestrator-jobs']}`"
@@ -222,7 +200,6 @@
         "To clean up jobs: "
         f"`kubectl delete jobs -lorchestrator-jobs={job_labels['orchestrator-jobs']}`"
     )
->>>>>>> ced15aa5
 
     def config_factory(**kwargs):
         timestep = timestep_list[kwargs["index"]]
@@ -243,14 +220,13 @@
         )
         return _upload_config_files(
             model_config, curr_config_url, local_vertical_grid_file
-<<<<<<< HEAD
         )
 
     def run_job(wait=False, **kwargs):
         """Run a run_kubernetes job
 
         kwargs are passed workflows/one_step_jobs/runfile.py:post_process
-        
+
         """
         uid = str(uuid.uuid4())
         labels = assoc(job_labels, "jobid", uid)
@@ -260,28 +236,6 @@
         # since all the data is in the big zarr. Setting outdir to a pod-local path
         # avoids this unecessary upload step.
         local_tmp_dir = "/tmp/null"
-        fv3config.run_kubernetes(
-            model_config_url, local_tmp_dir, job_labels=labels, **kube_kwargs
-        )
-        if wait:
-            utils.wait_for_complete(job_labels, sleep_interval=10)
-=======
-        )
-
-    def run_job(wait=False, **kwargs):
-        """Run a run_kubernetes job
-
-        kwargs are passed workflows/one_step_jobs/runfile.py:post_process
-        
-        """
-        uid = str(uuid.uuid4())
-        labels = assoc(job_labels, "jobid", uid)
-        model_config_url = config_factory(**kwargs)
-
-        # the one step workflow doesn't need to upload its run directories any longer
-        # since all the data is in the big zarr. Setting outdir to a pod-local path
-        # avoids this unecessary upload step.
-        local_tmp_dir = "/tmp/null"
 
         job = _get_job(model_config_url, local_tmp_dir, labels=labels, **kube_kwargs)
 
@@ -290,7 +244,6 @@
 
         if wait:
             utils.wait_for_complete(labels, sleep_interval=10)
->>>>>>> ced15aa5
 
     for k, timestep in enumerate(timestep_list):
         if k == 0:
@@ -298,11 +251,7 @@
             run_job(index=k, init=True, wait=True, timesteps=timestep_list)
         else:
             logger.info(f"Submitting job for timestep {timestep}")
-<<<<<<< HEAD
             run_job(index=k, init=False)
-=======
-            run_job(index=k, init=False)
 
     utils.wait_for_complete(job_labels)
-    utils.delete_completed_jobs(job_labels)
->>>>>>> ced15aa5
+    utils.delete_completed_jobs(job_labels)