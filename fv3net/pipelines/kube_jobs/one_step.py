import logging
import os
import fsspec
import uuid
import yaml
import re
from datetime import timedelta
from copy import deepcopy
from multiprocessing import Pool
from typing import List, Tuple

import fv3config
from fv3net.pipelines.kube_jobs import utils
from fv3net.pipelines.common import list_timesteps, subsample_timesteps_at_interval
from vcm.cloud.fsspec import get_fs
from vcm.cubedsphere.constants import TIME_FMT
from vcm.convenience import parse_datetime_from_str

STDOUT_FILENAME = "stdout.log"
VERTICAL_GRID_FILENAME = "fv_core.res.nc"

SECONDS_IN_MINUTE = 60
SECONDS_IN_HOUR = SECONDS_IN_MINUTE * 60
SECONDS_IN_DAY = SECONDS_IN_HOUR * 24

# TODO: This top level gets adjusted by an update function below, should change
KUBERNETES_CONFIG_DEFAULT = {
    "docker_image": "us.gcr.io/vcm-ml/fv3gfs-python",
    "cpu_count": 6,
    "gcp_secret": "gcp-key",
    "image_pull_policy": "Always",
}
MODEL_CONFIG_DEFAULT = fv3config.get_default_config()

logger = logging.getLogger(__name__)


def timesteps_to_process(
    input_url: str,
    output_url: str,
    n_steps: int,
    overwrite: bool,
    subsample_frequency: int = None,
) -> List[str]:
    """
    Return list of timesteps left to process. This is all the timesteps in
    input_url at the subsampling frequency (if specified) minus the
    successfully completed timesteps in output_url. List is
    also limited to a length of n_steps (which can be None, i.e. no limit)
    """
    rundirs_url = os.path.join(output_url)
    to_do = list_timesteps(input_url)
    if subsample_frequency is not None:
<<<<<<< HEAD
        to_do = subsample_timesteps_at_frequency(to_do, subsample_frequency)
=======
        to_do = subsample_timesteps_at_interval(to_do, subsample_frequency)
>>>>>>> e0ef1521
    done = check_runs_complete(rundirs_url)
    if overwrite:
        _delete_logs_of_done_timesteps(output_url, done)
        done = []
    timestep_list = sorted(list(set(to_do) - set(done)))[:n_steps]

    logger.info(f"Number of input times: {len(to_do)}")
    logger.info(f"Number of completed times: {min(len(done), len(to_do))}")
    logger.info(f"Number of times to process: {len(timestep_list)}")
    return timestep_list


def _current_date_from_timestep(timestep: str) -> List[int]:
    """Return timestep in the format required by fv3gfs namelist"""
    year = int(timestep[:4])
    month = int(timestep[4:6])
    day = int(timestep[6:8])
    hour = int(timestep[9:11])
    minute = int(timestep[11:13])
    second = int(timestep[13:15])
    return [year, month, day, hour, minute, second]


def _delete_logs_of_done_timesteps(output_url: str, timesteps: List[str]):
    fs = get_fs(output_url)
    for timestep in timesteps:
        rundir_url = os.path.join(output_url, timestep)
        fs.rm(os.path.join(rundir_url, STDOUT_FILENAME))


def subsample_timesteps_at_frequency(
    timesteps: List[str], sampling_frequency: int
) -> List[str]:
    """
    Subsample a list of timesteps at the specified frequency (in minutes). Raises
    a ValueError if requested frequency of output does not align with available
    timesteps.

    Args:
        timesteps: A list of all available timestep strings.  Assumed to
            be in the format described by vcm.cubedsphere.constants.TIME_FMT
        sampling_frequency: The frequency to subsample the list in minutes
    
    Returns:
        A subsampled list of the input timesteps at the desired frequency.
    """
    logger.info(
        f"Subsampling available timesteps to every {sampling_frequency} minutes."
    )
    current_time = parse_datetime_from_str(timesteps[0])
    last_time = parse_datetime_from_str(timesteps[-1])
    available_times = set(timesteps)
    delta = timedelta(minutes=sampling_frequency)

    subsampled_timesteps = [timesteps[0]]
    while current_time < last_time:
        next_time = current_time + delta
        next_time_str = next_time.strftime(TIME_FMT)
        if next_time_str in available_times:
            subsampled_timesteps.append(next_time_str)

        current_time = next_time

    num_subsampled = len(subsampled_timesteps)
    if num_subsampled < 2:
        raise ValueError(
            f"No available timesteps found matching desired subsampling frequency"
            f" of {sampling_frequency} minutes."
        )

    return subsampled_timesteps


# Run Completion Checks
def check_runs_complete(rundir_url: str):
    """Checks for existence of stdout.log and tail of said logfile to see if run
    successfully completed"""
    # TODO: Ideally this would check some sort of model exit code
    timestep_check_args = [
        (curr_timestep, os.path.join(rundir_url, curr_timestep, STDOUT_FILENAME))
        for curr_timestep in list_timesteps(rundir_url)
    ]
    pool = Pool(processes=16)
    complete = set(pool.map(_check_run_complete_unpacker, timestep_check_args))
    pool.close()
    if None in complete:
        complete.remove(None)
    return complete


def _check_run_complete_unpacker(arg: tuple) -> str:
    return _check_run_complete_func(*arg)


def _check_run_complete_func(timestep: str, logfile_path: str) -> str:
    if get_fs(logfile_path).exists(logfile_path) and _check_log_tail(logfile_path):
        return timestep
    else:
        return None


def _check_log_tail(gcs_log_file: str) -> bool:
    """
    Check the tail of an FV3GFS stdout log for output we expect upon successful
    completion.
    """

    output_timing_header = [
        "tmin",
        "tmax",
        "tavg",
        "tstd",
        "tfrac",
        "grain",
        "pemin",
        "pemax\n",
    ]
    output_timing_row_lead = [
        "Total",
        "Initialization",
        "FV",
        "FV",
        "FV",
        "GFS",
        "GFS",
        "GFS",
        "Dynamics",
        "Dynamics",
        "FV3",
        "Main",
        "Termination",
    ]
    with fsspec.open(gcs_log_file, "r") as f:
        log_output = f.readlines()[-15:]
    headers = [word for word in log_output[0].split(" ") if word]
    top_check = _check_header_categories(output_timing_header, headers)
    row_headers = [line.split(" ")[0] for line in log_output[1:-1]]
    row_check = _check_header_categories(output_timing_row_lead, row_headers)
    return top_check and row_check


def _check_header_categories(
    target_categories: List[str], source_categories: List[str]
) -> bool:
    if not source_categories:
        return False
    elif len(source_categories) != len(target_categories):
        return False
    for i, target in enumerate(target_categories):
        if target != source_categories[i]:
            return False
    return True


# Configuration Handling


def _get_initial_condition_assets(input_url: str, timestep: str) -> List[dict]:
    """
    Get list of assets representing initial conditions for this timestep to pipeline.
    """
    initial_condition_assets = utils.update_tiled_asset_names(
        source_url=input_url,
        source_filename="{timestep}.{category}.tile{tile}.nc",
        target_url="INPUT",
        target_filename="{category}.tile{tile}.nc",
        timestep=timestep,
    )

    return initial_condition_assets


def _get_vertical_grid_asset(config_url: str) -> dict:
    """Get asset corresponding to fv_core.res.nc which describes vertical coordinate"""
    return fv3config.get_asset_dict(
        config_url,
        VERTICAL_GRID_FILENAME,
        target_location="INPUT",
        target_name=VERTICAL_GRID_FILENAME,
    )


def _get_experiment_name(first_tag: str, second_tag: str) -> str:
    """Return unique experiment name with only alphanumeric, hyphen or dot"""
    uuid_short = str(uuid.uuid4())[:8]
    exp_name = f"one-step.{first_tag}.{second_tag}.{uuid_short}"
    return re.sub(r"[^a-zA-Z0-9.\-]", "", exp_name)


def _update_config(
    workflow_name: str,
    user_model_config: dict,
    user_kubernetes_config: dict,
    input_url: str,
    config_url: str,
    timestep: str,
) -> Tuple[dict]:
    """
    Update kubernetes and fv3 configurations with user inputs
    to prepare for fv3gfs one-step runs.
    """
    model_config = utils.update_nested_dict(
        deepcopy(MODEL_CONFIG_DEFAULT), user_model_config
    )
    kubernetes_config = utils.update_nested_dict(
        deepcopy(KUBERNETES_CONFIG_DEFAULT), user_kubernetes_config
    )

    model_config = fv3config.enable_restart(model_config)
    model_config["experiment_name"] = _get_experiment_name(workflow_name, timestep)
    model_config["initial_conditions"] = _get_initial_condition_assets(
        input_url, timestep
    )
    model_config["initial_conditions"].append(_get_vertical_grid_asset(config_url))
    model_config["namelist"]["coupler_nml"].update(
        {
            "current_date": _current_date_from_timestep(timestep),
            "force_date_from_namelist": True,
        }
    )

    return model_config, kubernetes_config


def _upload_config_files(
    model_config: dict,
    kubernetes_config: dict,
    config_url: str,
    local_vertical_grid_file=None,
    upload_config_filename="fv3config.yml",
) -> Tuple[dict]:
    """
    Upload any files to remote paths necessary for fv3config and the
    fv3gfs one-step runs.
    """

    if "runfile" in kubernetes_config:
        runfile_path = kubernetes_config["runfile"]
        kubernetes_config["runfile"] = utils.transfer_local_to_remote(
            runfile_path, config_url
        )

    model_config["diag_table"] = utils.transfer_local_to_remote(
        model_config["diag_table"], config_url
    )

    if local_vertical_grid_file is not None:
        fs = get_fs(config_url)
        vfile_path = os.path.join(config_url, VERTICAL_GRID_FILENAME)
        fs.put(local_vertical_grid_file, vfile_path)

    config_path = os.path.join(config_url, upload_config_filename)
    with fsspec.open(config_path, "w") as config_file:
        config_file.write(yaml.dump(model_config))

    return model_config, kubernetes_config


def prepare_and_upload_config(
    workflow_name: str,
    input_url: str,
    config_url: str,
    timestep: str,
    one_step_config: dict,
    **kwargs,
) -> Tuple[dict]:
    """Update model and kubernetes configurations for this particular
    timestep and upload necessary files to GCS"""

    user_model_config = one_step_config["fv3config"]
    user_kubernetes_config = one_step_config["kubernetes"]

    model_config, kube_config = _update_config(
        workflow_name,
        user_model_config,
        user_kubernetes_config,
        input_url,
        config_url,
        timestep,
    )
    model_config, kube_config = _upload_config_files(
        model_config, kube_config, config_url, **kwargs
    )

    return model_config, kube_config


def submit_jobs(
    timestep_list: List[str],
    workflow_name: str,
    one_step_config: dict,
    input_url: str,
    output_url: str,
    config_url: str,
    job_labels=None,
    local_vertical_grid_file=None,
) -> None:
    """Submit one-step job for all timesteps in timestep_list"""
    for timestep in timestep_list:

        curr_input_url = os.path.join(input_url, timestep)
        curr_output_url = os.path.join(output_url, timestep)
        curr_config_url = os.path.join(config_url, timestep)

        model_config, kube_config = prepare_and_upload_config(
            workflow_name,
            curr_input_url,
            curr_config_url,
            timestep,
            one_step_config,
            local_vertical_grid_file=local_vertical_grid_file,
        )

        jobname = model_config["experiment_name"]
        kube_config["jobname"] = jobname
        fv3config.run_kubernetes(
            os.path.join(curr_config_url, "fv3config.yml"),
            curr_output_url,
            job_labels=job_labels,
            **kube_config,
        )
        logger.info(f"Submitted job {jobname}")<|MERGE_RESOLUTION|>--- conflicted
+++ resolved
@@ -51,11 +51,7 @@
     rundirs_url = os.path.join(output_url)
     to_do = list_timesteps(input_url)
     if subsample_frequency is not None:
-<<<<<<< HEAD
-        to_do = subsample_timesteps_at_frequency(to_do, subsample_frequency)
-=======
         to_do = subsample_timesteps_at_interval(to_do, subsample_frequency)
->>>>>>> e0ef1521
     done = check_runs_complete(rundirs_url)
     if overwrite:
         _delete_logs_of_done_timesteps(output_url, done)
