from typing import Sequence, Tuple, Iterable
import xarray as xr
import logging
import abc
import tensorflow as tf
from .._packer import ArrayPacker
import numpy as np
import os
from ._filesystem import get_dir, put_dir

logger = logging.getLogger(__file__)


class _XyArraySequence(tf.keras.utils.Sequence):
    """
    Wrapper object converting a sequence of batch datasets
    to a sequence of input/output numpy arrays.
    """

    def __init__(
        self,
        X_packer: ArrayPacker,
        y_packer: ArrayPacker,
        dataset_sequence: Sequence[xr.Dataset],
    ):
        self.X_packer = X_packer
        self.y_packer = y_packer
        self.dataset_sequence = dataset_sequence

    def __len__(self) -> int:
        return len(self.dataset_sequence)

    def __getitem__(self, idx) -> Tuple[np.ndarray, np.ndarray]:
        ds = self.dataset_sequence[idx]
        X = self.X_packer.to_array(ds)
        y = self.y_packer.to_array(ds)
        return X, y


class Model(abc.ABC):
    """
    Abstract base class for a machine learning model which operates on xarray
    datasets, and is trained on sequences of such datasets.
    """

    @abc.abstractmethod
    def __init__(
        self,
        sample_dim_name: str,
        input_variables: Iterable[str],
        output_variables: Iterable[str],
        **hyperparameters,
    ):
        super().__init__()

    @abc.abstractmethod
    def fit(self, X: Sequence[xr.Dataset]) -> None:
        pass

    @abc.abstractmethod
    def predict(self, X: xr.Dataset) -> xr.Dataset:
        pass

    @abc.abstractmethod
    def dump(self, path: str) -> None:
        """Serialize the model to a directory."""
        pass

    @abc.abstractmethod
    def load(self, path: str) -> object:
        """Load a serialized model from a directory."""
        pass


class PackedKerasModel(Model):
    """
    Abstract base class for a keras-based model which operates on xarray
    datasets containing a "sample" dimension (as defined by loaders.SAMPLE_DIM_NAME),
    where each variable has at most one non-sample dimension.

    Subclasses are defined primarily using a `get_model` method, which returns a
    Keras model.
    """

    # these should only be used in the dump/load routines for this class
    _MODEL_FILENAME = "model.tf"
    _X_PACKER_FILENAME = "X_packer.json"
    _Y_PACKER_FILENAME = "y_packer.json"

    def __init__(
        self,
        sample_dim_name: str,
        input_variables: Iterable[str],
        output_variables: Iterable[str],
    ):
        super().__init__(sample_dim_name, input_variables, output_variables)
        self._model = None
        self.X_packer = ArrayPacker(
            sample_dim_name=sample_dim_name, names=input_variables
        )
        self.y_packer = ArrayPacker(
            sample_dim_name=sample_dim_name, names=output_variables
        )

    @property
    def model(self) -> tf.keras.Model:
        if self._model is None:
            raise RuntimeError("must call fit() for keras model to be available")
        return self._model

    @abc.abstractmethod
    def get_model(self, features_in: int, features_out: int) -> tf.keras.Model:
        """Returns a Keras model to use as the underlying predictive model.

        Args:
            features_in: the number of input features
            features_out: the number of output features

        Returns:
            model: a Keras model whose input shape is [n_samples, features_in] and
                output shape is [n_samples, features_out]
        """
        pass

    def fit(self, batches: Sequence[xr.Dataset]) -> None:
        Xy = _XyArraySequence(self.X_packer, self.y_packer, batches)
        if self._model is None:
            features_in, features_out = count_batch_features(Xy)
            self._model = self.get_model(features_in, features_out)
        self.fit_array(Xy)

    def fit_array(self, X: Sequence[Tuple[np.ndarray, np.ndarray]]) -> None:
        return self.model.fit(X)

    def predict(self, X: xr.Dataset) -> xr.Dataset:
        return self.y_packer.to_dataset(self.predict_array(self.X_packer.to_array(X)))

    def predict_array(self, X: np.ndarray) -> np.ndarray:
        return self.model.predict(X)

    def dump(self, path: str) -> None:
        with put_dir(path) as path:
            model_filename = os.path.join(path, self._MODEL_FILENAME)
            self.model.save(model_filename)
            with open(os.path.join(path, self._X_PACKER_FILENAME), "w") as f:
                self.X_packer.dump(f)
            with open(os.path.join(path, self._Y_PACKER_FILENAME), "w") as f:
                self.y_packer.dump(f)

    @classmethod
    def load(cls, path: str) -> Model:
<<<<<<< HEAD
        with get_dir(path) as path:
            print(os.listdir(path))
            with open(os.path.join(path, cls._X_PACKER_FILENAME), "r") as f:
                X_packer = ArrayPacker.load(f)
            with open(os.path.join(path, cls._Y_PACKER_FILENAME), "r") as f:
                y_packer = ArrayPacker.load(f)
            obj = cls(X_packer.names, y_packer.names)
            model_filename = os.path.join(path, cls._MODEL_FILENAME)
            obj._model = tf.keras.models.load_model(model_filename)
            obj.X_packer = X_packer
            obj.y_packer = y_packer
            return obj
=======
        with open(os.path.join(path, cls._X_PACKER_FILENAME), "r") as f:
            X_packer = ArrayPacker.load(f)
        with open(os.path.join(path, cls._Y_PACKER_FILENAME), "r") as f:
            y_packer = ArrayPacker.load(f)
        obj = cls(X_packer.sample_dim_name, X_packer.names, y_packer.names)
        model_filename = os.path.join(path, cls._MODEL_FILENAME)
        obj._model = tf.keras.models.load_model(model_filename)
        obj.X_packer = X_packer
        obj.y_packer = y_packer
        return obj
>>>>>>> 154634da


def count_batch_features(
    batches: Sequence[Tuple[np.ndarray, np.ndarray]]
) -> Tuple[int, int]:
    """Returns the number of input and output features in the first batch of a sequence.
    """
    features_in = batches[0][0].shape[-1]
    features_out = batches[0][1].shape[-1]
    return features_in, features_out


class DenseModel(PackedKerasModel):
    """
    A simple feedforward neural network model with dense layers.
    """

    def __init__(
        self,
        sample_dim_name: str,
        input_variables: Iterable[str],
        output_variables: Iterable[str],
        depth: int = 3,
        width: int = 16,
    ):
        self.width = width
        self.depth = depth
        super().__init__(sample_dim_name, input_variables, output_variables)

    def get_model(self, features_in: int, features_out: int) -> tf.keras.Model:
        model = tf.keras.Sequential()
        model.add(tf.keras.Input(features_in))
        for i in range(self.depth - 1):
            model.add(
                tf.keras.layers.Dense(self.width, activation=tf.keras.activations.relu)
            )
        model.add(
            tf.keras.layers.Dense(features_out, activation=tf.keras.activations.relu)
        )
        model.compile(optimizer="sgd", loss="mse")
        return model<|MERGE_RESOLUTION|>--- conflicted
+++ resolved
@@ -149,31 +149,18 @@
 
     @classmethod
     def load(cls, path: str) -> Model:
-<<<<<<< HEAD
         with get_dir(path) as path:
             print(os.listdir(path))
             with open(os.path.join(path, cls._X_PACKER_FILENAME), "r") as f:
                 X_packer = ArrayPacker.load(f)
             with open(os.path.join(path, cls._Y_PACKER_FILENAME), "r") as f:
                 y_packer = ArrayPacker.load(f)
-            obj = cls(X_packer.names, y_packer.names)
+            obj = cls(X_packer.sample_dim_name, X_packer.names, y_packer.names)
             model_filename = os.path.join(path, cls._MODEL_FILENAME)
             obj._model = tf.keras.models.load_model(model_filename)
             obj.X_packer = X_packer
             obj.y_packer = y_packer
             return obj
-=======
-        with open(os.path.join(path, cls._X_PACKER_FILENAME), "r") as f:
-            X_packer = ArrayPacker.load(f)
-        with open(os.path.join(path, cls._Y_PACKER_FILENAME), "r") as f:
-            y_packer = ArrayPacker.load(f)
-        obj = cls(X_packer.sample_dim_name, X_packer.names, y_packer.names)
-        model_filename = os.path.join(path, cls._MODEL_FILENAME)
-        obj._model = tf.keras.models.load_model(model_filename)
-        obj.X_packer = X_packer
-        obj.y_packer = y_packer
-        return obj
->>>>>>> 154634da
 
 
 def count_batch_features(
