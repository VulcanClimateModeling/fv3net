import argparse
import os
import yaml
import logging
<<<<<<< HEAD
from . import training
=======
import contextlib
import fsspec
from . import get_model
>>>>>>> 58f01124
from .. import shared

# TODO: refactor these to ..shared
from ..sklearn.__main__ import _save_config_output


MODEL_FILENAME = "model_data"


def parse_args():
    parser = argparse.ArgumentParser()
    parser.add_argument("train_data_path", type=str, help="Location of training data")
    parser.add_argument(
        "train_config_file",
        type=str,
        help="Local path for training configuration yaml file",
    )
    parser.add_argument(
        "output_data_path", type=str, help="Location to save config and trained model."
    )
    parser.add_argument(
        "--timesteps-file",
        type=str,
        default=None,
        help="json file containing a list of timesteps in YYYYMMDD.HHMMSS format",
    )
    parser.add_argument(
        "--no-train-subdir-append",
        action="store_true",
        help="Omit the appending of 'train' to the input training data path",
    )
    return parser.parse_args()


if __name__ == "__main__":
    args = parse_args()

    data_path = args.train_data_path
    if not args.no_train_subdir_append:
        data_path = os.path.join(data_path, "train")
    train_config = shared.load_model_training_config(args.train_config_file)

    if args.timesteps_file:
        with open(args.timesteps_file, "r") as f:
            timesteps = yaml.safe_load(f)
        train_config.batch_kwargs["timesteps"] = timesteps

    _save_config_output(args.output_data_path, train_config)

    logging.basicConfig(level=logging.INFO)

    model = get_model(
        train_config.model_type,
        train_config.input_variables,
        train_config.output_variables,
        **train_config.hyperparameters
    )
    batches = shared.load_data_sequence(data_path, train_config)
    model.fit(batches)

    model_output_path = os.path.join(args.output_data_path, MODEL_FILENAME)
    model.dump(model_output_path)

    report_metadata = {**vars(args), **vars(train_config)}<|MERGE_RESOLUTION|>--- conflicted
+++ resolved
@@ -2,13 +2,7 @@
 import os
 import yaml
 import logging
-<<<<<<< HEAD
-from . import training
-=======
-import contextlib
-import fsspec
 from . import get_model
->>>>>>> 58f01124
 from .. import shared
 
 # TODO: refactor these to ..shared
