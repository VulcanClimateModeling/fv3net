from typing import Sequence, Tuple
import xarray as xr
import logging
import abc
import tensorflow as tf
from ..packer import ArrayPacker
import numpy as np
import os
from ..filesystem import get_dir, put_dir

logger = logging.getLogger(__file__)


class _SampleSequence(tf.keras.utils.Sequence):
    """
    Wrapper object converting a sequence of batch datasets
    to a sequence of input/output numpy arrays.
    """

    def __init__(self, X_packer, y_packer, dataset_sequence):
        self.X_packer = X_packer
        self.y_packer = y_packer
        self.dataset_sequence = dataset_sequence

    def __len__(self):
        return len(self.dataset_sequence)

    def __getitem__(self, idx):
        ds = self.dataset_sequence[idx]
        X = self.X_packer.pack(ds)
        y = self.y_packer.pack(ds)
        return X, y


def sample_from_dataset(packer, dataset):
    return packer.pack_X(dataset), packer.pack_y(dataset)


class Model(abc.ABC):
    """
    Abstract base class for a machine learning model which operates on xarray
    datasets, and is trained on sequences of such datasets.
    """

    @abc.abstractmethod
    def fit(self, X: Sequence[xr.Dataset], y: Sequence[xr.Dataset]):
        pass

    @abc.abstractmethod
    def predict(self, X: xr.Dataset) -> xr.Dataset:
        pass

    @abc.abstractmethod
    def dump(self, file):
        pass

    @abc.abstractmethod
    def load(self, file):
        pass


class PackedKerasModel(Model):
    """
    Abstract base class for a keras-based model which operates on xarray
    datasets containing a "sample" dimension (as defined by loaders.SAMPLE_DIM_NAME),
    where each variable has at most one non-sample dimension.

    Subclasses are defined primarily using a `get_model` method, which returns a
    Keras model.
    """

    MODEL_FILENAME = "model.tf"
    X_PACKER_FILENAME = "X_packer.json"
    Y_PACKER_FILENAME = "y_packer.json"

    def __init__(self, input_variables, output_variables):
        super().__init__()
        self._model = None
        self.X_packer = ArrayPacker(input_variables)
        self.y_packer = ArrayPacker(output_variables)

    @property
    def model(self) -> tf.keras.Model:
        if self._model is None:
            raise RuntimeError("must call fit() for keras model to be available")
        return self._model

    @abc.abstractmethod
    def get_model(self, features_in: int, features_out: int) -> tf.keras.Model:
        """Returns a Keras model to use as the underlying predictive model.

        Args:
            features_in: the number of input features
            features_out: the number of output features

        Returns:
            model: a Keras model whose input shape is [n_samples, features_in] and
                output shape is [n_samples, features_out]
        """
        pass

    def fit(self, batches: Sequence[xr.Dataset],) -> None:
        X = _SampleSequence(self.X_packer, self.y_packer, batches)
        if self._model is None:
            features_in = X[0][0].shape[-1]
            features_out = X[0][1].shape[-1]
            self._model = self.get_model(features_in, features_out)
        self.fit_array(X)

    def fit_array(self, X: Sequence[Tuple[np.ndarray, np.ndarray]]) -> None:
        return self.model.fit(X)

    def predict(self, X: xr.Dataset) -> xr.Dataset:
        return self.y_packer.unpack(self.predict_array(self.X_packer.pack(X)))

    def predict_array(self, X: np.ndarray) -> np.ndarray:
        return self.model.predict(X)

<<<<<<< HEAD
    def dump(self, path):
        with put_dir(path) as path:
            model_filename = os.path.join(path, self.MODEL_FILENAME)
            self.model.save(model_filename)
            with open(os.path.join(path, self.X_PACKER_FILENAME), "w") as f:
                self.X_packer.dump(f)
            with open(os.path.join(path, self.Y_PACKER_FILENAME), "w") as f:
                self.y_packer.dump(f)

    @classmethod
    def load(cls, path):
        with get_dir(path) as path:
            print(os.listdir(path))
            with open(os.path.join(path, cls.X_PACKER_FILENAME), "r") as f:
                X_packer = ArrayPacker.load(f)
            with open(os.path.join(path, cls.Y_PACKER_FILENAME), "r") as f:
                y_packer = ArrayPacker.load(f)
            obj = cls(X_packer.names, y_packer.names)
            model_filename = os.path.join(path, cls.MODEL_FILENAME)
            obj._model = tf.keras.models.load_model(model_filename)
            obj.X_packer = X_packer
            obj.y_packer = y_packer
            return obj
=======
    def dump(self, path: str) -> None:
        if os.path.isfile(path):
            raise ValueError(f"path {path} exists and is not a directory")
        model_filename = os.path.join(path, self.MODEL_FILENAME)
        self.model.save(model_filename)
        with open(os.path.join(path, self.X_PACKER_FILENAME), "w") as f:
            self.X_packer.dump(f)
        with open(os.path.join(path, self.Y_PACKER_FILENAME), "w") as f:
            self.y_packer.dump(f)

    @classmethod
    def load(cls, path: str) -> Model:
        with open(os.path.join(path, cls.X_PACKER_FILENAME), "r") as f:
            X_packer = ArrayPacker.load(f)
        with open(os.path.join(path, cls.Y_PACKER_FILENAME), "r") as f:
            y_packer = ArrayPacker.load(f)
        obj = cls(X_packer.names, y_packer.names)
        model_filename = os.path.join(path, cls.MODEL_FILENAME)
        obj._model = tf.keras.models.load_model(model_filename)
        obj.X_packer = X_packer
        obj.y_packer = y_packer
        return obj
>>>>>>> e2e5e808


class DenseModel(PackedKerasModel):
    """
    A simple feedforward neural network model with dense layers.
    """

    def __init__(
        self, input_variables, output_variables, depth=3, width=16, **hyperparameters
    ):
        self.width = width
        self.depth = depth
        super().__init__(input_variables, output_variables)

    def get_model(self, features_in: int, features_out: int) -> tf.keras.Model:
        model = tf.keras.Sequential()
        model.add(tf.keras.Input(features_in))
        model.add(tf.keras.layers.BatchNormalization())
        for i in range(self.depth - 1):
            model.add(
                tf.keras.layers.Dense(self.width, activation=tf.keras.activations.relu)
            )
        model.add(
            tf.keras.layers.Dense(features_out, activation=tf.keras.activations.relu)
        )
        model.compile(optimizer="sgd", loss="mse")
        return model<|MERGE_RESOLUTION|>--- conflicted
+++ resolved
@@ -116,8 +116,7 @@
     def predict_array(self, X: np.ndarray) -> np.ndarray:
         return self.model.predict(X)
 
-<<<<<<< HEAD
-    def dump(self, path):
+    def dump(self, path: str) -> None:
         with put_dir(path) as path:
             model_filename = os.path.join(path, self.MODEL_FILENAME)
             self.model.save(model_filename)
@@ -127,7 +126,7 @@
                 self.y_packer.dump(f)
 
     @classmethod
-    def load(cls, path):
+    def load(cls, path: str) -> Model:
         with get_dir(path) as path:
             print(os.listdir(path))
             with open(os.path.join(path, cls.X_PACKER_FILENAME), "r") as f:
@@ -140,30 +139,6 @@
             obj.X_packer = X_packer
             obj.y_packer = y_packer
             return obj
-=======
-    def dump(self, path: str) -> None:
-        if os.path.isfile(path):
-            raise ValueError(f"path {path} exists and is not a directory")
-        model_filename = os.path.join(path, self.MODEL_FILENAME)
-        self.model.save(model_filename)
-        with open(os.path.join(path, self.X_PACKER_FILENAME), "w") as f:
-            self.X_packer.dump(f)
-        with open(os.path.join(path, self.Y_PACKER_FILENAME), "w") as f:
-            self.y_packer.dump(f)
-
-    @classmethod
-    def load(cls, path: str) -> Model:
-        with open(os.path.join(path, cls.X_PACKER_FILENAME), "r") as f:
-            X_packer = ArrayPacker.load(f)
-        with open(os.path.join(path, cls.Y_PACKER_FILENAME), "r") as f:
-            y_packer = ArrayPacker.load(f)
-        obj = cls(X_packer.names, y_packer.names)
-        model_filename = os.path.join(path, cls.MODEL_FILENAME)
-        obj._model = tf.keras.models.load_model(model_filename)
-        obj.X_packer = X_packer
-        obj.y_packer = y_packer
-        return obj
->>>>>>> e2e5e808
 
 
 class DenseModel(PackedKerasModel):
