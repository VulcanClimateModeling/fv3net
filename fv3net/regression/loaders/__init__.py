# This module should only contain loaders we mean to be able to specify in the
# model training configuration
from ._batch import batches_from_mapper, diagnostic_sequence_from_mapper
from ._one_step import open_one_step
from ._fine_resolution_budget import (
    open_fine_resolution_budget,
    open_fine_res_apparent_sources,
)
<<<<<<< HEAD

from ._sequences import FunctionOutputSequence

# TODO: replace with open mapping func for nudging data source
from ._nudged import load_nudging_batches
=======
from ._nudged import open_nudged
>>>>>>> cecbeb97

from .constants import TIME_NAME, SAMPLE_DIM_NAME<|MERGE_RESOLUTION|>--- conflicted
+++ resolved
@@ -6,14 +6,7 @@
     open_fine_resolution_budget,
     open_fine_res_apparent_sources,
 )
-<<<<<<< HEAD
-
 from ._sequences import FunctionOutputSequence
-
-# TODO: replace with open mapping func for nudging data source
-from ._nudged import load_nudging_batches
-=======
 from ._nudged import open_nudged
->>>>>>> cecbeb97
 
 from .constants import TIME_NAME, SAMPLE_DIM_NAME