# This module should only contain loaders we mean to be able to specify in the
# model training configuration
<<<<<<< HEAD
=======
from ._batch import batches_from_mapper
>>>>>>> acab0bb9
from ._one_step import open_one_step
from ._fine_resolution_budget import open_fine_resolution_budget

# TODO: replace with open mapping func for nudging data source
<<<<<<< HEAD
from ._nudged import load_nudging_batches

from .constants import TIME_NAME, SAMPLE_DIM_NAME
=======
from ._nudged import load_nudging_batches
>>>>>>> acab0bb9
<|MERGE_RESOLUTION|>--- conflicted
+++ resolved
@@ -1,17 +1,10 @@
 # This module should only contain loaders we mean to be able to specify in the
 # model training configuration
-<<<<<<< HEAD
-=======
 from ._batch import batches_from_mapper
->>>>>>> acab0bb9
 from ._one_step import open_one_step
 from ._fine_resolution_budget import open_fine_resolution_budget
 
 # TODO: replace with open mapping func for nudging data source
-<<<<<<< HEAD
 from ._nudged import load_nudging_batches
 
-from .constants import TIME_NAME, SAMPLE_DIM_NAME
-=======
-from ._nudged import load_nudging_batches
->>>>>>> acab0bb9
+from .constants import TIME_NAME, SAMPLE_DIM_NAME