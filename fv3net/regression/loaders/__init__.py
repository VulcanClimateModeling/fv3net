--- conflicted
+++ resolved
@@ -1,20 +1,13 @@
 # This module should only contain loaders we mean to be able to specify in the
 # model training configuration
 from ._one_step import open_one_step
-<<<<<<< HEAD
 from ._fine_resolution_budget import (
     open_fine_resolution_budget,
     open_fine_res_apparent_sources,
 )
-=======
-from ._fine_resolution_budget import open_fine_resolution_budget
->>>>>>> 9394e49f
 
 # TODO: replace with open mapping func for nudging data source
 from ._nudged import load_nudging_batches
 
-<<<<<<< HEAD
 from ._batch import mapper_to_diagnostic_sequence, mapper_to_batches
-=======
-from .constants import TIME_NAME, SAMPLE_DIM_NAME
->>>>>>> 9394e49f
+from .constants import TIME_NAME, SAMPLE_DIM_NAME