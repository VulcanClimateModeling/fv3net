--- conflicted
+++ resolved
@@ -89,11 +89,7 @@
         init_time_dim_name (str, optional): Name of time dim in data source.
             Defaults to "initial_time".
         rename_variables (Mapping[str, str], optional): Defaults to None.
-<<<<<<< HEAD
-        
-=======
         timesteps: List of timesteps to use in training.
->>>>>>> 9c72898a
     Raises:
         TypeError: If no variable_names are provided to select the final datasets
         
@@ -155,12 +151,8 @@
         init_time_dim_name (str, optional): Name of time dim in data source.
             Defaults to "initial_time".
         rename_variables (Mapping[str, str], optional): Defaults to None.
-<<<<<<< HEAD
-        
-=======
         timesteps: List of timesteps to use in training.
 
->>>>>>> 9c72898a
     Raises:
         TypeError: If no variable_names are provided to select the final datasets
         
