--- conflicted
+++ resolved
@@ -99,24 +99,17 @@
     if len(variable_names) == 0:
         raise TypeError("At least one value must be given for variable_names")
 
-<<<<<<< HEAD
     num_times = timesteps_per_batch * num_batches
     times = _sample(data_mapping.keys(), num_times, random_state)
     num_batches = _validated_num_batches(len(times), timesteps_per_batch, num_batches)
     batched_timesteps = list(partition(timesteps_per_batch, times))
 
-=======
-    batched_timesteps = _select_batch_timesteps(
-        list(data_mapping.keys()), timesteps_per_batch, num_batches, random_state
-    )
->>>>>>> 70982f26
     transform = functools.partial(
         stack_dropnan_shuffle, init_time_dim_name, random_state
     )
     load_batch = functools.partial(
         _load_batch, data_mapping, variable_names, rename_variables, init_time_dim_name,
     )
-<<<<<<< HEAD
     seq = FunctionOutputSequence(lambda x: transform(load_batch(x)), batched_timesteps)
     seq.attrs["times"] = times
 
@@ -125,105 +118,6 @@
 
 def _sample(seq: Sequence[Any], n: int, random_state: RandomState) -> Sequence[Any]:
     return random_state.choice(list(seq), n, replace=False).tolist()
-=======
-
-    return FunctionOutputSequence(lambda x: transform(load_batch(x)), batched_timesteps)
-
-
-def diagnostic_sequence_from_mapper(
-    data_path: str,
-    variable_names: Sequence[str],
-    mapping_function: str,
-    mapping_kwargs: Mapping[str, Any] = None,
-    timesteps_per_batch: int = 1,
-    num_batches: int = None,
-    random_seed: int = 0,
-    init_time_dim_name: str = "initial_time",
-    rename_variables: Mapping[str, str] = None,
-) -> Sequence[xr.Dataset]:
-    """Load a dataset sequence for dagnostic purposes. Uses the same batch subsetting as
-    as batches_from_mapper but without transformation and stacking
-    Args:
-        data_path (str): Path to data store to be loaded via mapper.
-        variable_names (Iterable[str]): data variables to select
-        mapping_function (str): Name of a callable which opens a mapper to the data
-        mapping_kwargs (Mapping[str, Any]): mapping of keyword arguments to be
-            passed to the mapping function
-        timesteps_per_batch (int, optional): Defaults to 1.
-        num_batches (int, optional): Defaults to None.
-        random_seed (int, optional): Defaults to 0.
-        init_time_dim_name (str, optional): Name of time dim in data source.
-            Defaults to "initial_time".
-        rename_variables (Mapping[str, str], optional): Defaults to None.
-    Raises:
-        TypeError: If no variable_names are provided to select the final datasets
-    Returns:
-        Sequence of xarray datasets for use in training batches.
-    """
-
-    data_mapping = _create_mapper(data_path, mapping_function, mapping_kwargs)
-
-    sequence = _mapper_to_diagnostic_sequence(
-        data_mapping,
-        variable_names,
-        timesteps_per_batch,
-        num_batches,
-        random_seed,
-        init_time_dim_name,
-        rename_variables,
-    )
-
-    return sequence
-
-
-def _mapper_to_diagnostic_sequence(
-    dataset_mapper: Mapping[str, xr.Dataset],
-    variable_names: Sequence[str],
-    timesteps_per_batch: int = 1,
-    num_batches: int = None,
-    random_seed: int = 0,
-    init_time_dim_name: str = "initial_time",
-    rename_variables: Mapping[str, str] = None,
-) -> Sequence[xr.Dataset]:
-
-    random_state = RandomState(random_seed)
-    if rename_variables is None:
-        rename_variables = {}
-
-    batched_timesteps = _select_batch_timesteps(
-        list(dataset_mapper.keys()), timesteps_per_batch, num_batches, random_state
-    )
-
-    load_batch = functools.partial(
-        _load_batch,
-        dataset_mapper,
-        variable_names,
-        rename_variables,
-        init_time_dim_name,
-    )
-
-    return FunctionOutputSequence(load_batch, batched_timesteps)
-
-
-def _select_batch_timesteps(
-    timesteps: Sequence[str],
-    timesteps_per_batch: int,
-    num_batches: int,
-    random_state: RandomState,
-) -> Sequence[Sequence[str]]:
-    random_state.shuffle(timesteps)
-    num_batches = _validated_num_batches(
-        len(timesteps), timesteps_per_batch, num_batches
-    )
-    logger.info(f"{num_batches} data batches generated for model training.")
-    timesteps_list_sequence = list(
-        timesteps[
-            batch_num * timesteps_per_batch : (batch_num + 1) * timesteps_per_batch
-        ]
-        for batch_num in range(num_batches)
-    )
-    return timesteps_list_sequence
->>>>>>> 70982f26
 
 
 def _load_batch(
