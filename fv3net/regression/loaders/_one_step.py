--- conflicted
+++ resolved
@@ -1,37 +1,19 @@
-import logging
 import os
-<<<<<<< HEAD
 from typing import Mapping
-=======
-from typing import Iterable, Sequence, Mapping
-import copy
->>>>>>> 246702bd
-
 import xarray as xr
 
 import vcm
-<<<<<<< HEAD
 from vcm import cloud
-=======
-from vcm import cloud, safe
-from ._sequences import FunctionOutputSequence
-from ._transform import stack_and_format
-from ..constants import TIME_NAME
->>>>>>> 246702bd
-
-__all__ = ["load_one_step_batches"]
-
-logger = logging.getLogger()
-logger.setLevel(logging.INFO)
-fh = logging.FileHandler("dataset_handler.log")
-fh.setLevel(logging.INFO)
-logger.addHandler(fh)
 
 
-<<<<<<< HEAD
 def open_onestep_mapping(url: str) -> Mapping[str, xr.Dataset]:
     return TimestepMapper(url)
-=======
+
+    def __getitem__(self, key: str) -> xr.Dataset:
+        zarr_path = os.path.join(self._timesteps_dir, f"{key}.zarr")
+        return xr.open_zarr(self._fs.get_mapper(zarr_path))
+
+
 class TimestepMapper:
     def __init__(self, timesteps_dir):
         self._timesteps_dir = timesteps_dir
@@ -39,21 +21,11 @@
         self.zarrs = self._fs.glob(os.path.join(timesteps_dir, "*.zarr"))
         if len(self.zarrs) == 0:
             raise ValueError(f"No zarrs found in {timesteps_dir}")
->>>>>>> 246702bd
 
     def __getitem__(self, key: str) -> xr.Dataset:
         zarr_path = os.path.join(self._timesteps_dir, f"{key}.zarr")
         return xr.open_zarr(self._fs.get_mapper(zarr_path))
 
-<<<<<<< HEAD
-class TimestepMapper:
-    def __init__(self, timesteps_dir):
-        self._timesteps_dir = timesteps_dir
-        self._fs = cloud.get_fs(timesteps_dir)
-        self.zarrs = self._fs.glob(os.path.join(timesteps_dir, "*.zarr"))
-        if len(self.zarrs) == 0:
-            raise ValueError(f"No zarrs found in {timesteps_dir}")
-=======
     def keys(self):
         return [vcm.parse_timestep_str_from_path(zarr) for zarr in self.zarrs]
 
@@ -61,138 +33,4 @@
         return iter(self.keys())
 
     def __len__(self):
-        return len(self.keys())
->>>>>>> 246702bd
-
-    def __getitem__(self, key: str) -> xr.Dataset:
-        zarr_path = os.path.join(self._timesteps_dir, f"{key}.zarr")
-        return xr.open_zarr(self._fs.get_mapper(zarr_path))
-
-<<<<<<< HEAD
-    def keys(self):
-        return [vcm.parse_timestep_str_from_path(zarr) for zarr in self.zarrs]
-
-    def __iter__(self):
-        return iter(self.keys())
-
-    def __len__(self):
-        return len(self.keys())
-=======
-def load_one_step_batches(
-    data_path: str,
-    *variable_names: Iterable[str],
-    files_per_batch: int = 1,
-    num_batches: int = None,
-    random_seed: int = 1234,
-    mask_to_surface_type: str = None,
-    init_time_dim_name: str = "initial_time",
-    rename_variables: Mapping[str, str] = None,
-) -> Sequence:
-    """Get a sequence of batches from one-step zarr stores.
-
-    Args:
-        data_path: location of directory containing zarr stores
-        *variable_names: any number of sequences of variable names. One Sequence will be
-            returned for each of the given sequences. The "sample" dimension will be
-            identical across each of these sequences.
-        files_per_batch: number of zarr stores used to create each batch, defaults to 1
-        num_batches (optional): number of batches to create. By default, use all the
-            available training data.
-        random_seed (optional): seed value for random number generator
-        mask_to_surface_type: mask data points to ony include the indicated surface type
-        init_time_dim_name: name of the initialization time dimension
-        rename_variables: mapping of variables to rename,
-            from data names to standard names
-    """
-    if rename_variables is None:
-        rename_variables = {}
-    if len(variable_names) == 0:
-        raise TypeError("At least one value must be given for variable_names")
-    logger.info(f"Reading data from {data_path}.")
-
-    timestep_mapper = TimestepMapper(data_path)
-    timesteps = timestep_mapper.keys()
-    logger.info(f"Number of .zarrs in GCS train data dir: {len(timestep_mapper)}.")
-    random = np.random.RandomState(random_seed)
-    random.shuffle(timesteps)
-    num_batches = _validated_num_batches(len(timesteps), files_per_batch, num_batches)
-    logger.info(f"{num_batches} data batches generated for model training.")
-    timesteps_list_sequence = list(
-        timesteps[batch_num * files_per_batch : (batch_num + 1) * files_per_batch]
-        for batch_num in range(num_batches)
-    )
-    output_list = []
-    for data_vars in variable_names:
-        load_batch = functools.partial(
-            _load_one_step_batch,
-            timestep_mapper,
-            data_vars,
-            rename_variables,
-            init_time_dim_name,
-        )
-        input_formatted_batch = functools.partial(
-            stack_and_format,
-            init_time_dim_name,
-            mask_to_surface_type,
-            copy.deepcopy(random),  # each sequence must be shuffled the same!
-        )
-        output_list.append(
-            FunctionOutputSequence(
-                lambda x: input_formatted_batch(load_batch(x)), timesteps_list_sequence
-            )
-        )
-    if len(output_list) > 1:
-        return tuple(output_list)
-    else:
-        return output_list[0]
-
-
-def _load_one_step_batch(
-    timestep_mapper,
-    data_vars: Iterable[str],
-    rename_variables: Mapping[str, str],
-    init_time_dim_name: str,
-    timestep_list: Iterable[str],
-):
-    # TODO refactor this I/O. since this logic below it is currently
-    # impossible to test.
-    data = _load_datasets(timestep_mapper, timestep_list)
-    ds = xr.concat(data, init_time_dim_name)
-    # need to use standardized time dimension name
-    rename_variables[init_time_dim_name] = rename_variables.get(
-        init_time_dim_name, TIME_NAME
-    )
-    ds = ds.rename(rename_variables)
-    ds = safe.get_variables(ds, data_vars)
-    return ds.load()
-
-
-@backoff.on_exception(backoff.expo, (ValueError, RuntimeError), max_tries=3)
-def _load_datasets(
-    timestep_mapper: Mapping[str, xr.Dataset], times: Iterable[str]
-) -> Iterable[xr.Dataset]:
-    return_list = []
-    for time in times:
-        ds = timestep_mapper[time]
-        return_list.append(ds)
-    return return_list
-
-
-def _validated_num_batches(total_num_input_files, files_per_batch, num_batches=None):
-    """ check that the number of batches (if provided) and the number of
-    files per batch are reasonable given the number of zarrs in the input data dir.
-
-    Returns:
-        Number of batches to use for training
-    """
-    if num_batches is None:
-        num_train_batches = total_num_input_files // files_per_batch
-    elif num_batches * files_per_batch > total_num_input_files:
-        raise ValueError(
-            f"Number of input_files {total_num_input_files} "
-            f"cannot create {num_batches} batches of size {files_per_batch}."
-        )
-    else:
-        num_train_batches = num_batches
-    return num_train_batches
->>>>>>> 246702bd
+        return len(self.keys())