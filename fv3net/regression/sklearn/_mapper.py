from typing import Mapping

from vcm import safe
import xarray as xr

<<<<<<< HEAD
from loaders import SAMPLE_DIM_NAME, DERIVATION_DIM
from loaders.mappers import GeoMapper
from .wrapper import SklearnWrapper

=======
from .wrapper import SklearnWrapper

SAMPLE_DIM_NAME = "sample"
DERIVATION_DIM = "derivation"
>>>>>>> c74497e2
PREDICT_COORD = "predict"
TARGET_COORD = "target"


class SklearnPredictionMapper(GeoMapper):
    def __init__(
        self,
        base_mapper: GeoMapper,
        sklearn_wrapped_model: SklearnWrapper,
        init_time_dim: str = "initial_time",
        z_dim: str = "z",
        rename_vars: Mapping[str, str] = None,
    ):
        self._base_mapper = base_mapper
        self._model = sklearn_wrapped_model
        self._init_time_dim = init_time_dim
        self._z_dim = z_dim
        self.rename_vars = rename_vars or {}

    def _predict(self, ds):
        if set(self._model.input_vars_).issubset(ds.data_vars) is False:
            missing_vars = [
                var
                for var in set(self._model.input_vars_) ^ set(ds.data_vars)
                if var in self._model.input_vars_
            ]
            raise KeyError(
                f"Model feature variables {missing_vars}  not present in dataset."
            )

        ds_ = safe.get_variables(ds, self._model.input_vars_)
        ds_stacked = safe.stack_once(
            ds_,
            SAMPLE_DIM_NAME,
            [dim for dim in ds_.dims if dim != self._z_dim],
            allowed_broadcast_dims=[self._z_dim, self._init_time_dim],
        )
        ds_pred = self._model.predict(ds_stacked, SAMPLE_DIM_NAME).unstack()
        return ds_pred.rename(self.rename_vars)

    def _insert_prediction(self, ds, ds_pred):
        predicted_vars = ds_pred.data_vars
        nonpredicted_vars = [var for var in ds.data_vars if var not in predicted_vars]
        ds_target = (
            safe.get_variables(
                ds, [var for var in predicted_vars if var in ds.data_vars]
            )
            .expand_dims(DERIVATION_DIM)
            .assign_coords({DERIVATION_DIM: [TARGET_COORD]})
        )
        ds_pred = ds_pred.expand_dims(DERIVATION_DIM).assign_coords(
            {DERIVATION_DIM: [PREDICT_COORD]}
        )
        return xr.merge([safe.get_variables(ds, nonpredicted_vars), ds_target, ds_pred])

    def __getitem__(self, key: str) -> xr.Dataset:
        ds = self._base_mapper[key]
        ds_prediction = self._predict(ds)
        return self._insert_prediction(ds, ds_prediction)

    def keys(self):
        return self._base_mapper.keys()

    def __iter__(self):
        return iter(self.keys())

    def __len__(self):
        return len(self.keys())<|MERGE_RESOLUTION|>--- conflicted
+++ resolved
@@ -3,17 +3,8 @@
 from vcm import safe
 import xarray as xr
 
-<<<<<<< HEAD
-from loaders import SAMPLE_DIM_NAME, DERIVATION_DIM
-from loaders.mappers import GeoMapper
 from .wrapper import SklearnWrapper
-
-=======
-from .wrapper import SklearnWrapper
-
-SAMPLE_DIM_NAME = "sample"
-DERIVATION_DIM = "derivation"
->>>>>>> c74497e2
+from loaders import GeoMapper, SAMPLE_DIM_NAME, DERIVATION_DIM
 PREDICT_COORD = "predict"
 TARGET_COORD = "target"
 
