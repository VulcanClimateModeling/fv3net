--- conflicted
+++ resolved
@@ -9,11 +9,7 @@
 import gallery
 import vcm
 import numpy as np
-<<<<<<< HEAD
-from typing import Mapping, Sequence, List
-import xarray as xr
-=======
->>>>>>> ae2ced83
+from typing import List
 from . import train
 
 
@@ -83,15 +79,6 @@
     return parser.parse_args()
 
 
-<<<<<<< HEAD
-def times_from_batches(batched_data):
-    return_list = []
-    ds = xr.concat(batched_data, SAMPLE_DIM_NAME)
-    for time in ds[TIME_NAME].values:
-        return_list.append(vcm.cast_to_datetime(time))
-    return return_list
-
-
 def _timesteps_to_list(raw_timesteps: Mapping[str, Sequence]) -> Sequence[str]:
     if "train" not in raw_timesteps or len(raw_timesteps["train"]) == 0:
         raise KeyError("Timesteps json file must have list of times in 'train' key.")
@@ -103,8 +90,6 @@
         return train_timesteps
 
 
-=======
->>>>>>> ae2ced83
 if __name__ == "__main__":
     args = parse_args()
 
