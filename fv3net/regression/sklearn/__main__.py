from typing import Union, Sequence
from datetime import datetime
import argparse
import os
import fsspec
import yaml
import logging
import report
import gallery
import vcm
import numpy as np
import xarray as xr
from . import train
from ..constants import SAMPLE_DIM_NAME, TIME_NAME


MODEL_FILENAME = "sklearn_model.pkl"
MODEL_CONFIG_FILENAME = "training_config.yml"
TIMESTEPS_USED_FILENAME = "timesteps_used.yml"
REPORT_TITLE = "ML model training report"
TRAINING_FIG_FILENAME = "count_of_training_times_used.png"


def _save_config_output(output_url, config):
    fs = vcm.cloud.fsspec.get_fs(output_url)
    fs.makedirs(output_url, exist_ok=True)
    config_url = os.path.join(output_url, MODEL_CONFIG_FILENAME)

    with fs.open(config_url, "w") as f:
        yaml.dump(config, f)


def _create_report_plots(
    path: str, times: Union[Sequence[np.datetime64], Sequence[datetime]]
):
    """Given path to output directory and times used, create all plots required
    for html report"""
    with fsspec.open(os.path.join(path, TRAINING_FIG_FILENAME), "wb") as f:
        gallery.plot_daily_and_hourly_hist(times).savefig(f, dpi=90)
    return {"Time distribution of training samples": [TRAINING_FIG_FILENAME]}


def _write_report(output_dir, sections, metadata, title):
    filename = title.replace(" ", "_") + ".html"
    html_report = report.create_html(sections, title, metadata=metadata)
    with fsspec.open(os.path.join(output_dir, filename), "w") as f:
        f.write(html_report)


def parse_args():
    parser = argparse.ArgumentParser()
    parser.add_argument("train_data_path", type=str, help="Location of training data")
    parser.add_argument(
        "train_config_file",
        type=str,
        help="Local path for training configuration yaml file",
    )
    parser.add_argument(
        "output_data_path", type=str, help="Location to save config and trained model."
    )
    parser.add_argument(
        "--delete-local-results-after-upload",
        type=bool,
        default=True,
        help="If results are uploaded to remote storage, "
        "remove local copy after upload.",
    )
    parser.add_argument(
        "--no-train-subdir-append",
        action="store_true",
        help="Omit the appending of 'train' to the input training data path",
    )
    return parser.parse_args()


def times_from_batches(batched_data):
    return_list = []
    ds = xr.concat(batched_data, SAMPLE_DIM_NAME)
    for time in ds[TIME_NAME].values:
        return_list.append(vcm.cast_to_datetime(time))
    return return_list


if __name__ == "__main__":
    args = parse_args()

    data_path = args.train_data_path
    if not args.no_train_subdir_append:
        data_path = os.path.join(data_path, "train")
    train_config = train.load_model_training_config(args.train_config_file)
    batched_data = train.load_data_sequence(data_path, train_config)
<<<<<<< HEAD
    # _save_config_output(args.output_data_path, train_config, time_list)
=======
    _save_config_output(args.output_data_path, train_config)
>>>>>>> 12c1b664

    logging.basicConfig(level=logging.INFO)

    model = train.train_model(batched_data, train_config)
    train.save_model(args.output_data_path, model, MODEL_FILENAME)
<<<<<<< HEAD
    # TODO: These will be fixed by Jeremy's PR which is almost merged to master
    # report_sections = _create_report_plots(args.output_data_path)
    # report_metadata = {**vars(args), **vars(train_config)}
    # _write_report(args.output_data_path, report_sections, report_metadata,
    # REPORT_TITLE)
=======
    report_metadata = {**vars(args), **vars(train_config)}
    report_sections = _create_report_plots(
        args.output_data_path, times_from_batches(batched_data),
    )
    _write_report(args.output_data_path, report_sections, report_metadata, REPORT_TITLE)
>>>>>>> 12c1b664
<|MERGE_RESOLUTION|>--- conflicted
+++ resolved
@@ -89,26 +89,14 @@
         data_path = os.path.join(data_path, "train")
     train_config = train.load_model_training_config(args.train_config_file)
     batched_data = train.load_data_sequence(data_path, train_config)
-<<<<<<< HEAD
-    # _save_config_output(args.output_data_path, train_config, time_list)
-=======
     _save_config_output(args.output_data_path, train_config)
->>>>>>> 12c1b664
 
     logging.basicConfig(level=logging.INFO)
 
     model = train.train_model(batched_data, train_config)
     train.save_model(args.output_data_path, model, MODEL_FILENAME)
-<<<<<<< HEAD
-    # TODO: These will be fixed by Jeremy's PR which is almost merged to master
-    # report_sections = _create_report_plots(args.output_data_path)
-    # report_metadata = {**vars(args), **vars(train_config)}
-    # _write_report(args.output_data_path, report_sections, report_metadata,
-    # REPORT_TITLE)
-=======
     report_metadata = {**vars(args), **vars(train_config)}
     report_sections = _create_report_plots(
         args.output_data_path, times_from_batches(batched_data),
     )
-    _write_report(args.output_data_path, report_sections, report_metadata, REPORT_TITLE)
->>>>>>> 12c1b664
+    _write_report(args.output_data_path, report_sections, report_metadata, REPORT_TITLE)