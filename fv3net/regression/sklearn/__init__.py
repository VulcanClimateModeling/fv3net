--- conflicted
+++ resolved
@@ -3,9 +3,5 @@
     SklearnPredictionMapper,
     PREDICT_COORD,
     TARGET_COORD,
-<<<<<<< HEAD
-    DATA_SOURCE_DIM,
-=======
     DERIVATION_DIM,
->>>>>>> d6f0ce2a
 )