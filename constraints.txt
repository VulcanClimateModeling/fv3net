#
# This file is autogenerated by pip-compile
# To update, run:
#
#    pip-compile --output-file=constraints.txt docker/learned_nudging_run/requirements.txt docker/prognostic_run/requirements.txt external/fv3fit/requirements.txt pip-requirements.txt workflows/post_process_run/requirements.txt
#
absl-py==0.11.0           # via tensorboard, tensorflow
alabaster==0.7.12         # via -r docker/prognostic_run/requirements.txt, sphinx
apache-beam[gcp]==2.23.0  # via -r pip-requirements.txt
appdirs==1.4.4            # via -r docker/prognostic_run/requirements.txt, -r external/fv3fit/requirements.txt, intake, pooch, virtualenv
argcomplete==1.12.0       # via yq
asciitree==0.3.3          # via -r docker/prognostic_run/requirements.txt, zarr
astunparse==1.6.3         # via tensorflow
atomicwrites==1.4.0       # via -r external/fv3fit/requirements.txt
attrs==19.3.0             # via -r docker/prognostic_run/requirements.txt, -r external/fv3fit/requirements.txt, jsonschema, pytest
avro-python3==1.9.2.1     # via apache-beam
babel==2.8.0              # via -r docker/prognostic_run/requirements.txt, sphinx
backoff==1.10.0           # via -r docker/prognostic_run/requirements.txt
bump2version==1.0.0       # via -r pip-requirements.txt
cachecontrol[filecache]==0.12.6  # via poetry
cachetools==3.1.1         # via -r external/fv3fit/requirements.txt, apache-beam, google-auth
cachy==0.3.0              # via poetry
certifi==2019.11.28       # via -r docker/prognostic_run/requirements.txt, -r external/fv3fit/requirements.txt, kubernetes, requests
cffi==1.14.3              # via cryptography
cftime==1.2.1             # via -r docker/prognostic_run/requirements.txt, -r external/fv3fit/requirements.txt, -r workflows/post_process_run/requirements.txt, nc-time-axis, netcdf4
chardet==3.0.4            # via -r docker/prognostic_run/requirements.txt, -r external/fv3fit/requirements.txt, requests
cleo==0.7.6               # via poetry
click==7.1.2              # via -r docker/prognostic_run/requirements.txt, -r external/fv3fit/requirements.txt, -r workflows/post_process_run/requirements.txt, pip-tools
clikit==0.4.3             # via cleo, poetry
cloudpickle==1.6.0        # via -r external/fv3fit/requirements.txt, dask
conda-lock==0.4.1         # via -r pip-requirements.txt
coverage==5.2.1           # via pytest-cov
crcmod==1.7               # via apache-beam
cryptography==3.2.1       # via secretstorage
cycler==0.10.0            # via -r docker/prognostic_run/requirements.txt, -r external/fv3fit/requirements.txt, matplotlib
dask[bag]==2.22.0         # via -r docker/learned_nudging_run/requirements.txt, -r docker/prognostic_run/requirements.txt, -r external/fv3fit/requirements.txt, -r workflows/post_process_run/requirements.txt, intake, intake-xarray, xgcm
decorator==4.4.2          # via -r docker/prognostic_run/requirements.txt, -r external/fv3fit/requirements.txt, gcsfs, networkx, traitlets
dill==0.3.1.1             # via apache-beam
distlib==0.3.1            # via virtualenv
docopt==0.6.2             # via hdfs
docrep==0.2.7             # via -r docker/prognostic_run/requirements.txt, -r external/fv3fit/requirements.txt, xgcm
docutils==0.16            # via -r docker/prognostic_run/requirements.txt, sphinx
entrypoints==0.3          # via -r docker/prognostic_run/requirements.txt, -r external/fv3fit/requirements.txt, intake
f90nml==1.1.2             # via -r docker/prognostic_run/requirements.txt, -r external/fv3fit/requirements.txt
fastavro==0.23.6          # via apache-beam
fasteners==0.15           # via -r docker/prognostic_run/requirements.txt, google-apitools, zarr
filelock==3.0.12          # via tox, virtualenv
flatbuffers==1.12         # via tensorflow
fsspec==0.8.0             # via -r docker/prognostic_run/requirements.txt, -r external/fv3fit/requirements.txt, -r workflows/post_process_run/requirements.txt, dask, gcsfs, intake
future==0.18.2            # via -r docker/prognostic_run/requirements.txt, apache-beam, xgcm
gast==0.3.3               # via tensorflow
gcsfs==0.6.2              # via -r docker/prognostic_run/requirements.txt, -r external/fv3fit/requirements.txt, -r pip-requirements.txt, -r workflows/post_process_run/requirements.txt
gitdb==4.0.5              # via -r docker/prognostic_run/requirements.txt, gitpython
gitpython==3.1.7          # via -r docker/prognostic_run/requirements.txt
google-api-core[grpc,grpcgcp]==1.22.2  # via google-cloud-bigquery, google-cloud-bigtable, google-cloud-core, google-cloud-datastore, google-cloud-dlp, google-cloud-language, google-cloud-logging, google-cloud-pubsub, google-cloud-spanner, google-cloud-videointelligence, google-cloud-vision
google-apitools==0.5.31   # via apache-beam
google-auth-oauthlib==0.4.1  # via -r external/fv3fit/requirements.txt, gcsfs, tensorboard
google-auth==1.21.1       # via -r external/fv3fit/requirements.txt, gcsfs, google-api-core, google-auth-oauthlib, google-cloud-bigquery, kubernetes, tensorboard
google-cloud-bigquery==1.24.0  # via apache-beam
google-cloud-bigtable==1.0.0  # via apache-beam
google-cloud-core==1.4.1  # via apache-beam, google-cloud-bigquery, google-cloud-bigtable, google-cloud-datastore, google-cloud-logging, google-cloud-spanner
google-cloud-datastore==1.7.4  # via apache-beam
google-cloud-dlp==0.13.0  # via apache-beam
google-cloud-language==1.3.0  # via apache-beam
google-cloud-logging==1.15.1  # via -r docker/learned_nudging_run/requirements.txt
google-cloud-pubsub==1.0.2  # via apache-beam
google-cloud-spanner==1.13.0  # via apache-beam
google-cloud-videointelligence==1.13.0  # via apache-beam
google-cloud-vision==0.42.0  # via apache-beam
google-pasta==0.2.0       # via tensorflow
google-resumable-media==0.5.1  # via google-cloud-bigquery
googleapis-common-protos[grpc]==1.51.0  # via google-api-core, grpc-google-iam-v1
grpc-google-iam-v1==0.12.3  # via google-cloud-bigtable, google-cloud-pubsub, google-cloud-spanner
grpcio-gcp==0.2.2         # via apache-beam, google-api-core
grpcio==1.32.0            # via apache-beam, google-api-core, googleapis-common-protos, grpc-google-iam-v1, grpcio-gcp, tensorboard, tensorflow
h5netcdf==0.8.1           # via -r docker/prognostic_run/requirements.txt, -r external/fv3fit/requirements.txt
h5py==2.10.0              # via -r docker/prognostic_run/requirements.txt, h5netcdf, tensorflow
hdfs==2.5.8               # via apache-beam
html5lib==1.1             # via poetry
httplib2==0.17.4          # via apache-beam, google-apitools, oauth2client
idna==2.9                 # via -r docker/prognostic_run/requirements.txt, -r external/fv3fit/requirements.txt, requests
imageio==2.9.0            # via -r docker/prognostic_run/requirements.txt, -r external/fv3fit/requirements.txt, scikit-image
imagesize==1.2.0          # via -r docker/prognostic_run/requirements.txt, sphinx
importlib-metadata==1.1.3  # via -r docker/prognostic_run/requirements.txt, -r external/fv3fit/requirements.txt, argcomplete, jsonschema, keyring, pint, pluggy, poetry, pytest, tox, virtualenv
iniconfig==1.0.1          # via pytest
intake-xarray==0.3.1      # via -r docker/prognostic_run/requirements.txt, -r external/fv3fit/requirements.txt
intake==0.6.0             # via -r docker/prognostic_run/requirements.txt, -r external/fv3fit/requirements.txt, intake-xarray
ipython-genutils==0.2.0   # via -r docker/prognostic_run/requirements.txt, -r external/fv3fit/requirements.txt, traitlets
jeepney==0.4.3            # via secretstorage
jinja2==2.11.2            # via -r docker/prognostic_run/requirements.txt, -r external/fv3fit/requirements.txt, conda-lock, intake, sphinx
joblib==0.16.0            # via -r docker/prognostic_run/requirements.txt, scikit-learn
jsonschema==3.2.0         # via -r docker/prognostic_run/requirements.txt, poetry
keras-preprocessing==1.1.2  # via tensorflow
keyring==20.0.1           # via poetry
kiwisolver==1.2.0         # via -r docker/prognostic_run/requirements.txt, -r external/fv3fit/requirements.txt, matplotlib
kubernetes==11.0.0        # via -r docker/prognostic_run/requirements.txt
llvmlite==0.33.0          # via -r docker/prognostic_run/requirements.txt, -r external/fv3fit/requirements.txt, numba
locket==0.2.0             # via -r external/fv3fit/requirements.txt, partd
lockfile==0.12.2          # via cachecontrol
markdown==3.1.1           # via tensorboard
markupsafe==1.1.1         # via -r docker/prognostic_run/requirements.txt, -r external/fv3fit/requirements.txt, jinja2
matplotlib==3.2.2         # via -r external/fv3fit/requirements.txt, metpy, nc-time-axis, scikit-image
metpy==0.12.2             # via -r docker/prognostic_run/requirements.txt, -r external/fv3fit/requirements.txt
mock==2.0.0               # via apache-beam
monotonic==1.5            # via -r docker/prognostic_run/requirements.txt, fasteners
more-itertools==8.4.0     # via -r docker/prognostic_run/requirements.txt, -r external/fv3fit/requirements.txt, pytest
mpi4py==3.0.3             # via -r docker/prognostic_run/requirements.txt
msgpack==1.0.0            # via -r docker/prognostic_run/requirements.txt, -r external/fv3fit/requirements.txt, cachecontrol, intake
nc-time-axis==1.2.0       # via -r pip-requirements.txt
netcdf4==1.5.3            # via -r docker/prognostic_run/requirements.txt, -r workflows/post_process_run/requirements.txt, intake-xarray
networkx==2.5             # via -r docker/prognostic_run/requirements.txt, -r external/fv3fit/requirements.txt, scikit-image
nose==1.3.7               # via -r external/fv3fit/requirements.txt
numba==0.50.1             # via -r docker/prognostic_run/requirements.txt, -r external/fv3fit/requirements.txt
numcodecs==0.7.2          # via -r docker/prognostic_run/requirements.txt, -r pip-requirements.txt, zarr
numpy==1.19.4             # via -r docker/prognostic_run/requirements.txt, -r external/fv3fit/requirements.txt, -r workflows/post_process_run/requirements.txt, apache-beam, cftime, h5py, imageio, intake, keras-preprocessing, matplotlib, metpy, nc-time-axis, netcdf4, numba, numcodecs, opt-einsum, pandas, pyarrow, pywavelets, scikit-learn, scipy, tensorboard, tensorflow, xarray, xgcm, zarr
oauth2client==3.0.0       # via apache-beam, google-apitools
oauthlib==3.1.0           # via -r docker/prognostic_run/requirements.txt, -r external/fv3fit/requirements.txt, requests-oauthlib
opt-einsum==3.3.0         # via tensorflow
packaging==20.4           # via -r docker/prognostic_run/requirements.txt, -r external/fv3fit/requirements.txt, pint, pooch, pytest, sphinx, tox
pandas==1.0.1             # via -r docker/learned_nudging_run/requirements.txt, -r docker/prognostic_run/requirements.txt, -r external/fv3fit/requirements.txt, metpy, xarray
partd==1.1.0              # via -r external/fv3fit/requirements.txt, dask
pastel==0.2.0             # via clikit
pbr==5.5.0                # via mock
pexpect==4.8.0            # via poetry
pillow==7.2.0             # via -r docker/prognostic_run/requirements.txt, -r external/fv3fit/requirements.txt, imageio, scikit-image
pint==0.15                # via -r docker/prognostic_run/requirements.txt, -r external/fv3fit/requirements.txt, metpy
pip-tools==5.3.1          # via -r pip-requirements.txt
pkgconfig==1.5.1          # via -r docker/prognostic_run/requirements.txt
pkginfo==1.5.0.1          # via poetry
pluggy==0.13.1            # via -r docker/prognostic_run/requirements.txt, -r external/fv3fit/requirements.txt, pytest, tox
poetry==1.0.10            # via -r pip-requirements.txt
pooch==1.1.1              # via -r docker/prognostic_run/requirements.txt, -r external/fv3fit/requirements.txt, metpy
protobuf==3.13.0          # via -r docker/prognostic_run/requirements.txt, apache-beam, google-api-core, google-cloud-bigquery, googleapis-common-protos, tensorboard, tensorflow
ptyprocess==0.6.0         # via pexpect
py==1.9.0                 # via -r docker/prognostic_run/requirements.txt, -r external/fv3fit/requirements.txt, pytest, tox
pyarrow==0.17.1           # via -r external/fv3fit/requirements.txt, apache-beam
pyasn1-modules==0.2.7     # via -r docker/prognostic_run/requirements.txt, -r external/fv3fit/requirements.txt, google-auth, oauth2client
pyasn1==0.4.8             # via -r docker/prognostic_run/requirements.txt, -r external/fv3fit/requirements.txt, oauth2client, pyasn1-modules, rsa
pycparser==2.20           # via cffi
pydot==1.4.1              # via apache-beam
pygments==2.6.1           # via -r docker/prognostic_run/requirements.txt, sphinx
pylev==1.3.0              # via clikit
pymongo==3.11.0           # via apache-beam
pyparsing==2.4.7          # via -r docker/prognostic_run/requirements.txt, -r external/fv3fit/requirements.txt, matplotlib, packaging, poetry, pydot
pyrsistent==0.14.11       # via jsonschema, poetry
pytest-cov==2.10.1        # via -r external/fv3fit/requirements.txt
pytest-regtest==1.4.4     # via -r docker/prognostic_run/requirements.txt, -r external/fv3fit/requirements.txt, -r pip-requirements.txt
pytest==6.0.1             # via -r docker/prognostic_run/requirements.txt, -r external/fv3fit/requirements.txt, pytest-cov, pytest-regtest
python-dateutil==2.8.1    # via -r docker/prognostic_run/requirements.txt, -r external/fv3fit/requirements.txt, apache-beam, kubernetes, matplotlib, pandas
pytz==2020.1              # via -r docker/prognostic_run/requirements.txt, -r external/fv3fit/requirements.txt, apache-beam, babel, fastavro, google-api-core, pandas
pywavelets==1.1.1         # via -r docker/prognostic_run/requirements.txt, -r external/fv3fit/requirements.txt, scikit-image
pyyaml==5.3               # via -r docker/prognostic_run/requirements.txt, -r external/fv3fit/requirements.txt, -r workflows/post_process_run/requirements.txt, conda-lock, dask, intake, kubernetes, yq
requests-oauthlib==1.3.0  # via -r docker/prognostic_run/requirements.txt, -r external/fv3fit/requirements.txt, google-auth-oauthlib, kubernetes
requests-toolbelt==0.8.0  # via poetry
requests==2.24.0          # via -r docker/prognostic_run/requirements.txt, -r external/fv3fit/requirements.txt, cachecontrol, conda-lock, gcsfs, google-api-core, hdfs, intake, kubernetes, poetry, pooch, requests-oauthlib, requests-toolbelt, sphinx, tensorboard
rsa==4.6                  # via -r docker/prognostic_run/requirements.txt, -r external/fv3fit/requirements.txt, google-auth, oauth2client
scikit-image==0.16.2      # via -r docker/learned_nudging_run/requirements.txt, -r docker/prognostic_run/requirements.txt, -r external/fv3fit/requirements.txt
scikit-learn==0.22.1      # via -r docker/learned_nudging_run/requirements.txt, -r docker/prognostic_run/requirements.txt, -r external/fv3fit/requirements.txt
scipy==1.5.4              # via -r docker/prognostic_run/requirements.txt, -r external/fv3fit/requirements.txt, metpy, scikit-image, scikit-learn
secretstorage==3.1.2      # via keyring
shellingham==1.3.2        # via poetry
six==1.15.0               # via -r docker/prognostic_run/requirements.txt, -r external/fv3fit/requirements.txt, absl-py, astunparse, cryptography, cycler, docrep, fasteners, google-api-core, google-apitools, google-auth, google-cloud-bigquery, google-pasta, google-resumable-media, grpcio, h5py, hdfs, html5lib, jsonschema, keras-preprocessing, kubernetes, mock, nc-time-axis, oauth2client, packaging, pip-tools, protobuf, pyrsistent, python-dateutil, tensorboard, tensorflow, tox, traitlets, virtualenv, websocket-client
smmap==3.0.4              # via -r docker/prognostic_run/requirements.txt, gitdb
snowballstemmer==2.0.0    # via -r docker/prognostic_run/requirements.txt, sphinx
sphinx-rtd-theme==0.5.0   # via -r docker/prognostic_run/requirements.txt
sphinx==3.2.1             # via -r docker/prognostic_run/requirements.txt, sphinx-rtd-theme
sphinxcontrib-applehelp==1.0.2  # via -r docker/prognostic_run/requirements.txt, sphinx
sphinxcontrib-devhelp==1.0.2  # via -r docker/prognostic_run/requirements.txt, sphinx
sphinxcontrib-htmlhelp==1.0.3  # via -r docker/prognostic_run/requirements.txt, sphinx
sphinxcontrib-jsmath==1.0.1  # via -r docker/prognostic_run/requirements.txt, sphinx
sphinxcontrib-qthelp==1.0.3  # via -r docker/prognostic_run/requirements.txt, sphinx
sphinxcontrib-serializinghtml==1.1.4  # via -r docker/prognostic_run/requirements.txt, sphinx
tensorboard-plugin-wit==1.7.0  # via tensorboard
<<<<<<< HEAD
tensorboard==2.2.2        # via tensorflow
tensorflow-addons==0.11.2  # via -r external/fv3fit/requirements.txt
tensorflow-estimator==2.2.0  # via tensorflow
tensorflow==2.2.0         # via -r docker/prognostic_run/requirements.txt, -r external/fv3fit/requirements.txt
=======
tensorboard==2.4.0        # via tensorflow
tensorflow-estimator==2.4.0  # via tensorflow
tensorflow==2.4.0         # via -r docker/prognostic_run/requirements.txt, -r external/fv3fit/requirements.txt
>>>>>>> 37cbe7bc
termcolor==1.1.0          # via tensorflow
toml==0.10.1              # via pytest, tox
tomlkit==0.5.11           # via poetry
toolz==0.10.0             # via -r docker/prognostic_run/requirements.txt, -r external/fv3fit/requirements.txt, -r workflows/post_process_run/requirements.txt, dask, partd
tox==3.20.0               # via -r pip-requirements.txt
traitlets==4.3.3          # via -r docker/prognostic_run/requirements.txt, -r external/fv3fit/requirements.txt, metpy
<<<<<<< HEAD
typeguard==2.10.0         # via tensorflow-addons
typing-extensions==3.7.4.3  # via -r docker/prognostic_run/requirements.txt, -r external/fv3fit/requirements.txt, apache-beam
=======
typing-extensions==3.7.4.3  # via -r docker/prognostic_run/requirements.txt, -r external/fv3fit/requirements.txt, apache-beam, tensorflow
>>>>>>> 37cbe7bc
urllib3==1.25.10          # via -r docker/prognostic_run/requirements.txt, -r external/fv3fit/requirements.txt, kubernetes, requests
virtualenv==20.0.33       # via tox
wcwidth==0.2.5            # via -r docker/prognostic_run/requirements.txt, -r external/fv3fit/requirements.txt
webencodings==0.5.1       # via html5lib
websocket-client==0.57.0  # via -r docker/prognostic_run/requirements.txt, kubernetes
werkzeug==1.0.1           # via tensorboard
wheel==0.35.1             # via astunparse, tensorboard, tensorflow
wrapt==1.12.1             # via tensorflow
xarray==0.16.0            # via -r docker/prognostic_run/requirements.txt, -r external/fv3fit/requirements.txt, -r workflows/post_process_run/requirements.txt, intake-xarray, metpy, xgcm
xgcm==0.3.0               # via -r docker/prognostic_run/requirements.txt, -r external/fv3fit/requirements.txt
xmltodict==0.12.0         # via yq
yq==2.11.0                # via -r pip-requirements.txt
zarr==2.4.0               # via -r docker/learned_nudging_run/requirements.txt, -r docker/prognostic_run/requirements.txt, -r external/fv3fit/requirements.txt, -r pip-requirements.txt, -r workflows/post_process_run/requirements.txt, intake-xarray
zipp==3.1.0               # via -r docker/prognostic_run/requirements.txt, -r external/fv3fit/requirements.txt, importlib-metadata

# The following packages are considered to be unsafe in a requirements file:
# pip
# setuptools<|MERGE_RESOLUTION|>--- conflicted
+++ resolved
@@ -171,28 +171,16 @@
 sphinxcontrib-qthelp==1.0.3  # via -r docker/prognostic_run/requirements.txt, sphinx
 sphinxcontrib-serializinghtml==1.1.4  # via -r docker/prognostic_run/requirements.txt, sphinx
 tensorboard-plugin-wit==1.7.0  # via tensorboard
-<<<<<<< HEAD
-tensorboard==2.2.2        # via tensorflow
-tensorflow-addons==0.11.2  # via -r external/fv3fit/requirements.txt
-tensorflow-estimator==2.2.0  # via tensorflow
-tensorflow==2.2.0         # via -r docker/prognostic_run/requirements.txt, -r external/fv3fit/requirements.txt
-=======
 tensorboard==2.4.0        # via tensorflow
 tensorflow-estimator==2.4.0  # via tensorflow
 tensorflow==2.4.0         # via -r docker/prognostic_run/requirements.txt, -r external/fv3fit/requirements.txt
->>>>>>> 37cbe7bc
 termcolor==1.1.0          # via tensorflow
 toml==0.10.1              # via pytest, tox
 tomlkit==0.5.11           # via poetry
 toolz==0.10.0             # via -r docker/prognostic_run/requirements.txt, -r external/fv3fit/requirements.txt, -r workflows/post_process_run/requirements.txt, dask, partd
 tox==3.20.0               # via -r pip-requirements.txt
 traitlets==4.3.3          # via -r docker/prognostic_run/requirements.txt, -r external/fv3fit/requirements.txt, metpy
-<<<<<<< HEAD
-typeguard==2.10.0         # via tensorflow-addons
-typing-extensions==3.7.4.3  # via -r docker/prognostic_run/requirements.txt, -r external/fv3fit/requirements.txt, apache-beam
-=======
 typing-extensions==3.7.4.3  # via -r docker/prognostic_run/requirements.txt, -r external/fv3fit/requirements.txt, apache-beam, tensorflow
->>>>>>> 37cbe7bc
 urllib3==1.25.10          # via -r docker/prognostic_run/requirements.txt, -r external/fv3fit/requirements.txt, kubernetes, requests
 virtualenv==20.0.33       # via tox
 wcwidth==0.2.5            # via -r docker/prognostic_run/requirements.txt, -r external/fv3fit/requirements.txt
