--- conflicted
+++ resolved
@@ -3,12 +3,8 @@
     data 
     build
     external/fv3config
-<<<<<<< HEAD
     external/fv3fit
-    tests/dataflow
-=======
     workflows/dataflow/tests/integration
->>>>>>> 65f28fce
     docker 
     workflows/prognostic_c48_run 
 
