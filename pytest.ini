[pytest]
<<<<<<< HEAD
norecursedirs = data build external/fv3config tests/dataflow docker
=======
norecursedirs = data build external/fv3config tests/dataflow external/fv3util
>>>>>>> 702f170b

markers =
    regression: marks regression tests (deselect with '-m "not regression"')<|MERGE_RESOLUTION|>--- conflicted
+++ resolved
@@ -1,9 +1,5 @@
 [pytest]
-<<<<<<< HEAD
-norecursedirs = data build external/fv3config tests/dataflow docker
-=======
-norecursedirs = data build external/fv3config tests/dataflow external/fv3util
->>>>>>> 702f170b
+norecursedirs = data build external/fv3config tests/dataflow external/fv3util docker
 
 markers =
     regression: marks regression tests (deselect with '-m "not regression"')