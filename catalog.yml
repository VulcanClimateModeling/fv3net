--- conflicted
+++ resolved
@@ -98,11 +98,7 @@
 
 
   40day_c384_atmos_8xdaily:
-<<<<<<< HEAD
-    description: 8x daily atmospheric diagnostics from the 40 day run on a lat lon grid
-=======
     description: Instantaneous 8x daily atmospheric diagnostics from the 40 day run on a C384 grid
->>>>>>> 441a6ede
     driver: zarr
     args:
       storage_options:
