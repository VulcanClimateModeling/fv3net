--- conflicted
+++ resolved
@@ -51,29 +51,28 @@
         access: read_only
       urlpath: 'gcs://vcm-ml-data/2019-09-10-GFDL-SHiELD-15-minute-2-days.zarr'
 
-<<<<<<< HEAD
   2019-09-24-GFDL-SHiELD-15-minute-2-days_regrid_1degree:
     description: 2D and 3D data sampled every 15 minutes from a 2-day 3-km simulation, regridded to a roughly 1.0 degree x 1.0 degree regular lat-lon grid.
-=======
-  2019-10-09-SAM-SOCRATES_tend_9216x4608x74_7.5s_4km_nudge24h:
-    description: 5 day forecast for SOCRATES with 24 hour nudging to ERA5, with bug fixes for tendency calculations, from Marat Khairoutdinov.
->>>>>>> aa7e50cf
     driver: zarr
     args:
       storage_options:
         project: 'vcm-ml'
         access: read_only
-<<<<<<< HEAD
       urlpath: 'gcs://vcm-ml-data/2019-09-24_GFDL-SHiELD-15-minute-2-days_regrid_1degree.zarr'
 
-
+  2019-10-09-SAM-SOCRATES_tend_9216x4608x74_7.5s_4km_nudge24h:
+    description: 5 day forecast for SOCRATES with 24 hour nudging to ERA5, with bug fixes for tendency calculations, from Marat Khairoutdinov.  
+    driver: zarr
+    args:
+      storage_options:
+        project: 'vcm-ml'
+        access: read_only
+      urlpath: 'gcs://vcm-ml-data/2019-10-09-SAM-SOCRATES_tend_9216x4608x74_7.5s_4km_nudge24h.zarr'
+      
   ## Local Data Intake ##
-  # TODO: Could this be replicated with intake caching?
+  # TODO: Could this be replicated with intake caching? Or switch to an ignored file?
   local_2019-09-24-GFDL-SHiELD-15-minute-2-days_regrid_1degree:
     description: Local version of 2D and 3D SHieLD data at 1 degree resolution
     driver: zarr
     args:
-      urlpath: '{{ CATALOG_DIR }}/data/interim/2019-09-24_GFDL-SHiELD-15-minute-2-days_regrid_1degree.zarr'
-=======
-      urlpath: 'gcs://vcm-ml-data/2019-10-09-SAM-SOCRATES_tend_9216x4608x74_7.5s_4km_nudge24h.zarr'
->>>>>>> aa7e50cf
+      urlpath: '{{ CATALOG_DIR }}/data/interim/2019-09-24_GFDL-SHiELD-15-minute-2-days_regrid_1degree.zarr'