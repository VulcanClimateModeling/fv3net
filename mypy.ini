[mypy]
<<<<<<< HEAD
=======

# untyped vcm pakages
[mypy-gallery]
ignore_missing_imports = True

[mypy-report]
>>>>>>> ae2ced83
ignore_missing_imports = True


# External Libraries
[mypy-mappm]
ignore_missing_imports = True

[mypy-gcsfs]
ignore_missing_imports = True

[mypy-xgcm]
ignore_missing_imports = True

[mypy-google.*]
ignore_missing_imports = True

[mypy-numpy]
ignore_missing_imports = True

[mypy-fsspec]
ignore_missing_imports = True

[mypy-dask.*]
ignore_missing_imports = True

[mypy-scipy.*]
ignore_missing_imports = True

[mypy-skimage.*]
ignore_missing_imports = True

[mypy-apache_beam.*]
ignore_missing_imports = True

[mypy-intake]
ignore_missing_imports = True

[mypy-joblib]
ignore_missing_imports = True

[mypy-sklearn.*]
ignore_missing_imports = True

[mypy-toolz]
ignore_missing_imports = True<|MERGE_RESOLUTION|>--- conflicted
+++ resolved
@@ -1,13 +1,11 @@
 [mypy]
-<<<<<<< HEAD
-=======
+ignore_missing_imports = True
 
 # untyped vcm pakages
 [mypy-gallery]
 ignore_missing_imports = True
 
 [mypy-report]
->>>>>>> ae2ced83
 ignore_missing_imports = True
 
 
