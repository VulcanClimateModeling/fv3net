--- conflicted
+++ resolved
@@ -12,19 +12,14 @@
   pip install --no-deps -e "$package"
 done
 
-<<<<<<< HEAD
-poetry_packages=( external/runtime external/report external/gallery . external/fv3config \
-                  external/vcm external/vcm/external/mappm external/synth workflows/one_step_diags \
-                  external/fv3kube )
-=======
 poetry_packages=( external/runtime external/report external/gallery . 
   external/fv3config 
   external/vcm 
   external/synth 
+  external/fv3kube
   workflows/one_step_diags 
   workflows/fine_res_budget
 )
->>>>>>> ad40020c
 
 for package in "${poetry_packages[@]}"
 do
