#!/bin/bash

set -e

# adjust experiment name and replace "vcm-ml-scratch" with "vcm-ml-experiments"
# under output-url after debugging configuration
<<<<<<< HEAD
EXPERIMENT=2020-10-30-nudge-to-obs-GRL-paper/nudge-to-obs-run
IMAGE_TAG=12b6689ee53d1103ece4b8944ad8546861c2e1d6

gsutil cp diag_table gs://vcm-ml-experiments/diag_tables/nudge_to_obs_5h/v1.2/diag_table
argo submit \
    --from workflowtemplate/nudge-to-obs \
    -p fv3net-image=us.gcr.io/vcm-ml/fv3net:${IMAGE_TAG} \
    -p post-process-image=us.gcr.io/vcm-ml/post_process_run:${IMAGE_TAG} \
    -p fv3gfs-image=us.gcr.io/vcm-ml/prognostic_run:${IMAGE_TAG} \
    -p output-url=gs://vcm-ml-experiments/$EXPERIMENT \
    -p nudging-config="$(< nudge-to-obs-run.yaml)" \
    -p cpu="24" \
    -p memory="20Gi" \
    -p segment-count=37
=======
EXPERIMENT=fill_in_here

gsutil cp diag_table gs://vcm-ml-experiments/diag_tables/nudge_to_obs_3h/v1.0/diag_table
argo submit \
    --from workflowtemplate/nudge-to-obs \
    -p output-url=gs://vcm-ml-scratch/$EXPERIMENT \
    -p nudging-config="$(< nudge-to-obs-run.yaml)" \
    -p cpu="24" \
    -p memory="20Gi" \
    -p segment-count=1 \
    -p flags="--python-output-interval 5"
>>>>>>> 9228dba3
<|MERGE_RESOLUTION|>--- conflicted
+++ resolved
@@ -4,31 +4,14 @@
 
 # adjust experiment name and replace "vcm-ml-scratch" with "vcm-ml-experiments"
 # under output-url after debugging configuration
-<<<<<<< HEAD
 EXPERIMENT=2020-10-30-nudge-to-obs-GRL-paper/nudge-to-obs-run
-IMAGE_TAG=12b6689ee53d1103ece4b8944ad8546861c2e1d6
 
-gsutil cp diag_table gs://vcm-ml-experiments/diag_tables/nudge_to_obs_5h/v1.2/diag_table
+gsutil cp diag_table gs://vcm-ml-experiments/diag_tables/nudge_to_obs_3h/v1.1/diag_table
 argo submit \
     --from workflowtemplate/nudge-to-obs \
-    -p fv3net-image=us.gcr.io/vcm-ml/fv3net:${IMAGE_TAG} \
-    -p post-process-image=us.gcr.io/vcm-ml/post_process_run:${IMAGE_TAG} \
-    -p fv3gfs-image=us.gcr.io/vcm-ml/prognostic_run:${IMAGE_TAG} \
     -p output-url=gs://vcm-ml-experiments/$EXPERIMENT \
     -p nudging-config="$(< nudge-to-obs-run.yaml)" \
     -p cpu="24" \
     -p memory="20Gi" \
-    -p segment-count=37
-=======
-EXPERIMENT=fill_in_here
-
-gsutil cp diag_table gs://vcm-ml-experiments/diag_tables/nudge_to_obs_3h/v1.0/diag_table
-argo submit \
-    --from workflowtemplate/nudge-to-obs \
-    -p output-url=gs://vcm-ml-scratch/$EXPERIMENT \
-    -p nudging-config="$(< nudge-to-obs-run.yaml)" \
-    -p cpu="24" \
-    -p memory="20Gi" \
-    -p segment-count=1 \
-    -p flags="--python-output-interval 5"
->>>>>>> 9228dba3
+    -p segment-count=36 \
+    -p flags="--python-output-interval 5"