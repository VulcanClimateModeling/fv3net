--- conflicted
+++ resolved
@@ -1,36 +1,25 @@
+-e .
+
+# external
+click
+cloudpickle
+dask>=2.3.0
+f90nml
+flake8
+gcsfs
+google-cloud-storage
+h5netcdf
+hypothesis
+intake
+intake_xarray
+metpy
+netcdf4>=1.4
+numba
 numpy==1.16
-dask>=2.3.0
-xarray>=0.12
-netcdf4>=1.4
-h5netcdf
-scikit-learn==0.20
-numba
-snakemake
-intake-xarray
-gcsfs
 pytest
 scikit-image
-flake8
-<<<<<<< HEAD
-f90nml
-click
-zarr
-f90nml
-google-cloud-storage
+scikit-learn==0.20
+snakemake
 toolz
-cloudpickle
-=======
-python-dotenv>=0.5.1
-google-cloud-storage
-numpy
-xarray
-snakemake
-intake
-intake_xarray
-pytest
-scikit-learn
-hypothesis
-metpy
-numba
-scikit-image
->>>>>>> 4b4557cd
+xarray>=0.12
+zarr